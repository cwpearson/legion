--- conflicted
+++ resolved
@@ -3131,16 +3131,15 @@
               topo_order.push_back(sync->lhs);
               break;
             }
-<<<<<<< HEAD
           case BARRIER_ADVANCE:
             {
               BarrierAdvance *advance = inst->as_barrier_advance();
               inv_topo_order[advance->lhs] = topo_order.size();
               topo_order.push_back(advance->lhs);
-=======
+              break;
+            }
           case SET_EFFECTS :
             {
->>>>>>> dd7502f1
               break;
             }
           case ASSIGN_FENCE_COMPLETION :
@@ -4190,7 +4189,7 @@
 
       events.push_back(ApEvent());
       insert_instruction(new SetEffects(*this, find_trace_local_id(memo),
-            find_event(rhs)));
+            find_event(rhs, tpl_lock)));
     }
 
     //--------------------------------------------------------------------------
