/* Copyright 2018 Stanford University, NVIDIA Corporation
 *
 * Licensed under the Apache License, Version 2.0 (the "License");
 * you may not use this file except in compliance with the License.
 * You may obtain a copy of the License at
 *
 *     http://www.apache.org/licenses/LICENSE-2.0
 *
 * Unless required by applicable law or agreed to in writing, software
 * distributed under the License is distributed on an "AS IS" BASIS,
 * WITHOUT WARRANTIES OR CONDITIONS OF ANY KIND, either express or implied.
 * See the License for the specific language governing permissions and
 * limitations under the License.
 */

#include "legion.h"
#include "legion/runtime.h"
#include "legion/legion_ops.h"
#include "legion/legion_tasks.h"
#include "legion/region_tree.h"
#include "legion/legion_spy.h"
#include "legion/legion_profiling.h"
#include "legion/legion_instances.h"
#include "legion/legion_views.h"
#include "legion/legion_analysis.h"
#include "legion/legion_context.h"
#include "legion/legion_replication.h"

namespace Legion {
  namespace Internal {

    LEGION_EXTERN_LOGGER_DECLARATIONS

    /////////////////////////////////////////////////////////////
    // LogicalView 
    /////////////////////////////////////////////////////////////

    //--------------------------------------------------------------------------
    LogicalView::LogicalView(RegionTreeForest *ctx, DistributedID did,
                             AddressSpaceID own_addr,
                             RegionTreeNode *node, bool register_now)
      : DistributedCollectable(ctx->runtime, did, own_addr, register_now), 
        context(ctx), logical_node(node), 
        view_lock(Reservation::create_reservation()) 
    //--------------------------------------------------------------------------
    {
#ifdef LEGION_GC
      logical_node->add_base_resource_ref(LOGICAL_VIEW_REF);
#else
      logical_node->add_reference();
#endif
    }

    //--------------------------------------------------------------------------
    LogicalView::~LogicalView(void)
    //--------------------------------------------------------------------------
    {
#ifdef LEGION_GC
      if (logical_node->remove_base_resource_ref(LOGICAL_VIEW_REF))
#else
      if (logical_node->remove_reference())
#endif
        delete logical_node;
      view_lock.destroy_reservation();
      view_lock = Reservation::NO_RESERVATION;
    }

    //--------------------------------------------------------------------------
    /*static*/ void LogicalView::handle_view_request(Deserializer &derez,
                                        Runtime *runtime, AddressSpaceID source)
    //--------------------------------------------------------------------------
    {
      DerezCheck z(derez);
      DistributedID did;
      derez.deserialize(did);
      DistributedCollectable *dc = runtime->find_distributed_collectable(did);
#ifdef DEBUG_LEGION
      LogicalView *view = dynamic_cast<LogicalView*>(dc);
      assert(view != NULL);
#else
      LogicalView *view = static_cast<LogicalView*>(dc);
#endif
      view->send_view(source);
    }

    //--------------------------------------------------------------------------
    void LogicalView::defer_collect_user(ApEvent term_event,
                                         ReferenceMutator *mutator) 
    //--------------------------------------------------------------------------
    {
      // The runtime will add the gc reference to this view when necessary
      runtime->defer_collect_user(this, term_event, mutator);
    }
 
    //--------------------------------------------------------------------------
    /*static*/ void LogicalView::handle_deferred_collect(LogicalView *view,
                                           const std::set<ApEvent> &term_events)
    //--------------------------------------------------------------------------
    {
      view->collect_users(term_events);
      // Then remove the gc reference on the object
      if (view->remove_base_gc_ref(PENDING_GC_REF))
        delete view;
    }

    /////////////////////////////////////////////////////////////
    // InstanceView 
    /////////////////////////////////////////////////////////////

    //--------------------------------------------------------------------------
    InstanceView::InstanceView(RegionTreeForest *ctx, DistributedID did,
                               AddressSpaceID owner_sp,
                               AddressSpaceID log_own, RegionTreeNode *node, 
                               UniqueID own_ctx, bool register_now)
      : LogicalView(ctx, did, owner_sp, node, register_now), 
        owner_context(own_ctx), logical_owner(log_own)
    //--------------------------------------------------------------------------
    {
    }

    //--------------------------------------------------------------------------
    InstanceView::~InstanceView(void)
    //--------------------------------------------------------------------------
    { 
    }

#ifdef DISTRIBUTED_INSTANCE_VIEWS
    //--------------------------------------------------------------------------
    /*static*/ void InstanceView::handle_view_update_request(
                   Deserializer &derez, Runtime *runtime, AddressSpaceID source)
    //--------------------------------------------------------------------------
    {
      DerezCheck z(derez);
      DistributedID did;
      derez.deserialize(did);
      RtUserEvent done_event;
      derez.deserialize(done_event);
      RtEvent ready = RtEvent::NO_RT_EVENT;
      LogicalView *view = runtime->find_or_request_logical_view(did, ready);
      if (ready.exists())
        ready.lg_wait();
#ifdef DEBUG_LEGION
      assert(view->is_instance_view());
#endif
      InstanceView *inst_view = view->as_instance_view();
      inst_view->process_update_request(source, done_event, derez);
    }

    //--------------------------------------------------------------------------
    /*static*/ void InstanceView::handle_view_update_response(
                                          Deserializer &derez, Runtime *runtime)
    //--------------------------------------------------------------------------
    {
      DerezCheck z(derez);
      DistributedID did;
      derez.deserialize(did);
      RtUserEvent done_event;
      derez.deserialize(done_event);
      RtEvent ready = RtEvent::NO_RT_EVENT;
      LogicalView *view = runtime->find_or_request_logical_view(did, ready);
      if (ready.exists())
        ready.lg_wait();
#ifdef DEBUG_LEGION
      assert(view->is_instance_view());
#endif
      InstanceView *inst_view = view->as_instance_view();
      inst_view->process_update_response(derez, done_event, runtime->forest);
    }

    //--------------------------------------------------------------------------
    /*static*/ void InstanceView::handle_view_remote_update(
                   Deserializer &derez, Runtime *runtime, AddressSpaceID source)
    //--------------------------------------------------------------------------
    {
      DerezCheck z(derez);
      DistributedID did;
      derez.deserialize(did);
      RtEvent ready = RtEvent::NO_RT_EVENT;
      LogicalView *view = runtime->find_or_request_logical_view(did, ready);
      if (ready.exists())
        ready.lg_wait();
#ifdef DEBUG_LEGION
      assert(view->is_instance_view());
#endif
      InstanceView *inst_view = view->as_instance_view();
      inst_view->process_remote_update(derez, source, runtime->forest);
    }

    //--------------------------------------------------------------------------
    /*static*/ void InstanceView::handle_view_remote_invalidate(
                                          Deserializer &derez, Runtime *runtime)
    //--------------------------------------------------------------------------
    {
      DerezCheck z(derez);
      DistributedID did;
      derez.deserialize(did);
      FieldMask invalid_mask;
      derez.deserialize(invalid_mask);
      RtUserEvent done_event;
      derez.deserialize(done_event);
      RtEvent ready = RtEvent::NO_RT_EVENT;
      LogicalView *view = runtime->find_or_request_logical_view(did, ready);
      if (ready.exists())
        ready.lg_wait();
#ifdef DEBUG_LEGION
      assert(view->is_instance_view());
#endif
      InstanceView *inst_view = view->as_instance_view();
      inst_view->process_remote_invalidate(invalid_mask, done_event);
    }
#else // DISTRIBUTED_INSTANCE_VIEWS
    //--------------------------------------------------------------------------
    /*static*/ void InstanceView::handle_view_copy_preconditions(
                   Deserializer &derez, Runtime *runtime, AddressSpaceID source)
    //--------------------------------------------------------------------------
    {
      DerezCheck z(derez);
      DistributedID did;
      derez.deserialize(did);
      RtEvent ready;
      LogicalView *view = runtime->find_or_request_logical_view(did, ready);
      if (ready.exists())
        ready.lg_wait();
#ifdef DEBUG_LEGION
      assert(view->is_instance_view());
#endif
      InstanceView *inst_view = view->as_instance_view();

      ReductionOpID redop;
      derez.deserialize(redop);
      bool reading, single_copy, restrict_out, can_filter;
      derez.deserialize<bool>(reading);
      derez.deserialize<bool>(single_copy);
      derez.deserialize<bool>(restrict_out);
      FieldMask copy_mask;
      derez.deserialize(copy_mask);
      VersionInfo version_info;
      if (!reading)
        version_info.unpack_version_numbers(derez, runtime->forest);
      else
        version_info.unpack_upper_bound_node(derez, runtime->forest);
      UniqueID creator_op_id;
      derez.deserialize(creator_op_id);
      unsigned index;
      derez.deserialize(index);
      derez.deserialize<bool>(can_filter);
      int pop_count = FieldMask::pop_count(copy_mask);
      std::map<int,ApUserEvent> trigger_events;
      for (int idx = 0; idx < pop_count; idx++)
      {
        int field_index;
        derez.deserialize(field_index);
        derez.deserialize(trigger_events[field_index]);
      }
      RtUserEvent applied_event;
      derez.deserialize(applied_event);

      // Do the call
      LegionMap<ApEvent,FieldMask>::aligned preconditions;
      std::set<RtEvent> applied_events;
      inst_view->find_copy_preconditions(redop, reading, single_copy, 
          restrict_out, copy_mask, &version_info, creator_op_id, index,
          source, preconditions, applied_events, can_filter);

      // Sort the event preconditions into equivalence sets
      LegionList<EventSet>::aligned event_sets;
      RegionTreeNode::compute_event_sets(copy_mask, preconditions, event_sets);
      for (LegionList<EventSet>::aligned::const_iterator it = 
            event_sets.begin(); it != event_sets.end(); it++)
      {
        int next_start = 0;
        pop_count = FieldMask::pop_count(it->set_mask);
        ApEvent precondition = Runtime::merge_events(it->preconditions);
#ifndef LEGION_SPY
        if (precondition.has_triggered())
          continue;
#endif
        for (int idx = 0; idx < pop_count; idx++)
        {
          int field_index = it->set_mask.find_next_set(next_start);
          std::map<int,ApUserEvent>::iterator finder = 
            trigger_events.find(field_index); 
#ifdef DEBUG_LEGION
          assert(finder != trigger_events.end());
#endif
          Runtime::trigger_event(finder->second, precondition);
          trigger_events.erase(finder);
          next_start = field_index + 1;
        }
      }
      // Trigger the remaining events that have no preconditions
      while (!trigger_events.empty())
      {
        std::map<int,ApUserEvent>::iterator first = trigger_events.begin();
        Runtime::trigger_event(first->second);
        trigger_events.erase(first);
      }
      // Trigger the applied event with the preconditions
      if (!applied_events.empty())
        Runtime::trigger_event(applied_event, 
                               Runtime::merge_events(applied_events));
      else
        Runtime::trigger_event(applied_event);
    }

    //--------------------------------------------------------------------------
    /*static*/ void InstanceView::handle_view_add_copy(Deserializer &derez,
                                        Runtime *runtime, AddressSpaceID source)
    //--------------------------------------------------------------------------
    {
      DerezCheck z(derez);
      DistributedID did;
      derez.deserialize(did);
      RtEvent ready;
      LogicalView *view = runtime->find_or_request_logical_view(did, ready);
      if (ready.exists())
        ready.lg_wait();
#ifdef DEBUG_LEGION
      assert(view->is_instance_view());
#endif
      InstanceView *inst_view = view->as_instance_view();

      ReductionOpID redop;
      derez.deserialize(redop);
      ApEvent copy_term;
      derez.deserialize(copy_term);
      UniqueID creator_op_id;
      derez.deserialize(creator_op_id);
      unsigned index;
      derez.deserialize(index);
      FieldMask copy_mask;
      derez.deserialize(copy_mask);
      bool reading, restrict_out;
      derez.deserialize<bool>(reading);
      derez.deserialize<bool>(restrict_out);
      VersionInfo version_info;
      if (!reading)
        version_info.unpack_version_numbers(derez, runtime->forest);
      else
        version_info.unpack_upper_bound_node(derez, runtime->forest);
      RtUserEvent applied_event;
      derez.deserialize(applied_event);

      // Do the base call
      std::set<RtEvent> applied_events;
      inst_view->add_copy_user(redop, copy_term, &version_info, creator_op_id,
          index, copy_mask, reading, restrict_out, source, applied_events);

      if (!applied_events.empty())
        Runtime::trigger_event(applied_event, 
            Runtime::merge_events(applied_events));
      else
        Runtime::trigger_event(applied_event);
    }

    //--------------------------------------------------------------------------
    /*static*/ void InstanceView::handle_view_user_preconditions(
                   Deserializer &derez, Runtime *runtime, AddressSpaceID source)
    //--------------------------------------------------------------------------
    {
      DerezCheck z(derez);
      DistributedID did;
      derez.deserialize(did);
      RtEvent ready;
      LogicalView *view = runtime->find_or_request_logical_view(did, ready);
      if (ready.exists())
        ready.lg_wait();
#ifdef DEBUG_LEGION
      assert(view->is_instance_view());
#endif
      InstanceView *inst_view = view->as_instance_view();

      RegionUsage usage;
      derez.deserialize(usage);
      ApEvent term_event;
      derez.deserialize(term_event);
      FieldMask user_mask;
      derez.deserialize(user_mask);
      UniqueID op_id;
      derez.deserialize(op_id);
      unsigned index;
      derez.deserialize(index);
      VersionInfo version_info;
      if (IS_WRITE(usage))
        version_info.unpack_version_numbers(derez, runtime->forest);
      else
        version_info.unpack_upper_bound_node(derez, runtime->forest);
      RtUserEvent applied_event;
      derez.deserialize(applied_event);
      ApUserEvent result_event;
      derez.deserialize(result_event);

      std::set<RtEvent> applied_events;
      ApEvent result = inst_view->find_user_precondition(usage, term_event, 
          user_mask, op_id, index, &version_info, applied_events);

      Runtime::trigger_event(result_event, result);
      if (!applied_events.empty())
        Runtime::trigger_event(applied_event, 
                               Runtime::merge_events(applied_events));
      else
        Runtime::trigger_event(applied_event);
    }

    //--------------------------------------------------------------------------
    /*static*/ void InstanceView::handle_view_add_user(Deserializer &derez,
                                        Runtime *runtime, AddressSpaceID source)
    //--------------------------------------------------------------------------
    {
      DerezCheck z(derez);
      DistributedID did;
      derez.deserialize(did);
      RtEvent ready;
      LogicalView *view = runtime->find_or_request_logical_view(did, ready);
      if (ready.exists())
        ready.lg_wait();
#ifdef DEBUG_LEGION
      assert(view->is_instance_view());
#endif
      InstanceView *inst_view = view->as_instance_view();

      RegionUsage usage;
      derez.deserialize(usage);
      ApEvent term_event;
      derez.deserialize(term_event);
      FieldMask user_mask;
      derez.deserialize(user_mask);
      UniqueID op_id;
      derez.deserialize(op_id);
      unsigned index;
      derez.deserialize(index);
      VersionInfo version_info;
      if (IS_WRITE(usage))
        version_info.unpack_version_numbers(derez, runtime->forest);
      else
        version_info.unpack_upper_bound_node(derez, runtime->forest);
      RtUserEvent applied_event;
      derez.deserialize(applied_event);

      std::set<RtEvent> applied_events;
      inst_view->add_user_base(usage, term_event, user_mask, op_id, index,
                               source, &version_info, applied_events);

      if (!applied_events.empty())
        Runtime::trigger_event(applied_event, 
                               Runtime::merge_events(applied_events));
      else
        Runtime::trigger_event(applied_event);
    }

    //--------------------------------------------------------------------------
    /*static*/ void InstanceView::handle_view_add_user_fused(
                   Deserializer &derez, Runtime *runtime, AddressSpaceID source)
    //--------------------------------------------------------------------------
    {
      DerezCheck z(derez);
      DistributedID did;
      derez.deserialize(did);
      RtEvent ready;
      LogicalView *view = runtime->find_or_request_logical_view(did, ready);
      if (ready.exists())
        ready.lg_wait();
#ifdef DEBUG_LEGION
      assert(view->is_instance_view());
#endif
      InstanceView *inst_view = view->as_instance_view();

      RegionUsage usage;
      derez.deserialize(usage);
      ApEvent term_event;
      derez.deserialize(term_event);
      FieldMask user_mask;
      derez.deserialize(user_mask);
      UniqueID op_id;
      derez.deserialize(op_id);
      unsigned index;
      derez.deserialize(index);
      VersionInfo version_info;
      if (IS_WRITE(usage))
        version_info.unpack_version_numbers(derez, runtime->forest);
      else
        version_info.unpack_upper_bound_node(derez, runtime->forest);
      RtUserEvent applied_event;
      derez.deserialize(applied_event);
      bool update_versions;
      derez.deserialize<bool>(update_versions);
      ApUserEvent result_event;
      derez.deserialize(result_event);

      std::set<RtEvent> applied_events;
      ApEvent result = inst_view->add_user_fused_base(usage, term_event, 
                         user_mask, op_id, index, &version_info, source, 
                         applied_events, update_versions);

      Runtime::trigger_event(result_event, result);
      if (!applied_events.empty())
        Runtime::trigger_event(applied_event, 
                               Runtime::merge_events(applied_events));
      else
        Runtime::trigger_event(applied_event);
    }
#endif // not DISTRIBUTED_INSTANCE_VIEWS

    /////////////////////////////////////////////////////////////
    // MaterializedView 
    /////////////////////////////////////////////////////////////

    //--------------------------------------------------------------------------
    MaterializedView::MaterializedView(
                               RegionTreeForest *ctx, DistributedID did,
                               AddressSpaceID own_addr,
                               AddressSpaceID log_own, RegionTreeNode *node, 
                               InstanceManager *man, MaterializedView *par, 
                               UniqueID own_ctx, bool register_now)
      : InstanceView(ctx, encode_materialized_did(did, par == NULL), own_addr, 
                     log_own, node, own_ctx, register_now), 
        manager(man), parent(par), 
        disjoint_children(node->are_all_children_disjoint())
    //--------------------------------------------------------------------------
    {
      // Otherwise the instance lock will get filled in when we are unpacked
#ifdef DEBUG_LEGION
      assert(manager != NULL);
#endif
      logical_node->register_instance_view(manager, owner_context, this);
      // If we are either not a parent or we are a remote parent add 
      // a resource reference to avoid being collected
      if (parent != NULL)
        add_nested_resource_ref(parent->did);
      else 
        manager->add_nested_resource_ref(did);
#ifdef LEGION_GC
      log_garbage.info("GC Materialized View %lld %d %lld", 
          LEGION_DISTRIBUTED_ID_FILTER(did), local_space, 
          LEGION_DISTRIBUTED_ID_FILTER(manager->did)); 
#endif
    }

    //--------------------------------------------------------------------------
    MaterializedView::MaterializedView(const MaterializedView &rhs)
      : InstanceView(NULL, 0, 0, 0, NULL, 0, false),
        manager(NULL), parent(NULL), disjoint_children(false)
    //--------------------------------------------------------------------------
    {
      // should never be called
      assert(false);
    }

    //--------------------------------------------------------------------------
    MaterializedView::~MaterializedView(void)
    //--------------------------------------------------------------------------
    {
      // Always unregister ourselves with the region tree node
      logical_node->unregister_instance_view(manager, owner_context);
      for (std::map<LegionColor,MaterializedView*>::const_iterator it = 
            children.begin(); it != children.end(); it++)
      {
        if (it->second->remove_nested_resource_ref(did))
          delete it->second;
      }
      if ((parent == NULL) && manager->remove_nested_resource_ref(did))
        delete manager;
      if (!atomic_reservations.empty())
      {
        // If this is the owner view, delete any atomic reservations
        if (is_owner())
        {
          for (std::map<FieldID,Reservation>::iterator it = 
                atomic_reservations.begin(); it != 
                atomic_reservations.end(); it++)
          {
            it->second.destroy_reservation();
          }
        }
        atomic_reservations.clear();
      }
      if (!initial_user_events.empty())
      {
        for (std::set<ApEvent>::const_iterator it = initial_user_events.begin();
              it != initial_user_events.end(); it++)
          filter_local_users(*it);
      }
#if !defined(LEGION_SPY) && !defined(EVENT_GRAPH_TRACE) && \
      defined(DEBUG_LEGION)
      // Don't forget to remove the initial user if there was one
      // before running these checks
      assert(current_epoch_users.empty());
      assert(previous_epoch_users.empty());
      assert(outstanding_gc_events.empty());
#endif
    }

    //--------------------------------------------------------------------------
    MaterializedView& MaterializedView::operator=(const MaterializedView &rhs)
    //--------------------------------------------------------------------------
    {
      // should never be called
      assert(false);
      return *this;
    }

    //--------------------------------------------------------------------------
    void MaterializedView::add_remote_child(MaterializedView *child)
    //--------------------------------------------------------------------------
    {
#ifdef DEBUG_LEGION
      assert(manager == child->manager);
#endif
      LegionColor c = child->logical_node->get_color();
      AutoLock v_lock(view_lock);
      children[c] = child;
    }

    //--------------------------------------------------------------------------
    Memory MaterializedView::get_location(void) const
    //--------------------------------------------------------------------------
    {
      return manager->get_memory();
    }

    //--------------------------------------------------------------------------
    const FieldMask& MaterializedView::get_physical_mask(void) const
    //--------------------------------------------------------------------------
    {
      return manager->layout->allocated_fields;
    }

    //--------------------------------------------------------------------------
    bool MaterializedView::has_space(const FieldMask &space_mask) const
    //--------------------------------------------------------------------------
    {
      return !(space_mask - manager->layout->allocated_fields);
    }

    //--------------------------------------------------------------------------
    LogicalView* MaterializedView::get_subview(const LegionColor c)
    //--------------------------------------------------------------------------
    {
      return get_materialized_subview(c);
    }

    //--------------------------------------------------------------------------
    MaterializedView* MaterializedView::get_materialized_subview(
                                                            const LegionColor c)
    //--------------------------------------------------------------------------
    {
      // This is the common case we should already have it
      {
        AutoLock v_lock(view_lock, 1, false/*exclusive*/);
        std::map<LegionColor,MaterializedView*>::const_iterator finder = 
                                                            children.find(c);
        if (finder != children.end())
          return finder->second;
      }
      // If we don't have it, we have to make it
      if (is_owner())
      {
        RegionTreeNode *child_node = logical_node->get_tree_child(c);
        // Allocate the DID eagerly
        DistributedID child_did = 
          context->runtime->get_available_distributed_id(false);
        bool free_child_did = false;
        MaterializedView *child_view = NULL;
        {
          // Retake the lock and see if we lost the race
          AutoLock v_lock(view_lock);
          std::map<LegionColor,MaterializedView*>::const_iterator finder = 
                                                              children.find(c);
          if (finder != children.end())
          {
            child_view = finder->second;
            free_child_did = true;
          }
          else
          {
            // Otherwise we get to make it
            child_view = new MaterializedView(context, child_did, 
                                              owner_space, logical_owner, 
                                              child_node, manager, this, 
                                              owner_context, true/*reg now*/);
            children[c] = child_view;
          }
          if (free_child_did)
            context->runtime->recycle_distributed_id(child_did,
                                                     RtEvent::NO_RT_EVENT);
          return child_view;
        }
      }
      else
      {
        // Find the distributed ID for this child view
        volatile DistributedID child_did;
        RtUserEvent wait_on = Runtime::create_rt_user_event();
        Serializer rez;
        {
          RezCheck z(rez);
          rez.serialize(did);
          rez.serialize(c);
          rez.serialize(&child_did);
          rez.serialize(wait_on);
        }
        runtime->send_subview_did_request(owner_space, rez); 
        wait_on.lg_wait();
        RtEvent ready;
        LogicalView *child_view = 
          context->runtime->find_or_request_logical_view(child_did, ready);
        if (ready.exists())
          ready.lg_wait();
#ifdef DEBUG_LEGION
        assert(child_view->is_materialized_view());
#endif
        return child_view->as_materialized_view();
      }
    }

    //--------------------------------------------------------------------------
    /*static*/ void MaterializedView::handle_subview_did_request(
                   Deserializer &derez, Runtime *runtime, AddressSpaceID source)
    //--------------------------------------------------------------------------
    {
      DerezCheck z(derez);
      DistributedID parent_did;
      derez.deserialize(parent_did);
      LegionColor color;
      derez.deserialize(color);
      DistributedID *target;
      derez.deserialize(target);
      RtUserEvent to_trigger;
      derez.deserialize(to_trigger);
      DistributedCollectable *dc = 
        runtime->find_distributed_collectable(parent_did);
#ifdef DEBUG_LEGION
      MaterializedView *parent_view = dynamic_cast<MaterializedView*>(dc);
      assert(parent_view != NULL);
#else
      MaterializedView *parent_view = static_cast<MaterializedView*>(dc);
#endif
      MaterializedView *child_view = 
        parent_view->get_materialized_subview(color);
      Serializer rez;
      {
        RezCheck z(rez);
        rez.serialize(child_view->did);
        rez.serialize(target);
        rez.serialize(to_trigger);
      }
      runtime->send_subview_did_response(source, rez);
    }

    //--------------------------------------------------------------------------
    /*static*/ void MaterializedView::handle_subview_did_response(
                                                            Deserializer &derez)
    //--------------------------------------------------------------------------
    {
      DerezCheck z(derez);
      DistributedID result;
      derez.deserialize(result);
      DistributedID *target;
      derez.deserialize(target);
      RtUserEvent to_trigger;
      derez.deserialize(to_trigger);
      (*target) = result;
      Runtime::trigger_event(to_trigger);
    }

    //--------------------------------------------------------------------------
    MaterializedView* MaterializedView::get_materialized_parent_view(void) const
    //--------------------------------------------------------------------------
    {
      return parent;
    }

    //--------------------------------------------------------------------------
    void MaterializedView::copy_field(FieldID fid,
                                      std::vector<CopySrcDstField> &copy_fields)
    //--------------------------------------------------------------------------
    {
      std::vector<FieldID> local_fields(1,fid);
      manager->compute_copy_offsets(local_fields, copy_fields); 
    }

    //--------------------------------------------------------------------------
    void MaterializedView::copy_to(const FieldMask &copy_mask,
                                   std::vector<CopySrcDstField> &dst_fields,
                                   CopyAcrossHelper *across_helper)
    //--------------------------------------------------------------------------
    {
      if (across_helper == NULL)
        manager->compute_copy_offsets(copy_mask, dst_fields);
      else
        across_helper->compute_across_offsets(copy_mask, dst_fields);
    }

    //--------------------------------------------------------------------------
    void MaterializedView::copy_from(const FieldMask &copy_mask,
                                     std::vector<CopySrcDstField> &src_fields)
    //--------------------------------------------------------------------------
    {
      manager->compute_copy_offsets(copy_mask, src_fields);
    }

    //--------------------------------------------------------------------------
    bool MaterializedView::reduce_to(ReductionOpID redop, 
                                     const FieldMask &copy_mask,
                                     std::vector<CopySrcDstField> &dst_fields,
                                     CopyAcrossHelper *across_helper)
    //--------------------------------------------------------------------------
    {
      if (across_helper == NULL)
        manager->compute_copy_offsets(copy_mask, dst_fields);
      else
        across_helper->compute_across_offsets(copy_mask, dst_fields);
      return false; // not a fold
    }

    //--------------------------------------------------------------------------
    void MaterializedView::reduce_from(ReductionOpID redop,
                                       const FieldMask &reduce_mask, 
                                       std::vector<CopySrcDstField> &src_fields)
    //--------------------------------------------------------------------------
    {
      manager->compute_copy_offsets(reduce_mask, src_fields);
    }

    //--------------------------------------------------------------------------
    void MaterializedView::accumulate_events(std::set<ApEvent> &all_events)
    //--------------------------------------------------------------------------
    {
      AutoLock v_lock(view_lock,1,false/*exclusive*/);
      all_events.insert(outstanding_gc_events.begin(),
                        outstanding_gc_events.end());
    } 

    //--------------------------------------------------------------------------
    void MaterializedView::find_copy_preconditions(ReductionOpID redop, 
                                                   bool reading, 
                                                   bool single_copy,
                                                   bool restrict_out,
                                                   const FieldMask &copy_mask,
                                                   VersionTracker *versions,
                                                   const UniqueID creator_op_id,
                                                   const unsigned index,
                                                   const AddressSpaceID source,
                           LegionMap<ApEvent,FieldMask>::aligned &preconditions,
                             std::set<RtEvent> &applied_events, bool can_filter)
    //--------------------------------------------------------------------------
    {
#ifndef DISTRIBUTED_INSTANCE_VIEWS
      if (!is_logical_owner())
      {
        // If this is not the logical owner send a message to the 
        // logical owner to perform the analysis
        Serializer rez;
        {
          RezCheck z(rez);
          rez.serialize(did);
          rez.serialize(redop);
          rez.serialize<bool>(reading);
          rez.serialize<bool>(single_copy);
          rez.serialize<bool>(restrict_out);
          rez.serialize(copy_mask);
          if (!reading)
            versions->pack_writing_version_numbers(rez);
          else
            versions->pack_upper_bound_node(rez);
          rez.serialize(creator_op_id);
          rez.serialize(index);
          rez.serialize<bool>(can_filter);
          // Make 1 Ap user event per field and add it to the set
          int pop_count = FieldMask::pop_count(copy_mask);
          int next_start = 0;
          for (int idx = 0; idx < pop_count; idx++)
          {
            int field_index = copy_mask.find_next_set(next_start);
            ApUserEvent field_ready = Runtime::create_ap_user_event();
            rez.serialize(field_index);
            rez.serialize(field_ready);
            preconditions[field_ready].set_bit(field_index); 
            // We'll start looking again at the next index after this one
            next_start = field_index + 1;
          }
          // Make a Rt user event to signal when we are done
          RtUserEvent applied_event = Runtime::create_rt_user_event();
          rez.serialize(applied_event);
          applied_events.insert(applied_event);
        }
        runtime->send_instance_view_find_copy_preconditions(logical_owner, rez);
        return;
      }
#endif
      ApEvent start_use_event = manager->get_use_event();
      if (start_use_event.exists())
      {
        LegionMap<ApEvent,FieldMask>::aligned::iterator finder = 
          preconditions.find(start_use_event);
        if (finder == preconditions.end())
          preconditions[start_use_event] = copy_mask;
        else
          finder->second |= copy_mask;
      }
      RegionNode *origin_node = logical_node->is_region() ? 
        logical_node->as_region_node() : 
        logical_node->as_partition_node()->parent;
      // If we can filter we can do the normal case, otherwise
      // we do the above case where we don't filter
      if (can_filter)
        find_local_copy_preconditions(redop, reading, single_copy, restrict_out,
                                      copy_mask, INVALID_COLOR, origin_node, 
                                      versions, creator_op_id, index, source, 
                                      preconditions, applied_events);
      else
        find_local_copy_preconditions_above(redop, reading, single_copy, 
                                      restrict_out, copy_mask, INVALID_COLOR, 
                                      origin_node, versions,creator_op_id,index,
                                      source, preconditions, applied_events,
                                      false/*actually above*/);
      if ((parent != NULL) && !versions->is_upper_bound_node(logical_node))
      {
        const LegionColor local_point = logical_node->get_color();
        parent->find_copy_preconditions_above(redop, reading, single_copy,
                   restrict_out, copy_mask, local_point, origin_node, versions, 
                   creator_op_id, index, source, preconditions, applied_events);
      }
    }

    //--------------------------------------------------------------------------
    void MaterializedView::find_copy_preconditions_above(ReductionOpID redop,
                                                         bool reading,
                                                         bool single_copy,
                                                         bool restrict_out,
                                                     const FieldMask &copy_mask,
                                                  const LegionColor child_color,
                                                  RegionNode *origin_node,
                                                  VersionTracker *versions,
                                                  const UniqueID creator_op_id,
                                                  const unsigned index,
                                                  const AddressSpaceID source,
                           LegionMap<ApEvent,FieldMask>::aligned &preconditions,
                                              std::set<RtEvent> &applied_events)
    //--------------------------------------------------------------------------
    {
      find_local_copy_preconditions_above(redop, reading, single_copy, 
                  restrict_out, copy_mask, child_color, origin_node, versions, 
                  creator_op_id, index, source, preconditions, applied_events);
      if ((parent != NULL) && !versions->is_upper_bound_node(logical_node))
      {
        const LegionColor local_point = logical_node->get_color();
        parent->find_copy_preconditions_above(redop, reading, single_copy, 
                  restrict_out, copy_mask, local_point, origin_node, versions, 
                  creator_op_id, index, source, preconditions, applied_events);
      }
    }
    
    //--------------------------------------------------------------------------
    void MaterializedView::find_local_copy_preconditions(ReductionOpID redop,
                                                         bool reading,
                                                         bool single_copy,
                                                         bool restrict_out,
                                                     const FieldMask &copy_mask,
                                                  const LegionColor child_color,
                                                  RegionNode *origin_node,
                                                  VersionTracker *versions,
                                                  const UniqueID creator_op_id,
                                                  const unsigned index,
                                                  const AddressSpaceID source,
                           LegionMap<ApEvent,FieldMask>::aligned &preconditions,
                                              std::set<RtEvent> &applied_events)
    //--------------------------------------------------------------------------
    {
      DETAILED_PROFILER(context->runtime, 
                        MATERIALIZED_VIEW_FIND_LOCAL_COPY_PRECONDITIONS_CALL);
#ifdef DISTRIBUTED_INSTANCE_VIEWS
      // If we are not the logical owner, we need to see if we are up to date 
      if (!is_logical_owner())
      {
        // We are also reading if we are doing a reductions
        perform_remote_valid_check(copy_mask, versions,reading || (redop != 0));
      }
#elif defined(DEBUG_LEGION)
      assert(is_logical_owner());
#endif
      FieldMask filter_mask;
      std::set<ApEvent> dead_events;
      LegionMap<ApEvent,FieldMask>::aligned filter_current_users, 
                                           filter_previous_users;
      LegionMap<VersionID,FieldMask>::aligned advance_versions, add_versions;
      if (reading)
      {
        RegionUsage usage(READ_ONLY, EXCLUSIVE, 0);
        FieldMask observed, non_dominated;
        AutoLock v_lock(view_lock,1,false/*exclusive*/);
        find_current_preconditions<true/*track*/>(copy_mask, usage, child_color,
                               origin_node, creator_op_id, index, preconditions,
                               dead_events, filter_current_users,
                               observed, non_dominated);
        const FieldMask dominated = observed - non_dominated;
        if (!!dominated)
          find_previous_filter_users(dominated, filter_previous_users);
        const FieldMask previous_mask = copy_mask - dominated;
        if (!!previous_mask)
          find_previous_preconditions(previous_mask, usage, child_color,
                                      origin_node, creator_op_id, index, 
                                      preconditions, dead_events);
      }
      else
      {
        RegionUsage usage((redop > 0) ? REDUCE : WRITE_DISCARD,EXCLUSIVE,redop);
        FieldMask observed, non_dominated, write_skip_mask;
        AutoLock v_lock(view_lock,1,false/*exclusive*/);
        // Find any version updates as well our write skip mask
        find_copy_version_updates(copy_mask, versions, write_skip_mask, 
            filter_mask, advance_versions, add_versions, redop > 0,
            restrict_out, true/*base*/);
        // Can only do the write-skip optimization if this is a single copy
        if (single_copy && !!write_skip_mask)
        {
          // If we have a write skip mask we know we won't interfere with
          // any users in the list of current users so we can skip them
          const FieldMask current_mask = copy_mask - write_skip_mask;
          if (!!current_mask)
            find_current_preconditions<true/*track*/>(current_mask, usage, 
                                       child_color, origin_node, creator_op_id,
                                       index, preconditions, dead_events, 
                                       filter_current_users,
                                       observed, non_dominated);
        }
        else // the normal case with no write-skip
          find_current_preconditions<true/*track*/>(copy_mask, usage, 
                                     child_color, origin_node, creator_op_id,
                                     index, preconditions, dead_events, 
                                     filter_current_users, 
                                     observed, non_dominated);
        const FieldMask dominated = observed - non_dominated;
        if (!!dominated)
          find_previous_filter_users(dominated, filter_previous_users);
        const FieldMask previous_mask = copy_mask - dominated;
        if (!!previous_mask)
          find_previous_preconditions(previous_mask, usage, child_color,
                                      origin_node, creator_op_id, index, 
                                      preconditions, dead_events);
      }
      if (!dead_events.empty() || 
          !filter_previous_users.empty() || !filter_current_users.empty() ||
          !advance_versions.empty() || !add_versions.empty())
      {
        // Need exclusive permissions to modify data structures
        AutoLock v_lock(view_lock);
        if (!dead_events.empty())
          for (std::set<ApEvent>::const_iterator it = dead_events.begin();
                it != dead_events.end(); it++)
            filter_local_users(*it); 
        if (!filter_previous_users.empty())
          for (LegionMap<ApEvent,FieldMask>::aligned::const_iterator it = 
                filter_previous_users.begin(); it != 
                filter_previous_users.end(); it++)
            filter_previous_user(it->first, it->second);
        if (!filter_current_users.empty())
          for (LegionMap<ApEvent,FieldMask>::aligned::const_iterator it = 
                filter_current_users.begin(); it !=
                filter_current_users.end(); it++)
            filter_current_user(it->first, it->second);
        if (!advance_versions.empty() || !add_versions.empty())
          apply_version_updates(filter_mask, advance_versions, 
                                add_versions, source, applied_events);
      }
    }

    //--------------------------------------------------------------------------
    void MaterializedView::find_local_copy_preconditions_above(
                                                  ReductionOpID redop, 
                                                  bool reading,
                                                  bool single_copy,
                                                  bool restrict_out,
                                                  const FieldMask &copy_mask,
                                                  const LegionColor child_color,
                                                  RegionNode *origin_node,
                                                  VersionTracker *versions,
                                                  const UniqueID creator_op_id,
                                                  const unsigned index,
                                                  const AddressSpaceID source,
                           LegionMap<ApEvent,FieldMask>::aligned &preconditions,
                                              std::set<RtEvent> &applied_events,
                                                  const bool actually_above)
    //--------------------------------------------------------------------------
    {
      DETAILED_PROFILER(context->runtime, 
                        MATERIALIZED_VIEW_FIND_LOCAL_COPY_PRECONDITIONS_CALL);
#ifdef DISTRIBUTED_INSTANCE_VIEWS
      // If we are not the logical owner and we're not actually already above
      // the base level, then we need to see if we are up to date 
      // Otherwise we did this check at the base level and it went all
      // the way up the tree so we are already good
      if (!is_logical_owner() && !actually_above)
      {
        // We are also reading if we are doing reductions
        perform_remote_valid_check(copy_mask, versions,reading || (redop != 0));
      }
#elif defined(DEBUG_LEGION)
      assert(is_logical_owner());
#endif
      FieldMask filter_mask;
      std::set<ApEvent> dead_events;
      LegionMap<ApEvent,FieldMask>::aligned filter_current_users; 
      LegionMap<VersionID,FieldMask>::aligned advance_versions, add_versions;
      if (reading)
      {
        RegionUsage usage(READ_ONLY, EXCLUSIVE, 0);
        FieldMask observed, non_dominated;
        AutoLock v_lock(view_lock,1,false/*exclusive*/);
        find_current_preconditions<false/*track*/>(copy_mask, usage, 
                                   child_color, origin_node, creator_op_id, 
                                   index, preconditions, dead_events, 
                                   filter_current_users,observed,non_dominated);
        // No domination above
        find_previous_preconditions(copy_mask, usage, child_color,
                                    origin_node, creator_op_id, index, 
                                    preconditions, dead_events);
      }
      else
      {
        RegionUsage usage((redop > 0) ? REDUCE : WRITE_DISCARD,EXCLUSIVE,redop);
        FieldMask observed, non_dominated, write_skip_mask;
        AutoLock v_lock(view_lock,1,false/*exclusive*/);
        // Find any version updates as well our write skip mask
        find_copy_version_updates(copy_mask, versions, write_skip_mask, 
            filter_mask, advance_versions, add_versions, redop > 0,
            restrict_out, false/*base*/);
        // Can only do the write skip optimization if this is a single copy
        if (single_copy && !!write_skip_mask)
        {
          // If we have a write skip mask we know we won't interfere with
          // any users in the list of current users so we can skip them
          const FieldMask current_mask = copy_mask - write_skip_mask;
          if (!!current_mask)
            find_current_preconditions<false/*track*/>(current_mask, usage, 
                                       child_color, origin_node, creator_op_id,
                                       index, preconditions, dead_events, 
                                       filter_current_users,
                                       observed, non_dominated);
        }
        else // the normal case with no write-skip
          find_current_preconditions<false/*track*/>(copy_mask, usage, 
                                     child_color, origin_node, creator_op_id,
                                     index, preconditions, dead_events, 
                                     filter_current_users, 
                                     observed, non_dominated);
        // No domination above
        find_previous_preconditions(copy_mask, usage, child_color,
                                    origin_node, creator_op_id, index, 
                                    preconditions, dead_events);
      }
#ifdef DEBUG_LEGION
      assert(filter_current_users.empty());
#endif
      if (!dead_events.empty() || 
          !advance_versions.empty() || !add_versions.empty())
      {
        // Need exclusive permissions to modify data structures
        AutoLock v_lock(view_lock);
        if (!dead_events.empty())
          for (std::set<ApEvent>::const_iterator it = dead_events.begin();
                it != dead_events.end(); it++)
            filter_local_users(*it); 
        if (!advance_versions.empty() || !add_versions.empty())
          apply_version_updates(filter_mask, advance_versions, 
                                add_versions, source, applied_events);
      }
    }

    //--------------------------------------------------------------------------
    void MaterializedView::add_copy_user(ReductionOpID redop, ApEvent copy_term,
                                         VersionTracker *versions,
                                         const UniqueID creator_op_id,
                                         const unsigned index,
                                         const FieldMask &copy_mask, 
                                         bool reading, bool restrict_out,
                                         const AddressSpaceID source,
                                         std::set<RtEvent> &applied_events)
    //--------------------------------------------------------------------------
    {
#ifndef DISTRIBUTED_INSTANCE_VIEWS
      if (!is_logical_owner())
      {
        // If we're not the logical owner, send a message to the
        // owner to add the copy user
        Serializer rez;
        {
          RezCheck z(rez);
          rez.serialize(did);
          rez.serialize(redop);
          rez.serialize(copy_term);
          rez.serialize(creator_op_id);
          rez.serialize(index);
          rez.serialize(copy_mask);
          rez.serialize<bool>(reading);
          rez.serialize<bool>(restrict_out);
          if (!reading)
            versions->pack_writing_version_numbers(rez);
          else
            versions->pack_upper_bound_node(rez);
          RtUserEvent applied_event = Runtime::create_rt_user_event();
          applied_events.insert(applied_event);
          rez.serialize(applied_event);
        }
        runtime->send_instance_view_add_copy_user(logical_owner, rez);
        return;
      }
#endif
      RegionUsage usage;
      usage.redop = redop;
      usage.prop = EXCLUSIVE;
      if (reading)
        usage.privilege = READ_ONLY;
      else if (redop > 0)
        usage.privilege = REDUCE;
      else
        usage.privilege = READ_WRITE;
      RegionNode *origin_node = logical_node->is_region() ? 
        logical_node->as_region_node() : 
        logical_node->as_partition_node()->parent;
      if ((parent != NULL) && !versions->is_upper_bound_node(logical_node))
      {
        const LegionColor local_color = logical_node->get_color();
        parent->add_copy_user_above(usage, copy_term, local_color,
                               origin_node, versions, creator_op_id, index,
                               restrict_out, copy_mask, source, applied_events);
      }
      add_local_copy_user(usage, copy_term, true/*base*/, restrict_out,
          INVALID_COLOR, origin_node, versions, creator_op_id, index, 
          copy_mask, source, applied_events);
    }

    //--------------------------------------------------------------------------
    void MaterializedView::add_copy_user_above(const RegionUsage &usage, 
                                               ApEvent copy_term, 
                                               const LegionColor child_color,
                                               RegionNode *origin_node,
                                               VersionTracker *versions,
                                               const UniqueID creator_op_id,
                                               const unsigned index,
                                               const bool restrict_out,
                                               const FieldMask &copy_mask,
                                               const AddressSpaceID source,
                                              std::set<RtEvent> &applied_events)
    //--------------------------------------------------------------------------
    {
      if ((parent != NULL) && !versions->is_upper_bound_node(logical_node))
      {
        const LegionColor local_color = logical_node->get_color();
        parent->add_copy_user_above(usage, copy_term, local_color, origin_node,
                                  versions, creator_op_id, index, restrict_out, 
                                  copy_mask, source, applied_events);
      }
      add_local_copy_user(usage, copy_term, false/*base*/, restrict_out,
                      child_color, origin_node, versions, creator_op_id, 
                      index, copy_mask, source, applied_events);
    }

    //--------------------------------------------------------------------------
    void MaterializedView::add_local_copy_user(const RegionUsage &usage, 
                                               ApEvent copy_term,
                                               bool base_user,bool restrict_out,
                                               const LegionColor child_color,
                                               RegionNode *origin_node,
                                               VersionTracker *versions,
                                               const UniqueID creator_op_id,
                                               const unsigned index,
                                               const FieldMask &copy_mask,
                                               const AddressSpaceID source,
                                              std::set<RtEvent> &applied_events)
    //--------------------------------------------------------------------------
    {
      if (!is_logical_owner())
      {
        // If we are not the owner we have to send the user back to the owner
        RtUserEvent remote_update_event = Runtime::create_rt_user_event();
        Serializer rez;
        {
          RezCheck z(rez);
          rez.serialize(did);
          rez.serialize(remote_update_event);
          rez.serialize<bool>(true); // is copy
          rez.serialize<bool>(restrict_out);
          rez.serialize(usage);
          rez.serialize(copy_mask);
          rez.serialize(child_color);
          rez.serialize(origin_node->handle);
          rez.serialize(creator_op_id);
          rez.serialize(index);
          rez.serialize(copy_term);
          // Figure out which version infos we need
          LegionMap<VersionID,FieldMask>::aligned needed_versions;
          FieldVersions field_versions;
          // We don't need to worry about split fields here, that
          // will be taken care of on the handler side, just pack
          // up the version infos as they are currently stored
          versions->get_field_versions(logical_node, false/*split prev*/,
                                       copy_mask, field_versions);
          for (LegionMap<VersionID,FieldMask>::aligned::const_iterator it = 
                field_versions.begin(); it != field_versions.end(); it++)
          {
            FieldMask overlap = it->second & copy_mask;
            if (!overlap)
              continue;
            needed_versions[it->first] = overlap;
          }
          rez.serialize<size_t>(needed_versions.size());
          for (LegionMap<VersionID,FieldMask>::aligned::const_iterator it = 
                needed_versions.begin(); it != needed_versions.end(); it++)
          {
            rez.serialize(it->first);
            rez.serialize(it->second);
          }
          FieldMask local_split;
          versions->get_split_mask(logical_node, copy_mask, local_split);
          rez.serialize(local_split);
          rez.serialize<bool>(base_user);
        }
        runtime->send_view_remote_update(logical_owner, rez);
        // Tell the operation it has to wait for this event
        // to trigger before it can be considered mapped
        applied_events.insert(remote_update_event);
      }
#ifndef DISTRIBUTED_INSTANCE_VIEWS
      else
      {
        PhysicalUser *user = new PhysicalUser(usage, child_color, 
                                      creator_op_id, index, origin_node);
        user->add_reference();
        bool issue_collect = false;
        {
          AutoLock v_lock(view_lock);
          add_current_user(user, copy_term, copy_mask); 
          if (base_user)
            issue_collect = (outstanding_gc_events.find(copy_term) ==
                              outstanding_gc_events.end());
          outstanding_gc_events.insert(copy_term);
        }
        if (issue_collect)
        {
          WrapperReferenceMutator mutator(applied_events);
          defer_collect_user(copy_term, &mutator);
        }
      }
#else
      PhysicalUser *user = new PhysicalUser(usage, child_color, creator_op_id,
                                            index, origin_node);
      user->add_reference();
      bool issue_collect = false;
      {
        AutoLock v_lock(view_lock);
        add_current_user(user, copy_term, copy_mask); 
        if (base_user)
          issue_collect = (outstanding_gc_events.find(copy_term) ==
                            outstanding_gc_events.end());
        outstanding_gc_events.insert(copy_term);
        // See if we need to check for read only invalidates
        // Don't worry about writing copies, their invalidations
        // will be sent if they update the version number
        if (!valid_remote_instances.empty() && IS_READ_ONLY(usage))
          perform_read_invalidations(copy_mask, versions, 
                                     source, applied_events);
      }
      if (issue_collect)
      {
        WrapperReferenceMutator mutator(applied_events);
        defer_collect_user(copy_term, &mutator);
      }
#endif
    }

    //--------------------------------------------------------------------------
    ApEvent MaterializedView::find_user_precondition(
                          const RegionUsage &usage, ApEvent term_event,
                          const FieldMask &user_mask, const UniqueID op_id,
                          const unsigned index, VersionTracker *versions,
                          std::set<RtEvent> &applied_events)
    //--------------------------------------------------------------------------
    {
#ifndef DISTRIBUTED_INSTANCE_VIEWS
      if (!is_logical_owner())
      {
        ApUserEvent result = Runtime::create_ap_user_event();
        Serializer rez;
        {
          RezCheck z(rez);
          rez.serialize(did);
          rez.serialize(usage);
          rez.serialize(term_event);
          rez.serialize(user_mask);
          rez.serialize(op_id);
          rez.serialize(index);
          if (IS_WRITE(usage))
            versions->pack_writing_version_numbers(rez);
          else
            versions->pack_upper_bound_node(rez);
          RtUserEvent applied_event = Runtime::create_rt_user_event();
          applied_events.insert(applied_event);
          rez.serialize(applied_event);
          rez.serialize(result);
        }
        runtime->send_instance_view_find_user_preconditions(logical_owner, rez);
        return result;
      }
#endif
      std::set<ApEvent> wait_on_events;
      ApEvent start_use_event = manager->get_use_event();
      if (start_use_event.exists())
        wait_on_events.insert(start_use_event);
      RegionNode *origin_node = logical_node->is_region() ? 
        logical_node->as_region_node() : 
        logical_node->as_partition_node()->parent;
      // Find our local preconditions
      find_local_user_preconditions(usage, term_event, INVALID_COLOR, 
          origin_node, versions, op_id, index, user_mask, 
          wait_on_events, applied_events);
      // Go up the tree if we have to
      if ((parent != NULL) && !versions->is_upper_bound_node(logical_node))
      {
        const LegionColor local_color = logical_node->get_color();
        parent->find_user_preconditions_above(usage, term_event, local_color, 
                              origin_node, versions, op_id, index, user_mask, 
                              wait_on_events, applied_events);
      }
      return Runtime::merge_events(wait_on_events); 
    }

    //--------------------------------------------------------------------------
    void MaterializedView::find_user_preconditions_above(
                                                const RegionUsage &usage,
                                                ApEvent term_event,
                                                const LegionColor child_color,
                                                RegionNode *origin_node,
                                                VersionTracker *versions,
                                                const UniqueID op_id,
                                                const unsigned index,
                                                const FieldMask &user_mask,
                                              std::set<ApEvent> &preconditions,
                                              std::set<RtEvent> &applied_events)
    //--------------------------------------------------------------------------
    {
      // Do the precondition analysis on the way up
      find_local_user_preconditions_above(usage, term_event, child_color, 
                          origin_node, versions, op_id, index, user_mask, 
                          preconditions, applied_events);
      // Go up the tree if we have to
      if ((parent != NULL) && !versions->is_upper_bound_node(logical_node))
      {
        const LegionColor local_color = logical_node->get_color();
        parent->find_user_preconditions_above(usage, term_event, local_color, 
                              origin_node, versions, op_id, index, user_mask, 
                              preconditions, applied_events);
      }
    }

    //--------------------------------------------------------------------------
    void MaterializedView::find_local_user_preconditions(
                                                const RegionUsage &usage,
                                                ApEvent term_event,
                                                const LegionColor child_color,
                                                RegionNode *origin_node,
                                                VersionTracker *versions,
                                                const UniqueID op_id,
                                                const unsigned index,
                                                const FieldMask &user_mask,
                                              std::set<ApEvent> &preconditions,
                                              std::set<RtEvent> &applied_events)
    //--------------------------------------------------------------------------
    {
      DETAILED_PROFILER(context->runtime, 
                        MATERIALIZED_VIEW_FIND_LOCAL_PRECONDITIONS_CALL);
#ifdef DISTRIBUTED_INSTANCE_VIEWS
      // If we are not the logical owner, we need to see if we are up to date 
      if (!is_logical_owner())
      {
#ifdef DEBUG_LEGION
        assert(!IS_REDUCE(usage)); // no user reductions currently, might change
#endif
        // Only writing if we are overwriting, otherwise we are also reading
        perform_remote_valid_check(user_mask, versions, !IS_WRITE_ONLY(usage));
      }
#elif defined(DEBUG_LEGION)
      assert(is_logical_owner());
#endif
      std::set<ApEvent> dead_events;
      LegionMap<ApEvent,FieldMask>::aligned filter_current_users, 
                                           filter_previous_users;
      if (IS_READ_ONLY(usage))
      {
        AutoLock v_lock(view_lock,1,false/*exclusive*/);
        FieldMask observed, non_dominated;
        find_current_preconditions<true/*track*/>(user_mask, usage, child_color,
                                   origin_node, term_event, op_id, index, 
                                   preconditions, dead_events, 
                                   filter_current_users,observed,non_dominated);
        const FieldMask dominated = observed - non_dominated;
        if (!!dominated)
          find_previous_filter_users(dominated, filter_previous_users);
        const FieldMask previous_mask = user_mask - dominated;
        if (!!previous_mask)
          find_previous_preconditions(previous_mask, usage, child_color, 
                                      origin_node, term_event, op_id, index,
                                      preconditions, dead_events);
      }
      else
      {
        AutoLock v_lock(view_lock,1,false/*exclusive*/);
        FieldMask observed, non_dominated;
        find_current_preconditions<true/*track*/>(user_mask, usage, child_color,
                                   origin_node, term_event, op_id, index, 
                                   preconditions, dead_events, 
                                   filter_current_users,observed,non_dominated);
        const FieldMask dominated = observed - non_dominated;
        if (!!dominated)
          find_previous_filter_users(dominated, filter_previous_users);
        const FieldMask previous_mask = user_mask - dominated;
        if (!!previous_mask)
          find_previous_preconditions(previous_mask, usage, child_color, 
                                      origin_node, term_event, op_id, index,
                                      preconditions, dead_events);
      }
      if (!dead_events.empty() || 
          !filter_previous_users.empty() || !filter_current_users.empty())
      {
        // Need exclusive permissions to modify data structures
        AutoLock v_lock(view_lock);
        if (!dead_events.empty())
          for (std::set<ApEvent>::const_iterator it = dead_events.begin();
                it != dead_events.end(); it++)
            filter_local_users(*it); 
        if (!filter_previous_users.empty())
          for (LegionMap<ApEvent,FieldMask>::aligned::const_iterator it = 
                filter_previous_users.begin(); it != 
                filter_previous_users.end(); it++)
            filter_previous_user(it->first, it->second);
        if (!filter_current_users.empty())
          for (LegionMap<ApEvent,FieldMask>::aligned::const_iterator it = 
                filter_current_users.begin(); it !=
                filter_current_users.end(); it++)
            filter_current_user(it->first, it->second);
      }
    }

    //--------------------------------------------------------------------------
    void MaterializedView::find_local_user_preconditions_above(
                                                const RegionUsage &usage,
                                                ApEvent term_event,
                                                const LegionColor child_color,
                                                RegionNode *origin_node,
                                                VersionTracker *versions,
                                                const UniqueID op_id,
                                                const unsigned index,
                                                const FieldMask &user_mask,
                                              std::set<ApEvent> &preconditions,
                                              std::set<RtEvent> &applied_events,
                                                const bool actually_above)
    //--------------------------------------------------------------------------
    {
      DETAILED_PROFILER(context->runtime, 
                        MATERIALIZED_VIEW_FIND_LOCAL_PRECONDITIONS_CALL);
#ifdef DISTRIBUTED_INSTANCE_VIEWS
      // If we are not the logical owner and we are not actually above the
      // base level, then we need to see if we are up to date 
      // If we are actually above then we already did this check at the
      // base level and went all the way up the tree so there is no need
      // to do it again here
      if (!is_logical_owner() && !actually_above)
      {
#ifdef DEBUG_LEGION
        assert(!IS_REDUCE(usage)); // no reductions for now, might change
#endif
        // We are reading if we are not overwriting
        perform_remote_valid_check(user_mask, versions, !IS_WRITE_ONLY(usage));
      }
#elif defined(DEBUG_LEGION)
      assert(is_logical_owner());
#endif
      std::set<ApEvent> dead_events;
      LegionMap<ApEvent,FieldMask>::aligned filter_current_users;
      if (IS_READ_ONLY(usage))
      {
        AutoLock v_lock(view_lock,1,false/*exclusive*/);
        FieldMask observed, non_dominated;
        find_current_preconditions<false/*track*/>(user_mask, usage, 
                                   child_color, origin_node,
                                   term_event, op_id, index, preconditions, 
                                   dead_events, filter_current_users, 
                                   observed, non_dominated);
        // No domination above
        find_previous_preconditions(user_mask, usage, child_color, 
                                    origin_node, term_event, op_id, index,
                                    preconditions, dead_events);
      }
      else
      {
        AutoLock v_lock(view_lock,1,false/*exclusive*/);
        FieldMask observed, non_dominated;
        find_current_preconditions<false/*track*/>(user_mask, usage, 
                                   child_color, origin_node,
                                   term_event, op_id, index, preconditions, 
                                   dead_events, filter_current_users, 
                                   observed, non_dominated);
        // No domination above
        find_previous_preconditions(user_mask, usage, child_color, 
                                    origin_node, term_event, op_id, index,
                                    preconditions, dead_events);
      }
#ifdef DEBUG_LEGION
      assert(filter_current_users.empty());
#endif
      if (!dead_events.empty())
      {
        // Need exclusive permissions to modify data structures
        AutoLock v_lock(view_lock);
        if (!dead_events.empty())
          for (std::set<ApEvent>::const_iterator it = dead_events.begin();
                it != dead_events.end(); it++)
            filter_local_users(*it); 
      }
    }

    //--------------------------------------------------------------------------
    void MaterializedView::add_user(const RegionUsage &usage,ApEvent term_event,
                                    const FieldMask &user_mask, 
                                    Operation *op, const unsigned index,
                                    VersionTracker *versions,
                                    std::set<RtEvent> &applied_events)
    //--------------------------------------------------------------------------
    {
      const UniqueID op_id = op->get_unique_op_id(); 
#ifndef DISTRIBUTED_INSTANCE_VIEWS
      if (!is_logical_owner())
      {
        Serializer rez;
        {
          RezCheck z(rez);
          rez.serialize(did);
          rez.serialize(usage);
          rez.serialize(term_event);
          rez.serialize(user_mask);
          rez.serialize(op_id);
          rez.serialize(index);
          if (IS_WRITE(usage))
            versions->pack_writing_version_numbers(rez);
          else
            versions->pack_upper_bound_node(rez);
          RtUserEvent applied_event = Runtime::create_rt_user_event();
          applied_events.insert(applied_event);
          rez.serialize(applied_event);
        }
        runtime->send_instance_view_add_user(logical_owner, rez);
        if (IS_ATOMIC(usage))
          find_atomic_reservations(user_mask, op, IS_WRITE(usage));
        return;
      }
#endif
      add_user_base(usage, term_event, user_mask, op_id, index,
                    context->runtime->address_space, versions, applied_events);
      if (IS_ATOMIC(usage))
        find_atomic_reservations(user_mask, op, IS_WRITE(usage));
    }

    //--------------------------------------------------------------------------
    void MaterializedView::add_user_base(const RegionUsage &usage, 
                                           ApEvent term_event,
                                           const FieldMask &user_mask, 
                                           const UniqueID op_id, 
                                           const unsigned index, 
                                           const AddressSpaceID source,
                                           VersionTracker *versions,
                                           std::set<RtEvent> &applied_events)
    //--------------------------------------------------------------------------
    {
      bool need_version_update = false;
      if (IS_WRITE(usage))
      {
        FieldVersions advance_versions;
        versions->get_advance_versions(logical_node, true/*base*/,
                                       user_mask, advance_versions);
        need_version_update = update_version_numbers(user_mask,advance_versions,
                                                     source, applied_events);
      }
      RegionNode *origin_node = logical_node->is_region() ? 
        logical_node->as_region_node() : 
        logical_node->as_partition_node()->parent;
      // Go up the tree if necessary 
      if ((parent != NULL) && !versions->is_upper_bound_node(logical_node))
      {
        const LegionColor local_color = logical_node->get_color();
        parent->add_user_above(usage, term_event, local_color, origin_node,
            versions, op_id, index, user_mask, need_version_update, 
            source, applied_events);
      }
      // Add our local user
      const bool issue_collect = add_local_user(usage, term_event, 
                         INVALID_COLOR, origin_node, true/*base*/, versions,
                         op_id, index, user_mask, source, applied_events);
      // Launch the garbage collection task, if it doesn't exist
      // then the user wasn't registered anyway, see add_local_user
      if (issue_collect)
      {
        WrapperReferenceMutator mutator(applied_events);
        defer_collect_user(term_event, &mutator);
      }
    }

    //--------------------------------------------------------------------------
    void MaterializedView::add_user_above(const RegionUsage &usage,
                                          ApEvent term_event,
                                          const LegionColor child_color,
                                          RegionNode *origin_node,
                                          VersionTracker *versions,
                                          const UniqueID op_id,
                                          const unsigned index,
                                          const FieldMask &user_mask,
                                          const bool need_version_update,
                                          const AddressSpaceID source,
                                          std::set<RtEvent> &applied_events)
    //--------------------------------------------------------------------------
    {
      bool need_update_above = false;
      if (need_version_update)
      {
        FieldVersions advance_versions;
        versions->get_advance_versions(logical_node, false/*base*/,
                                       user_mask, advance_versions);
        need_update_above = update_version_numbers(user_mask, advance_versions,
                                                   source, applied_events);
      }
      // Go up the tree if we have to
      if ((parent != NULL) && !versions->is_upper_bound_node(logical_node))
      {
        const LegionColor local_color = logical_node->get_color();
        parent->add_user_above(usage, term_event, local_color, origin_node,
            versions, op_id, index, user_mask, need_update_above, 
            source, applied_events);
      }
      add_local_user(usage, term_event, child_color, origin_node, false/*base*/,
                     versions, op_id, index, user_mask, source, applied_events);
    }

    //--------------------------------------------------------------------------
    bool MaterializedView::add_local_user(const RegionUsage &usage,
                                          ApEvent term_event,
                                          const LegionColor child_color,
                                          RegionNode *origin_node,
                                          const bool base_user,
                                          VersionTracker *versions,
                                          const UniqueID op_id,
                                          const unsigned index,
                                          const FieldMask &user_mask,
                                          const AddressSpaceID source,
                                          std::set<RtEvent> &applied_events)
    //--------------------------------------------------------------------------
    {
      if (!term_event.exists())
        return false;
      if (!is_logical_owner())
      {
        RegionNode *origin_node = logical_node->is_region() ? 
          logical_node->as_region_node() : 
          logical_node->as_partition_node()->parent;
        // If we are no the owner, we have to send the user back
        RtUserEvent remote_update_event = Runtime::create_rt_user_event();
        Serializer rez;
        {
          RezCheck z(rez);
          rez.serialize(did);
          rez.serialize(remote_update_event);
          rez.serialize<bool>(false); // is copy
          rez.serialize<bool>(false); // restrict out
          rez.serialize(usage);
          rez.serialize(user_mask);
          rez.serialize(child_color);
          rez.serialize(origin_node->handle);
          rez.serialize(op_id);
          rez.serialize(index);
          rez.serialize(term_event);
          // Figure out which version infos we need
          LegionMap<VersionID,FieldMask>::aligned needed_versions;
          FieldVersions field_versions;
          // We don't need to worry about split fields here, that
          // will be taken care of on the handler side, just pack
          // up the version infos as they are currently stored
          versions->get_field_versions(logical_node, false/*split previous*/,
                                       user_mask, field_versions);
          for (LegionMap<VersionID,FieldMask>::aligned::const_iterator it = 
                field_versions.begin(); it != field_versions.end(); it++)
          {
            FieldMask overlap = it->second & user_mask;
            if (!overlap)
              continue;
            needed_versions[it->first] = overlap;
          }
          rez.serialize<size_t>(needed_versions.size());
          for (LegionMap<VersionID,FieldMask>::aligned::const_iterator it = 
                needed_versions.begin(); it != needed_versions.end(); it++)
          {
            rez.serialize(it->first);
            rez.serialize(it->second);
          }
          FieldMask local_split;
          versions->get_split_mask(logical_node, user_mask, local_split);
          rez.serialize(local_split);
          rez.serialize<bool>(base_user);
        }
        runtime->send_view_remote_update(logical_owner, rez);
        // Tell the operation it has to wait for this event to
        // trigger before it can be considered mapped
        applied_events.insert(remote_update_event);
      }
#ifndef DISTRIBUTED_INSTANCE_VIEWS
      else
      {
        PhysicalUser *new_user = 
          new PhysicalUser(usage, child_color, op_id,index,origin_node);
        new_user->add_reference();
        // No matter what, we retake the lock in exclusive mode so we
        // can handle any clean-up and add our user
        AutoLock v_lock(view_lock);
        // Finally add our user and return if we need to issue a GC meta-task
        add_current_user(new_user, term_event, user_mask);
        if (outstanding_gc_events.find(term_event) == 
            outstanding_gc_events.end())
        {
          outstanding_gc_events.insert(term_event);
          return (child_color == INVALID_COLOR);
        }
      }
#else
      PhysicalUser *new_user = 
        new PhysicalUser(usage, child_color, op_id, index, origin_node);
      new_user->add_reference();
      // No matter what, we retake the lock in exclusive mode so we
      // can handle any clean-up and add our user
      AutoLock v_lock(view_lock);
      // Finally add our user and return if we need to issue a GC meta-task
      add_current_user(new_user, term_event, user_mask);
      // See if we need to check for read only invalidates
      // Don't worry about read-write, the invalidations will
      // be sent automatically if the version number is advanced
      if (!valid_remote_instances.empty() && IS_READ_ONLY(usage))
        perform_read_invalidations(user_mask, versions, source, applied_events);
      if (outstanding_gc_events.find(term_event) == 
          outstanding_gc_events.end())
      {
        outstanding_gc_events.insert(term_event);
        return (child_color == INVALID_COLOR);
      }
#endif
      return false;
    }

    //--------------------------------------------------------------------------
    ApEvent MaterializedView::add_user_fused(const RegionUsage &usage, 
                                             ApEvent term_event,
                                             const FieldMask &user_mask, 
                                             Operation *op,const unsigned index,
                                             VersionTracker *versions,
                                             std::set<RtEvent> &applied_events,
                                             bool update_versions/*=true*/)
    //--------------------------------------------------------------------------
    {
      const UniqueID op_id = op->get_unique_op_id();
#ifndef DISTRIBUTED_INSTANCE_VIEWS
      if (!is_logical_owner())
      {
        ApUserEvent result = Runtime::create_ap_user_event();
        Serializer rez;
        {
          RezCheck z(rez);
          rez.serialize(did);
          rez.serialize(usage);
          rez.serialize(term_event);
          rez.serialize(user_mask);
          rez.serialize(op_id);
          rez.serialize(index);
          if (IS_WRITE(usage))
            versions->pack_writing_version_numbers(rez);
          else
            versions->pack_upper_bound_node(rez);
          RtUserEvent applied_event = Runtime::create_rt_user_event();
          applied_events.insert(applied_event);
          rez.serialize(applied_event);
          rez.serialize(update_versions);
          rez.serialize(result);
        }
        runtime->send_instance_view_add_user_fused(logical_owner, rez);
        if (IS_ATOMIC(usage))
          find_atomic_reservations(user_mask, op, IS_WRITE(usage));
        return result;
      }
#endif
      ApEvent result = add_user_fused_base(usage, term_event, user_mask, op_id, 
                              index, versions, context->runtime->address_space,
                              applied_events, update_versions);
      if (IS_ATOMIC(usage))
        find_atomic_reservations(user_mask, op, IS_WRITE(usage));
      return result;
    }

    //--------------------------------------------------------------------------
    ApEvent MaterializedView::add_user_fused_base(const RegionUsage &usage, 
                                             ApEvent term_event,
                                             const FieldMask &user_mask, 
                                             const UniqueID op_id,
                                             const unsigned index,
                                             VersionTracker *versions,
                                             const AddressSpaceID source,
                                             std::set<RtEvent> &applied_events,
                                             bool update_versions/*=true*/)
    //--------------------------------------------------------------------------
    {
      std::set<ApEvent> wait_on_events;
      ApEvent start_use_event = manager->get_use_event();
      if (start_use_event.exists())
        wait_on_events.insert(start_use_event);
      RegionNode *origin_node = logical_node->is_region() ? 
        logical_node->as_region_node() : 
        logical_node->as_partition_node()->parent;
      // Find our local preconditions
      find_local_user_preconditions(usage, term_event, INVALID_COLOR, 
                     origin_node, versions, op_id, index, user_mask, 
                     wait_on_events, applied_events);
      bool need_version_update = false;
      if (IS_WRITE(usage) && update_versions)
      {
        FieldVersions advance_versions;
        versions->get_advance_versions(logical_node, true/*base*/,
                                       user_mask, advance_versions);
        need_version_update = update_version_numbers(user_mask,advance_versions,
                                                     source, applied_events);
      }
      // Go up the tree if necessary
      if ((parent != NULL) && !versions->is_upper_bound_node(logical_node))
      {
        const LegionColor local_color = logical_node->get_color();
        parent->add_user_above_fused(usage, term_event, local_color, 
                              origin_node, versions, op_id, index, 
                              user_mask, source, wait_on_events, 
                              applied_events, need_version_update);
      }
      // Add our local user
      const bool issue_collect = add_local_user(usage, term_event, 
                         INVALID_COLOR, origin_node, true/*base*/, versions,
                         op_id, index, user_mask, source, applied_events);
      // Launch the garbage collection task, if it doesn't exist
      // then the user wasn't registered anyway, see add_local_user
      if (issue_collect)
      {
        WrapperReferenceMutator mutator(applied_events);
        defer_collect_user(term_event, &mutator);
      }
      // At this point tasks shouldn't be allowed to wait on themselves
#ifdef DEBUG_LEGION
      if (term_event.exists())
        assert(wait_on_events.find(term_event) == wait_on_events.end());
#endif
      // Return the merge of the events
      return Runtime::merge_events(wait_on_events);
    }

    //--------------------------------------------------------------------------
    void MaterializedView::add_user_above_fused(const RegionUsage &usage, 
                                                ApEvent term_event,
                                                const LegionColor child_color,
                                                RegionNode *origin_node,
                                                VersionTracker *versions,
                                                const UniqueID op_id,
                                                const unsigned index,
                                                const FieldMask &user_mask,
                                                const AddressSpaceID source,
                                              std::set<ApEvent> &preconditions,
                                              std::set<RtEvent> &applied_events,
                                                const bool need_version_update)
    //--------------------------------------------------------------------------
    {
      // Do the precondition analysis on the way up
      find_local_user_preconditions_above(usage, term_event, child_color, 
                          origin_node, versions, op_id, index, user_mask, 
                          preconditions, applied_events);
      bool need_update_above = false;
      if (need_version_update)
      {
        FieldVersions advance_versions;
        versions->get_advance_versions(logical_node, false/*base*/, 
                                       user_mask, advance_versions);
        need_update_above = update_version_numbers(user_mask, advance_versions,
                                                   source, applied_events);
      }
      // Go up the tree if we have to
      if ((parent != NULL) && !versions->is_upper_bound_node(logical_node))
      {
        const LegionColor local_color = logical_node->get_color();
        parent->add_user_above_fused(usage, term_event, local_color,origin_node,
                              versions, op_id, index, user_mask, source,
                              preconditions, applied_events, need_update_above);
      }
      // Add the user on the way back down
      add_local_user(usage, term_event, child_color, origin_node, false/*base*/,
                     versions, op_id, index, user_mask, source, applied_events);
      // No need to launch a collect user task, the child takes care of that
    }

    //--------------------------------------------------------------------------
    void MaterializedView::add_initial_user(ApEvent term_event,
                                            const RegionUsage &usage,
                                            const FieldMask &user_mask,
                                            const UniqueID op_id,
                                            const unsigned index)
    //--------------------------------------------------------------------------
    {
#ifdef DEBUG_LEGION
      assert(logical_node->is_region());
#endif
      // No need to take the lock since we are just initializing
      PhysicalUser *user = new PhysicalUser(usage, INVALID_COLOR, op_id, index, 
                                            logical_node->as_region_node());
      user->add_reference();
      add_current_user(user, term_event, user_mask);
      initial_user_events.insert(term_event);
      // Don't need to actual launch a collection task, destructor
      // will handle this case
      outstanding_gc_events.insert(term_event);
    }
 
    //--------------------------------------------------------------------------
    void MaterializedView::notify_active(ReferenceMutator *mutator)
    //--------------------------------------------------------------------------
    {
      if (parent == NULL)
      {
        if (is_owner())
          manager->add_nested_gc_ref(did, mutator);
        else
          send_remote_gc_update(owner_space, mutator, 1, true/*add*/);
      }
      else
        parent->add_nested_gc_ref(did, mutator);
    }

    //--------------------------------------------------------------------------
    void MaterializedView::notify_inactive(ReferenceMutator *mutator)
    //--------------------------------------------------------------------------
    {
      if (parent == NULL)
      {
        // we have a resource reference on the manager so no need to check
        if (is_owner())
          manager->remove_nested_gc_ref(did, mutator);
        else
          send_remote_gc_update(owner_space, mutator, 1, false/*add*/);
      }
      else if (parent->remove_nested_gc_ref(did, mutator))
        delete parent;
    }

    //--------------------------------------------------------------------------
    void MaterializedView::notify_valid(ReferenceMutator *mutator)
    //--------------------------------------------------------------------------
    {
      if (parent == NULL)
        manager->add_nested_valid_ref(did, mutator);
      else
        parent->add_nested_valid_ref(did, mutator);
    }

    //--------------------------------------------------------------------------
    void MaterializedView::notify_invalid(ReferenceMutator *mutator)
    //--------------------------------------------------------------------------
    {
      if (parent == NULL) 
        // we have a resource reference on the manager so no need to check
        manager->remove_nested_valid_ref(did, mutator);
      else if (parent->remove_nested_valid_ref(did, mutator))
        delete parent;
    }

    //--------------------------------------------------------------------------
    void MaterializedView::collect_users(const std::set<ApEvent> &term_events)
    //--------------------------------------------------------------------------
    {
      {
        AutoLock v_lock(view_lock);
        // Remove any event users from the current and previous users
        for (std::set<ApEvent>::const_iterator it = term_events.begin();
              it != term_events.end(); it++)
          filter_local_users(*it); 
      }
      if (parent != NULL)
        parent->collect_users(term_events);
    } 

    //--------------------------------------------------------------------------
    void MaterializedView::send_view(AddressSpaceID target)
    //--------------------------------------------------------------------------
    {
#ifdef DEBUG_LEGION
      assert(is_owner());
#endif
      Serializer rez;
      {
        RezCheck z(rez);
        rez.serialize(did);
        rez.serialize(manager->did);
        if (parent == NULL)
          rez.serialize<DistributedID>(0);
        else
          rez.serialize<DistributedID>(parent->did);
        if (logical_node->is_region())
        {
          rez.serialize<bool>(true);
          rez.serialize(logical_node->as_region_node()->handle);
        }
        else
        {
          rez.serialize<bool>(false);
          rez.serialize(logical_node->as_partition_node()->handle);
        }
        rez.serialize(owner_space);
        rez.serialize(logical_owner);
        rez.serialize(owner_context);
      }
      runtime->send_materialized_view(target, rez);
      update_remote_instances(target);
    }

    //--------------------------------------------------------------------------
    void MaterializedView::update_gc_events(
                                           const std::deque<ApEvent> &gc_events)
    //--------------------------------------------------------------------------
    {
      if (parent != NULL)
        parent->update_gc_events(gc_events);
      AutoLock v_lock(view_lock);
      for (std::deque<ApEvent>::const_iterator it = gc_events.begin();
            it != gc_events.end(); it++)
      {
        outstanding_gc_events.insert(*it);
      }
    }    

    //--------------------------------------------------------------------------
    void MaterializedView::filter_invalid_fields(FieldMask &to_filter,
                                                 VersionInfo &version_info)
    //--------------------------------------------------------------------------
    {
      // If we're not the parent then keep going up
      if ((parent != NULL) && !version_info.is_upper_bound_node(logical_node))
        parent->filter_invalid_fields(to_filter, version_info);
      // If we still have fields to filter, then do that now
      if (!!to_filter)
      {
#ifdef DISTRIBUTED_INSTANCE_VIEWS
        // If we're not the owner then make sure that we are up to date
        if (!is_logical_owner())
          perform_remote_valid_check(to_filter, &version_info, true/*reading*/);
#else
        if (!is_logical_owner())
        {
          // Send a message to the logical owner to do the analysis
          RtUserEvent wait_on = Runtime::create_rt_user_event();
          Serializer rez;
          {
            RezCheck z(rez);
            rez.serialize(did);
            rez.serialize(to_filter);
            version_info.pack_writing_version_numbers(rez);
            rez.serialize(&to_filter);
            rez.serialize(wait_on);
          }
          runtime->send_view_filter_invalid_fields_request(logical_owner, rez);
          // Wait for the result to be ready
          wait_on.lg_wait();
          return;
        }
#endif
        // Get the version numbers that we need 
        FieldVersions needed_versions;
        version_info.get_field_versions(logical_node, false/*split prev*/,
                                        to_filter, needed_versions);
        // Need the lock in read only mode while touching current versions
        AutoLock v_lock(view_lock,1,false/*exclusive*/);
        for (FieldVersions::iterator it = needed_versions.begin();
              it != needed_versions.end(); it++)
        {
          std::map<VersionID,FieldMask>::const_iterator finder =  
            current_versions.find(it->first);
          if (finder != current_versions.end())
          {
            const FieldMask to_remove = it->second - finder->second;
            if (!!to_remove)
            {
              to_filter -= to_remove;
              if (!to_filter)
                return;
            }
          }
          else
          {
            // None of the fields are at the right version number
            to_filter -= it->second;
            if (!to_filter)
              return;
          }
        }
      }
    }

    //--------------------------------------------------------------------------
    void MaterializedView::find_copy_version_updates(const FieldMask &copy_mask,
                                                     VersionTracker *versions,
                                                     FieldMask &write_skip_mask,
                                                     FieldMask &filter_mask,
                              LegionMap<VersionID,FieldMask>::aligned &advance,
                              LegionMap<VersionID,FieldMask>::aligned &add_only,
                                bool is_reduction, bool restrict_out, bool base)
    //--------------------------------------------------------------------------
    {
#ifdef DEBUG_LEGION
      sanity_check_versions();
#endif
      // These are updates for a copy, so we are never going to the
      // next version number, we only go to the current versions
      FieldVersions update_versions;
      // If we're doing a restrict out copy, the version we are updating
      // is the advance version, otherwise it is the current version
      // before the operation. We want split previous here because we
      // haven't actually done the write yet, so if we're writing then
      // we're just copying the previous version over.
      if (restrict_out)
        versions->get_advance_versions(logical_node, base, 
                                       copy_mask, update_versions);
      else
        versions->get_field_versions(logical_node, true/*split previous*/,
                                     copy_mask, update_versions);
      FieldMask split_mask;
      versions->get_split_mask(logical_node, copy_mask, split_mask);
      for (LegionMap<VersionID,FieldMask>::aligned::const_iterator it = 
            update_versions.begin(); it != update_versions.end(); it++)
      {
        FieldMask overlap = it->second & copy_mask;
        if (!overlap)
          continue;
        if (it->first == 0)
        {
          filter_mask |= overlap;
          add_only[it->first] = overlap;
          continue;
        }
        // We're trying to get this to current version number, check to
        // see if we're already at one of the most common values of
        // either the previous version number or the current one
        // otherwise we will have to add this to the set to filter later
        const VersionID previous_number = it->first - 1;
        const VersionID next_number = it->first;
        LegionMap<VersionID,FieldMask>::aligned::const_iterator finder = 
          current_versions.find(previous_number);
        if (finder != current_versions.end())
        {
          const FieldMask intersect = overlap & finder->second;
          if (!!intersect)
          {
            advance[previous_number] = intersect;
            overlap -= intersect;
            if (!overlap)
              continue;
          }
          // Bump the iterator to the next entry, hopefully 
          // it is the next version number, but if not we'll figure it out
          finder++;
        }
        else
          finder = current_versions.find(next_number);
        // Check if the finder is good and the right version number
        if ((finder != current_versions.end()) && 
            (finder->first == next_number))
        {
          const FieldMask intersect = overlap & finder->second;
          if (!!intersect)
          {
            // This is a write skip field since we're already
            // at the version number at this view, but we're only
            // really at the version number if we're not reducing
            // We can't count split fields here because they might
            // contain users from many versions
#ifndef LEGION_SPY 
            if (!is_reduction)
            {
              if (!!split_mask)
                write_skip_mask |= (intersect - split_mask);
              else
                write_skip_mask |= intersect;
            }
#endif
            overlap -= intersect;
            if (!overlap)
              continue;
          }
        }
        // If we still have fields, then record we need to filter them
        filter_mask |= overlap;
        // Record the version number and fields to add after the filter
        add_only[next_number] = overlap;
      }
    }

    //--------------------------------------------------------------------------
    void MaterializedView::apply_version_updates(FieldMask &filter_mask,
                      const LegionMap<VersionID,FieldMask>::aligned &advance,
                      const LegionMap<VersionID,FieldMask>::aligned &add_only,
                      AddressSpaceID source, std::set<RtEvent> &applied_events)
    //--------------------------------------------------------------------------
    {
#ifdef DEBUG_LEGION
      sanity_check_versions();
#endif
#ifdef DISTRIBUTED_INSTANCE_VIEWS
      // If we have remote instances, we need to check to see 
      // if we need to send any invalidations
      if (!valid_remote_instances.empty())
      {
#ifdef DEBUG_LEGION
        assert(is_logical_owner());
#endif
        // Keep track of any invalidations that we have to apply 
        // make a copy here before filter gets destroyed by the call
        FieldMask invalidate_mask = filter_mask;
        if (!!filter_mask)
        {
          // See if any of them are already up to date so we don't have
          // to send invalidations, this is expensive enough that it is
          // worth the extra analysis cost here to just do it
          for (LegionMap<VersionID,FieldMask>::aligned::const_iterator it = 
                add_only.begin(); it != add_only.end(); it++)
          {
            LegionMap<VersionID,FieldMask>::aligned::const_iterator finder = 
              current_versions.find(it->first);
            if (finder == current_versions.end())
              continue;
            FieldMask overlap = finder->second & it->second;
            if (!!overlap)
              invalidate_mask -= overlap;
          }
          filter_and_add(filter_mask, add_only);
        }
        if (!advance.empty())
        {
          for (LegionMap<VersionID,FieldMask>::aligned::const_iterator it = 
                advance.begin(); it != advance.end(); it++)
          {
            LegionMap<VersionID,FieldMask>::aligned::iterator finder = 
              current_versions.find(it->first);
            // Someone else could already have advanced this
            if (finder == current_versions.end())
              continue;
            FieldMask overlap = finder->second & it->second;
            if (!overlap)
              continue;
            finder->second -= overlap;
            if (!finder->second)
              current_versions.erase(finder);
            current_versions[it->first+1] |= overlap;
            invalidate_mask |= overlap;
          }
        }
        if (!!invalidate_mask)
          send_invalidations(invalidate_mask, source, applied_events);
      }
      else
#endif // DISTRIBUTED_INSTANCE_VIEWS
      {
        // This is the common path
        if (!!filter_mask)
          filter_and_add(filter_mask, add_only);
        if (!advance.empty())
        {
          for (LegionMap<VersionID,FieldMask>::aligned::const_iterator it = 
                advance.begin(); it != advance.end(); it++)
          {
            LegionMap<VersionID,FieldMask>::aligned::iterator finder = 
              current_versions.find(it->first);
            // Someone else could already have advanced this
            if (finder == current_versions.end())
              continue;
            finder->second -= it->second;
            if (!finder->second)
              current_versions.erase(finder);
            current_versions[it->first+1] |= it->second;
          }
        }
      }
#ifdef DEBUG_LEGION
      sanity_check_versions();
#endif
    }

    //--------------------------------------------------------------------------
    void MaterializedView::filter_and_add(FieldMask &filter_mask,
                    const LegionMap<VersionID,FieldMask>::aligned &add_versions)
    //--------------------------------------------------------------------------
    {
      std::vector<VersionID> to_delete; 
      for (LegionMap<VersionID,FieldMask>::aligned::iterator it = 
            current_versions.begin(); it != current_versions.end(); it++)
      {
        FieldMask overlap = it->second & filter_mask;
        if (!overlap)
          continue;
        it->second -= overlap;
        if (!it->second)
          to_delete.push_back(it->first);
        filter_mask -= overlap;
        if (!filter_mask)
          break;
      }
      // Delete the old entries
      if (!to_delete.empty())
      {
        for (std::vector<VersionID>::const_iterator it = to_delete.begin();
              it != to_delete.end(); it++)
          current_versions.erase(*it);
      }
      // Then add the new entries
      for (LegionMap<VersionID,FieldMask>::aligned::const_iterator it = 
            add_versions.begin(); it != add_versions.end(); it++)
        current_versions[it->first] |= it->second;
    }

    //--------------------------------------------------------------------------
    bool MaterializedView::update_version_numbers(const FieldMask &user_mask,
                                           const FieldVersions &target_versions,
                                           const AddressSpaceID source,
                                           std::set<RtEvent> &applied_events)
    //--------------------------------------------------------------------------
    {
      FieldMask filter_mask;
      LegionMap<VersionID,FieldMask>::aligned update_versions;
      bool need_check_above = false;
      // Need the lock in exclusive mode to do the update
      AutoLock v_lock(view_lock);
#ifdef DISTRIBUTED_INSTANCE_VIEWS
      // If we are logical owner and we have remote valid instances
      // we need to track which version numbers get updated so we can
      // send invalidates
      const bool need_invalidates = is_logical_owner() && 
          !valid_remote_instances.empty() && !(user_mask * remote_valid_mask);
      FieldMask invalidate_mask;
#endif
#ifdef DEBUG_LEGION
      sanity_check_versions();
#endif
      for (LegionMap<VersionID,FieldMask>::aligned::const_iterator it = 
            target_versions.begin(); it != target_versions.end(); it++)
      {
#ifdef DEBUG_LEGION
        assert(it->first > 0);
#endif
        FieldMask overlap = it->second & user_mask;
        if (!overlap)
          continue;
        // We are always trying to advance the version numbers here
        // since these are writing users and are therefore going from
        // the current version number to the next one. We'll check for
        // the most common cases here, and only filter if we don't find them.
        const VersionID previous_number = it->first - 1; 
        const VersionID next_number = it->first; 
        LegionMap<VersionID,FieldMask>::aligned::iterator finder = 
          current_versions.find(previous_number);
        if (finder != current_versions.end())
        {
          FieldMask intersect = overlap & finder->second;
          if (!!intersect)
          {
            need_check_above = true;
            finder->second -= intersect;
#ifdef DISTRIBUTED_INSTANCE_VIEWS
            if (need_invalidates)
              invalidate_mask |= intersect;
#endif
            if (!finder->second)
            {
              current_versions.erase(finder);
              // We just deleted the iterator so we need a new one
              finder = current_versions.find(next_number);
            }
            else // We didn't delete the iterator so trying bumping it
              finder++;
            if (finder != current_versions.end())
            {
              if (finder->first != next_number) 
              {
                current_versions[next_number] = intersect;
                // Set it to end since we know there is no point in checking
                finder = current_versions.end();
              }
              else // finder points to the right place
                finder->second |= intersect;
            }
            else // no valid iterator so just put in the value
              current_versions[next_number] = intersect;
            overlap -= intersect;
            if (!overlap)
              continue;
          }
          else // Try the next element, hopefully it is version number+1
            finder++;
        }
        else
          finder = current_versions.find(next_number);
        // Check if the finder is good and the right version number
        if ((finder != current_versions.end()) && 
            (finder->first == next_number))
        {
          FieldMask intersect = overlap & finder->second;
          if (!!intersect)
          {
            finder->second |= intersect;
            overlap -= intersect;
            if (!overlap)
              continue;
          }
        }
        // If we still have fields, then record we need to filter them
        filter_mask |= overlap;
        // Record the version number and fields to add after the filter
        update_versions[next_number] = overlap;
#ifdef DISTRIBUTED_INSTANCE_VIEWS
        if (need_invalidates)
          invalidate_mask |= overlap;
#endif
      }
      // If we need to filter, let's do that now
      if (!!filter_mask)
      {
        need_check_above = true;
        filter_and_add(filter_mask, update_versions);  
      }
#ifdef DEBUG_LEGION
      sanity_check_versions();
#endif
#ifdef DISTRIBUTED_INSTANCE_VIEWS
      if (!!invalidate_mask)
        send_invalidations(invalidate_mask, source, applied_events);
#endif
      return need_check_above;
    }

#ifdef DEBUG_LEGION
    //--------------------------------------------------------------------------
    void MaterializedView::sanity_check_versions(void)
    //--------------------------------------------------------------------------
    {
      FieldMask version_mask;
      for (LegionMap<VersionID,FieldMask>::aligned::const_iterator it = 
            current_versions.begin(); it != current_versions.end(); it++)
      {
        assert(version_mask * it->second);
        version_mask |= it->second;
      }
    }
#endif

    //--------------------------------------------------------------------------
    void MaterializedView::add_current_user(PhysicalUser *user, 
                                            ApEvent term_event,
                                            const FieldMask &user_mask)
    //--------------------------------------------------------------------------
    {
      // Must be called while holding the lock
      // Reference should already have been added
      EventUsers &event_users = current_epoch_users[term_event];
      if (event_users.single)
      {
        if (event_users.users.single_user == NULL)
        {
          // make it the entry
          event_users.users.single_user = user;
          event_users.user_mask = user_mask;
        }
        else
        {
          // convert to multi
          LegionMap<PhysicalUser*,FieldMask>::aligned *new_map = 
                           new LegionMap<PhysicalUser*,FieldMask>::aligned();
          (*new_map)[event_users.users.single_user] = event_users.user_mask;
          (*new_map)[user] = user_mask;
          event_users.user_mask |= user_mask;
          event_users.users.multi_users = new_map;
          event_users.single = false;
        }
      }
      else
      {
        // Add it to the set 
        (*event_users.users.multi_users)[user] = user_mask;
        event_users.user_mask |= user_mask;
      }
    }

    //--------------------------------------------------------------------------
    void MaterializedView::filter_local_users(ApEvent term_event) 
    //--------------------------------------------------------------------------
    {
      // Caller must be holding the lock
      DETAILED_PROFILER(context->runtime, 
                        MATERIALIZED_VIEW_FILTER_LOCAL_USERS_CALL);
      // Don't do this if we are in Legion Spy since we want to see
      // all of the dependences on an instance
#if !defined(LEGION_SPY) && !defined(EVENT_GRAPH_TRACE)
      std::set<ApEvent>::iterator event_finder = 
        outstanding_gc_events.find(term_event); 
      if (event_finder != outstanding_gc_events.end())
      {
        LegionMap<ApEvent,EventUsers>::aligned::iterator current_finder = 
          current_epoch_users.find(term_event);
        if (current_finder != current_epoch_users.end())
        {
          EventUsers &event_users = current_finder->second;
          if (event_users.single)
          {
            if (event_users.users.single_user->remove_reference())
              delete (event_users.users.single_user);
          }
          else
          {
            for (LegionMap<PhysicalUser*,FieldMask>::aligned::iterator
                  it = event_users.users.multi_users->begin(); it !=
                  event_users.users.multi_users->end(); it++)
            {
              if (it->first->remove_reference())
                delete (it->first);
            }
            delete event_users.users.multi_users;
          }
          current_epoch_users.erase(current_finder);
        }
        LegionMap<ApEvent,EventUsers>::aligned::iterator previous_finder = 
          previous_epoch_users.find(term_event);
        if (previous_finder != previous_epoch_users.end())
        {
          EventUsers &event_users = previous_finder->second; 
          if (event_users.single)
          {
            if (event_users.users.single_user->remove_reference())
              delete (event_users.users.single_user);
          }
          else
          {
            for (LegionMap<PhysicalUser*,FieldMask>::aligned::iterator
                  it = event_users.users.multi_users->begin(); it !=
                  event_users.users.multi_users->end(); it++)
            {
              if (it->first->remove_reference())
                delete (it->first);
            }
            delete event_users.users.multi_users;
          }
          previous_epoch_users.erase(previous_finder);
        }
        outstanding_gc_events.erase(event_finder);
      }
#endif
    }

    //--------------------------------------------------------------------------
    void MaterializedView::filter_local_users(const FieldMask &filter_mask,
                      LegionMap<ApEvent,EventUsers>::aligned &local_epoch_users)
    //--------------------------------------------------------------------------
    {
      // lock better be held by caller
      DETAILED_PROFILER(context->runtime, 
                        MATERIALIZED_VIEW_FILTER_LOCAL_USERS_CALL);
      std::vector<ApEvent> to_delete;
      for (LegionMap<ApEvent,EventUsers>::aligned::iterator lit = 
           local_epoch_users.begin(); lit != local_epoch_users.end(); lit++)
      {
        const FieldMask overlap = lit->second.user_mask & filter_mask;
        if (!overlap)
          continue;
        EventUsers &local_users = lit->second;
        local_users.user_mask -= overlap;
        if (!local_users.user_mask)
        {
          // Total removal of the entry
          to_delete.push_back(lit->first);
          if (local_users.single)
          {
            PhysicalUser *user = local_users.users.single_user;
            if (user->remove_reference())
              delete (user);
          }
          else
          {
            for (LegionMap<PhysicalUser*,FieldMask>::aligned::const_iterator 
                  it = local_users.users.multi_users->begin(); it !=
                  local_users.users.multi_users->end(); it++)
            {
              if (it->first->remove_reference())
                delete (it->first);
            }
            // Delete the map too
            delete local_users.users.multi_users;
          }
        }
        else if (!local_users.single) // only need to filter for non-single
        {
          // Partial removal of the entry
          std::vector<PhysicalUser*> to_erase;
          for (LegionMap<PhysicalUser*,FieldMask>::aligned::iterator it = 
                local_users.users.multi_users->begin(); it !=
                local_users.users.multi_users->end(); it++)
          {
            it->second -= overlap;
            if (!it->second)
              to_erase.push_back(it->first);
          }
          if (!to_erase.empty())
          {
            for (std::vector<PhysicalUser*>::const_iterator it = 
                  to_erase.begin(); it != to_erase.end(); it++)
            {
              local_users.users.multi_users->erase(*it);
              if ((*it)->remove_reference())
                delete (*it);
            }
            // See if we can shrink this back down
            if (local_users.users.multi_users->size() == 1)
            {
              LegionMap<PhysicalUser*,FieldMask>::aligned::iterator first_it =
                            local_users.users.multi_users->begin();     
#ifdef DEBUG_LEGION
              // This summary mask should dominate
              assert(!(first_it->second - local_users.user_mask));
#endif
              PhysicalUser *user = first_it->first;
              local_users.user_mask = first_it->second;
              delete local_users.users.multi_users;
              local_users.users.single_user = user;
              local_users.single = true;
            }
          }
        }
      }
      if (!to_delete.empty())
      {
        for (std::vector<ApEvent>::const_iterator it = to_delete.begin();
              it != to_delete.end(); it++)
          local_epoch_users.erase(*it);
      }
    }

    //--------------------------------------------------------------------------
    void MaterializedView::filter_current_user(ApEvent user_event, 
                                               const FieldMask &filter_mask)
    //--------------------------------------------------------------------------
    {
      // lock better be held by caller
      DETAILED_PROFILER(context->runtime, 
                        MATERIALIZED_VIEW_FILTER_CURRENT_USERS_CALL);
      LegionMap<ApEvent,EventUsers>::aligned::iterator cit = 
        current_epoch_users.find(user_event);
      // Some else might already have moved it back or it could have
      // been garbage collected already
      if (cit == current_epoch_users.end())
        return;
#if !defined(LEGION_SPY) && !defined(EVENT_GRAPH_TRACE)
      if (cit->first.has_triggered_faultignorant())
      {
        EventUsers &current_users = cit->second;
        if (current_users.single)
        {
          if (current_users.users.single_user->remove_reference())
            delete (current_users.users.single_user);
        }
        else
        {
          for (LegionMap<PhysicalUser*,FieldMask>::aligned::iterator it = 
                current_users.users.multi_users->begin(); it !=
                current_users.users.multi_users->end(); it++)
          {
            if (it->first->remove_reference())
              delete (it->first);
          }
          delete current_users.users.multi_users;
        }
        current_epoch_users.erase(cit);
        return;
      }
#endif
      EventUsers &current_users = cit->second;
      FieldMask summary_overlap = current_users.user_mask & filter_mask;
      if (!summary_overlap)
        return;
      current_users.user_mask -= summary_overlap;
      EventUsers &prev_users = previous_epoch_users[cit->first];
      if (current_users.single)
      {
        PhysicalUser *user = current_users.users.single_user;
        if (prev_users.single)
        {
          // Single, see if something exists there yet
          if (prev_users.users.single_user == NULL)
          {
            prev_users.users.single_user = user; 
            prev_users.user_mask = summary_overlap;
            if (!current_users.user_mask) // reference flows back
              current_epoch_users.erase(cit);
            else
              user->add_reference(); // add a reference
          }
          else if (prev_users.users.single_user == user)
          {
            // Same user, update the fields 
            prev_users.user_mask |= summary_overlap;
            if (!current_users.user_mask)
            {
              current_epoch_users.erase(cit);
              user->remove_reference(); // remove unnecessary reference
            }
          }
          else
          {
            // Go to multi mode
            LegionMap<PhysicalUser*,FieldMask>::aligned *new_map = 
                          new LegionMap<PhysicalUser*,FieldMask>::aligned();
            (*new_map)[prev_users.users.single_user] = prev_users.user_mask;
            (*new_map)[user] = summary_overlap;
            if (!current_users.user_mask) // reference flows back
              current_epoch_users.erase(cit);
            else
              user->add_reference();
            prev_users.user_mask |= summary_overlap;
            prev_users.users.multi_users = new_map;
            prev_users.single = false;
          }
        }
        else
        {
          // Already multi
          prev_users.user_mask |= summary_overlap;
          // See if we can find it in the multi-set
          LegionMap<PhysicalUser*,FieldMask>::aligned::iterator finder = 
            prev_users.users.multi_users->find(user);
          if (finder == prev_users.users.multi_users->end())
          {
            // Couldn't find it
            (*prev_users.users.multi_users)[user] = summary_overlap;
            if (!current_users.user_mask) // reference flows back
              current_epoch_users.erase(cit);
            else
              user->add_reference();
          }
          else
          {
            // Found it, update it 
            finder->second |= summary_overlap;
            if (!current_users.user_mask)
            {
              current_epoch_users.erase(cit);
              user->remove_reference(); // remove redundant reference
            }
          }
        }
      }
      else
      {
        // Many things, filter them and move them back
        if (!current_users.user_mask)
        {
          // Moving the whole set back, see what the previous looks like
          if (prev_users.single)
          {
            if (prev_users.users.single_user != NULL)
            {
              // Merge the one user into this map so we can move 
              // the whole map back
              PhysicalUser *user = prev_users.users.single_user;  
              LegionMap<PhysicalUser*,FieldMask>::aligned::iterator finder =
                current_users.users.multi_users->find(user);
              if (finder == current_users.users.multi_users->end())
              {
                // Add it reference is already there
                (*current_users.users.multi_users)[user] = 
                  prev_users.user_mask;
              }
              else
              {
                // Already there, update it and remove duplicate reference
                finder->second |= prev_users.user_mask;
                user->remove_reference();
              }
            }
            // Now just move the map back
            prev_users.user_mask |= summary_overlap;
            prev_users.users.multi_users = current_users.users.multi_users;
            prev_users.single = false;
          }
          else
          {
            // merge the two sets
            for (LegionMap<PhysicalUser*,FieldMask>::aligned::const_iterator
                  it = current_users.users.multi_users->begin();
                  it != current_users.users.multi_users->end(); it++)
            {
              // See if we can find it
              LegionMap<PhysicalUser*,FieldMask>::aligned::iterator finder = 
                prev_users.users.multi_users->find(it->first);
              if (finder == prev_users.users.multi_users->end())
              {
                // Didn't find it, just move it back, reference moves back
                prev_users.users.multi_users->insert(*it);
              }
              else
              {
                finder->second |= it->second; 
                // Remove the duplicate reference
                it->first->remove_reference();
              }
            }
            prev_users.user_mask |= summary_overlap;
            // Now delete the set
            delete current_users.users.multi_users;
          }
          current_epoch_users.erase(cit);
        }
        else
        {
          // Only send back filtered users
          std::vector<PhysicalUser*> to_delete;
          if (prev_users.single)
          {
            // Make a new map to send back  
            LegionMap<PhysicalUser*,FieldMask>::aligned *new_map = 
                          new LegionMap<PhysicalUser*,FieldMask>::aligned();
            for (LegionMap<PhysicalUser*,FieldMask>::aligned::iterator it = 
                  current_users.users.multi_users->begin(); it !=
                  current_users.users.multi_users->end(); it++)
            {
              FieldMask overlap = summary_overlap & it->second;
              if (!overlap)
                continue;
              // Can move without checking
              (*new_map)[it->first] = overlap;
              it->second -= overlap;
              if (!it->second)
                to_delete.push_back(it->first); // reference flows back
              else
                it->first->add_reference(); // need new reference
            }
            // Also capture the existing previous user if there is one
            if (prev_users.users.single_user != NULL)
            {
              LegionMap<PhysicalUser*,FieldMask>::aligned::iterator finder = 
                new_map->find(prev_users.users.single_user);
              if (finder == new_map->end())
              {
                (*new_map)[prev_users.users.single_user] = 
                  prev_users.user_mask;
              }
              else
              {
                finder->second |= prev_users.user_mask;
                // Remove redundant reference
                finder->first->remove_reference();
              }
            }
            // Make the new map the previous set
            prev_users.user_mask |= summary_overlap;
            prev_users.users.multi_users = new_map;
            prev_users.single = false;
          }
          else
          {
            for (LegionMap<PhysicalUser*,FieldMask>::aligned::iterator it =
                  current_users.users.multi_users->begin(); it !=
                  current_users.users.multi_users->end(); it++)
            {
              FieldMask overlap = summary_overlap & it->second; 
              if (!overlap)
                continue;
              it->second -= overlap;
              LegionMap<PhysicalUser*,FieldMask>::aligned::iterator finder = 
                prev_users.users.multi_users->find(it->first);
              // See if it already exists
              if (finder == prev_users.users.multi_users->end())
              {
                // Doesn't exist yet, so add it 
                (*prev_users.users.multi_users)[it->first] = overlap;
                if (!it->second) // reference flows back
                  to_delete.push_back(it->first);
                else
                  it->first->add_reference();
              }
              else
              {
                // Already exists so update it
                finder->second |= overlap;
                if (!it->second)
                {
                  to_delete.push_back(it->first);
                  // Remove redundant reference
                  it->first->remove_reference();
                }
              }
            }
            prev_users.user_mask |= summary_overlap;
          }
          // See if we can collapse this map back down
          if (!to_delete.empty())
          {
            for (std::vector<PhysicalUser*>::const_iterator it = 
                  to_delete.begin(); it != to_delete.end(); it++)
            {
              current_users.users.multi_users->erase(*it);
            }
            if (current_users.users.multi_users->size() == 1)
            {
              LegionMap<PhysicalUser*,FieldMask>::aligned::iterator 
                first_it = current_users.users.multi_users->begin();
#ifdef DEBUG_LEGION
              // Should dominate as an upper bound
              assert(!(first_it->second - current_users.user_mask));
#endif
              PhysicalUser *user = first_it->first;
              current_users.user_mask = first_it->second;
              delete current_users.users.multi_users;
              current_users.users.single_user = user;   
              current_users.single = true;
            }
          }
        }
      }
    }

    //--------------------------------------------------------------------------
    void MaterializedView::filter_previous_user(ApEvent user_event,
                                                const FieldMask &filter_mask)
    //--------------------------------------------------------------------------
    {
      // lock better be held by caller
      DETAILED_PROFILER(context->runtime,
                        MATERIALIZED_VIEW_FILTER_PREVIOUS_USERS_CALL);
      LegionMap<ApEvent,EventUsers>::aligned::iterator pit = 
        previous_epoch_users.find(user_event);
      // This might already have been filtered or garbage collected
      if (pit == previous_epoch_users.end())
        return;
#if !defined(LEGION_SPY) && !defined(EVENT_GRAPH_TRACE)
      if (pit->first.has_triggered_faultignorant())
      {
        EventUsers &previous_users = pit->second;
        if (previous_users.single)
        {
          if (previous_users.users.single_user->remove_reference())
            delete (previous_users.users.single_user);
        }
        else
        {
          for (LegionMap<PhysicalUser*,FieldMask>::aligned::iterator it = 
                previous_users.users.multi_users->begin(); it !=
                previous_users.users.multi_users->end(); it++)
          {
            if (it->first->remove_reference())
              delete (it->first);
          }
          delete previous_users.users.multi_users;
        }
        previous_epoch_users.erase(pit);
        return;
      }
#endif
      EventUsers &previous_users = pit->second;
      FieldMask summary_overlap = previous_users.user_mask & filter_mask;
      if (!summary_overlap)
        return;
      previous_users.user_mask -= summary_overlap;
      if (!previous_users.user_mask)
      {
        // We can delete the whole entry
        if (previous_users.single)
        {
          PhysicalUser *user = previous_users.users.single_user;
          if (user->remove_reference())
            delete (user);
        }
        else
        {
          for (LegionMap<PhysicalUser*,FieldMask>::aligned::const_iterator 
                it = previous_users.users.multi_users->begin(); it !=
                previous_users.users.multi_users->end(); it++)
          {
            if (it->first->remove_reference())
              delete (it->first);
          }
          // Delete the map too
          delete previous_users.users.multi_users;
        }
        previous_epoch_users.erase(pit);
      }
      else if (!previous_users.single) // only need to filter for non-single
      {
        // Filter out the users for the dominated fields
        std::vector<PhysicalUser*> to_delete;
        for (LegionMap<PhysicalUser*,FieldMask>::aligned::iterator it = 
              previous_users.users.multi_users->begin(); it !=
              previous_users.users.multi_users->end(); it++)
        {
          it->second -= summary_overlap; 
          if (!it->second)
            to_delete.push_back(it->first);
        }
        if (!to_delete.empty())
        {
          for (std::vector<PhysicalUser*>::const_iterator it = 
                to_delete.begin(); it != to_delete.end(); it++)
          {
            previous_users.users.multi_users->erase(*it);
            if ((*it)->remove_reference())
              delete (*it);
          }
          // See if we can shrink this back down
          if (previous_users.users.multi_users->size() == 1)
          {
            LegionMap<PhysicalUser*,FieldMask>::aligned::iterator first_it =
                          previous_users.users.multi_users->begin();     
#ifdef DEBUG_LEGION
            // This summary mask should dominate
            assert(!(first_it->second - previous_users.user_mask));
#endif
            PhysicalUser *user = first_it->first;
            previous_users.user_mask = first_it->second;
            delete previous_users.users.multi_users;
            previous_users.users.single_user = user;
            previous_users.single = true;
          }
        }
      }
    }

    //--------------------------------------------------------------------------
    template<bool TRACK_DOM>
    void MaterializedView::find_current_preconditions(
                                                 const FieldMask &user_mask,
                                                 const RegionUsage &usage,
                                                 const LegionColor child_color,
                                                 RegionNode *origin_node,
                                                 ApEvent term_event,
                                                 const UniqueID op_id,
                                                 const unsigned index,
                                               std::set<ApEvent> &preconditions,
                                               std::set<ApEvent> &dead_events,
                           LegionMap<ApEvent,FieldMask>::aligned &filter_events,
                                                 FieldMask &observed,
                                                 FieldMask &non_dominated)
    //--------------------------------------------------------------------------
    {
      // Caller must be holding the lock
      for (LegionMap<ApEvent,EventUsers>::aligned::const_iterator cit = 
           current_epoch_users.begin(); cit != current_epoch_users.end(); cit++)
      {
        if (cit->first == term_event)
          continue;
#if !defined(LEGION_SPY) && !defined(EVENT_GRAPH_TRACE)
        // We're about to do a bunch of expensive tests, 
        // so first do something cheap to see if we can 
        // skip all the tests.
        if (cit->first.has_triggered_faultignorant())
        {
          dead_events.insert(cit->first);
          continue;
        }
        if (preconditions.find(cit->first) != preconditions.end())
          continue;
#endif
        const EventUsers &event_users = cit->second;
        const FieldMask overlap = event_users.user_mask & user_mask;
        if (!overlap)
          continue;
        else if (TRACK_DOM)
          observed |= overlap;
        if (event_users.single)
        {
          if (has_local_precondition(event_users.users.single_user, usage,
                                     child_color, op_id, index, origin_node))
          {
            preconditions.insert(cit->first);
            if (TRACK_DOM)
              filter_events[cit->first] = overlap;
          }
          else if (TRACK_DOM)
            non_dominated |= overlap;
        }
        else
        {
          for (LegionMap<PhysicalUser*,FieldMask>::aligned::const_iterator 
                it = event_users.users.multi_users->begin(); it !=
                event_users.users.multi_users->end(); it++)
          {
            const FieldMask user_overlap = user_mask & it->second;
            if (!user_overlap)
              continue;
            if (has_local_precondition(it->first, usage, child_color, 
                                       op_id, index, origin_node))
            {
              preconditions.insert(cit->first);
              if (TRACK_DOM)
                filter_events[cit->first] |= user_overlap;
            }
            else if (TRACK_DOM)
              non_dominated |= user_overlap;
          }
        }
      }
    }

    //--------------------------------------------------------------------------
    void MaterializedView::find_previous_preconditions(
                                                 const FieldMask &user_mask,
                                                 const RegionUsage &usage,
                                                 const LegionColor child_color,
                                                 RegionNode *origin_node,
                                                 ApEvent term_event,
                                                 const UniqueID op_id,
                                                 const unsigned index,
                                               std::set<ApEvent> &preconditions,
                                               std::set<ApEvent> &dead_events)
    //--------------------------------------------------------------------------
    {
      // Caller must be holding the lock
      for (LegionMap<ApEvent,EventUsers>::aligned::const_iterator pit = 
            previous_epoch_users.begin(); pit != 
            previous_epoch_users.end(); pit++)
      {
        if (pit->first == term_event)
          continue;
#if !defined(LEGION_SPY) && !defined(EVENT_GRAPH_TRACE)
        // We're about to do a bunch of expensive tests, 
        // so first do something cheap to see if we can 
        // skip all the tests.
        if (pit->first.has_triggered_faultignorant())
        {
          dead_events.insert(pit->first);
          continue;
        }
        if (preconditions.find(pit->first) != preconditions.end())
          continue;
#endif
        const EventUsers &event_users = pit->second;
        if (user_mask * event_users.user_mask)
          continue;
        if (event_users.single)
        {
          if (has_local_precondition(event_users.users.single_user, usage,
                                     child_color, op_id, index, origin_node))
            preconditions.insert(pit->first);
        }
        else
        {
          for (LegionMap<PhysicalUser*,FieldMask>::aligned::const_iterator 
                it = event_users.users.multi_users->begin(); it !=
                event_users.users.multi_users->end(); it++)
          {
            if (user_mask * it->second)
              continue;
            if (has_local_precondition(it->first, usage, child_color, 
                                       op_id, index, origin_node))
              preconditions.insert(pit->first);
          }
        }
      }
    }

    //--------------------------------------------------------------------------
    template<bool TRACK_DOM>
    void MaterializedView::find_current_preconditions(
                                                 const FieldMask &user_mask,
                                                 const RegionUsage &usage,
                                                 const LegionColor child_color,
                                                 RegionNode *origin_node,
                                                 const UniqueID op_id,
                                                 const unsigned index,
                           LegionMap<ApEvent,FieldMask>::aligned &preconditions,
                                                 std::set<ApEvent> &dead_events,
                           LegionMap<ApEvent,FieldMask>::aligned &filter_events,
                                                 FieldMask &observed,
                                                 FieldMask &non_dominated)
    //--------------------------------------------------------------------------
    {
      // Caller must be holding the lock
      for (LegionMap<ApEvent,EventUsers>::aligned::const_iterator cit = 
           current_epoch_users.begin(); cit != current_epoch_users.end(); cit++)
      {
#if !defined(LEGION_SPY) && !defined(EVENT_GRAPH_TRACE)
        // We're about to do a bunch of expensive tests, 
        // so first do something cheap to see if we can 
        // skip all the tests.
        if (cit->first.has_triggered_faultignorant())
        {
          dead_events.insert(cit->first);
          continue;
        }
#endif
        const EventUsers &event_users = cit->second;
        FieldMask overlap = event_users.user_mask & user_mask;
        if (!overlap)
          continue;
        LegionMap<ApEvent,FieldMask>::aligned::iterator finder = 
          preconditions.find(cit->first);
#ifndef LEGION_SPY
        if (finder != preconditions.end())
        {
          overlap -= finder->second;
          if (!overlap)
            continue;
        }
#endif
        if (TRACK_DOM)
          observed |= overlap;
        if (event_users.single)
        {
          if (has_local_precondition(event_users.users.single_user, usage,
                                     child_color, op_id, index, origin_node))
          {
            if (finder == preconditions.end())
              preconditions[cit->first] = overlap;
            else
              finder->second |= overlap;
            if (TRACK_DOM)
              filter_events[cit->first] = overlap;
          }
          else if (TRACK_DOM)
            non_dominated |= overlap;
        }
        else
        {
          for (LegionMap<PhysicalUser*,FieldMask>::aligned::const_iterator 
                it = event_users.users.multi_users->begin(); it !=
                event_users.users.multi_users->end(); it++)
          {
            const FieldMask user_overlap = user_mask & it->second;
            if (!user_overlap)
              continue;
            if (has_local_precondition(it->first, usage, child_color, 
                                       op_id, index, origin_node))
            {
              if (finder == preconditions.end())
                preconditions[cit->first] = user_overlap;
              else
                finder->second |= user_overlap;
              if (TRACK_DOM)
                filter_events[cit->first] |= user_overlap;
            }
            else if (TRACK_DOM)
              non_dominated |= user_overlap;
          }
        }
      }
    }

    //--------------------------------------------------------------------------
    void MaterializedView::find_previous_preconditions(
                                                 const FieldMask &user_mask,
                                                 const RegionUsage &usage,
                                                 const LegionColor child_color,
                                                 RegionNode *origin_node,
                                                 const UniqueID op_id,
                                                 const unsigned index,
                           LegionMap<ApEvent,FieldMask>::aligned &preconditions,
                                                 std::set<ApEvent> &dead_events)
    //--------------------------------------------------------------------------
    {
      // Caller must be holding the lock
      for (LegionMap<ApEvent,EventUsers>::aligned::const_iterator pit = 
            previous_epoch_users.begin(); pit != 
            previous_epoch_users.end(); pit++)
      {
#if !defined(LEGION_SPY) && !defined(EVENT_GRAPH_TRACE)
        // We're about to do a bunch of expensive tests, 
        // so first do something cheap to see if we can 
        // skip all the tests.
        if (pit->first.has_triggered_faultignorant())
        {
          dead_events.insert(pit->first);
          continue;
        }
#endif
        const EventUsers &event_users = pit->second;
        FieldMask overlap = user_mask & event_users.user_mask;
        if (!overlap)
          continue;
        LegionMap<ApEvent,FieldMask>::aligned::iterator finder = 
          preconditions.find(pit->first);
#ifndef LEGION_SPY
        if (finder != preconditions.end())
        {
          overlap -= finder->second;
          if (!overlap)
            continue;
        }
#endif
        if (event_users.single)
        {
          if (has_local_precondition(event_users.users.single_user, usage,
                                     child_color, op_id, index, origin_node))
          {
            if (finder == preconditions.end())
              preconditions[pit->first] = overlap;
            else
              finder->second |= overlap;
          }
        }
        else
        {
          for (LegionMap<PhysicalUser*,FieldMask>::aligned::const_iterator 
                it = event_users.users.multi_users->begin(); it !=
                event_users.users.multi_users->end(); it++)
          {
            const FieldMask user_overlap = overlap & it->second;
            if (!user_overlap)
              continue;
            if (has_local_precondition(it->first, usage, child_color, 
                                       op_id, index, origin_node))
            {
              if (finder == preconditions.end())
              {
                preconditions[pit->first] = user_overlap;
                // Needed for when we go around the loop again
                finder = preconditions.find(pit->first);
              }
              else
                finder->second |= user_overlap;
            }
          }
        }
      }
    }

    //--------------------------------------------------------------------------
    void MaterializedView::find_previous_filter_users(const FieldMask &dom_mask,
                            LegionMap<ApEvent,FieldMask>::aligned &filter_users)
    //--------------------------------------------------------------------------
    {
      // Lock better be held by caller
      for (LegionMap<ApEvent,EventUsers>::aligned::const_iterator it = 
           previous_epoch_users.begin(); it != previous_epoch_users.end(); it++)
      {
        FieldMask overlap = it->second.user_mask & dom_mask;
        if (!overlap)
          continue;
        filter_users[it->first] = overlap;
      }
    }

    //--------------------------------------------------------------------------
    void MaterializedView::find_atomic_reservations(const FieldMask &mask,
                                                    Operation *op, bool excl)
    //--------------------------------------------------------------------------
    {
      // Keep going up the tree until we get to the root
      if (parent == NULL)
      {
        // Compute the field set
        std::vector<FieldID> atomic_fields;
        logical_node->column_source->get_field_set(mask, atomic_fields);
        // If we are the owner we can do this here
        if (is_owner())
        {
          std::vector<Reservation> reservations(atomic_fields.size());
          find_field_reservations(atomic_fields, reservations);
          for (unsigned idx = 0; idx < reservations.size(); idx++)
            op->update_atomic_locks(reservations[idx], excl);
        }
        else
        {
          // Figure out which fields we need requests for and send them
          std::vector<FieldID> needed_fields;
          {
            AutoLock v_lock(view_lock, 1, false);
            for (std::vector<FieldID>::const_iterator it = 
                  atomic_fields.begin(); it != atomic_fields.end(); it++)
            {
              std::map<FieldID,Reservation>::const_iterator finder = 
                atomic_reservations.find(*it);
              if (finder == atomic_reservations.end())
                needed_fields.push_back(*it);
              else
                op->update_atomic_locks(finder->second, excl);
            }
          }
          if (!needed_fields.empty())
          {
            RtUserEvent wait_on = Runtime::create_rt_user_event();
            Serializer rez;
            {
              RezCheck z(rez);
              rez.serialize(did);
              rez.serialize<size_t>(needed_fields.size());
              for (unsigned idx = 0; idx < needed_fields.size(); idx++)
                rez.serialize(needed_fields[idx]);
              rez.serialize(wait_on);
            }
            runtime->send_atomic_reservation_request(owner_space, rez);
            wait_on.lg_wait();
            // Now retake the lock and get the remaining reservations
            AutoLock v_lock(view_lock, 1, false);
            for (std::vector<FieldID>::const_iterator it = 
                  needed_fields.begin(); it != needed_fields.end(); it++)
            {
              std::map<FieldID,Reservation>::const_iterator finder =
                atomic_reservations.find(*it);
#ifdef DEBUG_LEGION
              assert(finder != atomic_reservations.end());
#endif
              op->update_atomic_locks(finder->second, excl);
            }
          }
        }
      }
      else
        parent->find_atomic_reservations(mask, op, excl);
    }

    //--------------------------------------------------------------------------
    void MaterializedView::find_field_reservations(
                                    const std::vector<FieldID> &needed_fields, 
                                    std::vector<Reservation> &results)
    //--------------------------------------------------------------------------
    {
#ifdef DEBUG_LEGION
      assert(is_owner());
      assert(needed_fields.size() == results.size());
#endif
      AutoLock v_lock(view_lock);
      for (unsigned idx = 0; idx < needed_fields.size(); idx++)
      {
        std::map<FieldID,Reservation>::const_iterator finder = 
          atomic_reservations.find(needed_fields[idx]);
        if (finder == atomic_reservations.end())
        {
          // Make a new reservation and add it to the set
          Reservation handle = Reservation::create_reservation();
          atomic_reservations[needed_fields[idx]] = handle;
          results[idx] = handle;
        }
        else
          results[idx] = finder->second;
      }
    }

    //--------------------------------------------------------------------------
    /*static*/ void MaterializedView::handle_send_atomic_reservation_request(
                   Runtime *runtime, Deserializer &derez, AddressSpaceID source)
    //--------------------------------------------------------------------------
    {
      DerezCheck z(derez);
      DistributedID did;
      derez.deserialize(did);
      size_t num_fields;
      derez.deserialize(num_fields);
      std::vector<FieldID> fields(num_fields);
      for (unsigned idx = 0; idx < num_fields; idx++)
        derez.deserialize(fields[idx]);
      RtUserEvent to_trigger;
      derez.deserialize(to_trigger);
      DistributedCollectable *dc = runtime->find_distributed_collectable(did);
#ifdef DEBUG_LEGION
      MaterializedView *target = dynamic_cast<MaterializedView*>(dc);
      assert(target != NULL);
#else
      MaterializedView *target = static_cast<MaterializedView*>(dc);
#endif
      std::vector<Reservation> reservations(num_fields);
      target->find_field_reservations(fields, reservations);
      Serializer rez;
      {
        RezCheck z2(rez);
        rez.serialize(did);
        rez.serialize(num_fields);
        for (unsigned idx = 0; idx < num_fields; idx++)
        {
          rez.serialize(fields[idx]);
          rez.serialize(reservations[idx]);
        }
        rez.serialize(to_trigger);
      }
      runtime->send_atomic_reservation_response(source, rez);
    }

    //--------------------------------------------------------------------------
    void MaterializedView::update_field_reservations(
                                  const std::vector<FieldID> &fields, 
                                  const std::vector<Reservation> &reservations)
    //--------------------------------------------------------------------------
    {
#ifdef DEBUG_LEGION
      assert(!is_owner());
      assert(fields.size() == reservations.size());
#endif
      AutoLock v_lock(view_lock);
      for (unsigned idx = 0; idx < fields.size(); idx++)
        atomic_reservations[fields[idx]] = reservations[idx];
    }

    //--------------------------------------------------------------------------
    /*static*/ void MaterializedView::handle_send_atomic_reservation_response(
                                          Runtime *runtime, Deserializer &derez)
    //--------------------------------------------------------------------------
    {
      DerezCheck z(derez);
      DistributedID did;
      derez.deserialize(did);
      size_t num_fields;
      derez.deserialize(num_fields);
      std::vector<FieldID> fields(num_fields);
      std::vector<Reservation> reservations(num_fields);
      for (unsigned idx = 0; idx < num_fields; idx++)
      {
        derez.deserialize(fields[idx]);
        derez.deserialize(reservations[idx]);
      }
      RtUserEvent to_trigger;
      derez.deserialize(to_trigger);
      DistributedCollectable *dc = runtime->find_distributed_collectable(did);
#ifdef DEBUG_LEGION
      MaterializedView *target = dynamic_cast<MaterializedView*>(dc);
      assert(target != NULL);
#else
      MaterializedView *target = static_cast<MaterializedView*>(dc);
#endif
      target->update_field_reservations(fields, reservations);
      Runtime::trigger_event(to_trigger);
    }

    //--------------------------------------------------------------------------
    /*static*/ void MaterializedView::handle_send_materialized_view(
                  Runtime *runtime, Deserializer &derez, AddressSpaceID source)
    //--------------------------------------------------------------------------
    {
      DerezCheck z(derez); 
      DistributedID did;
      derez.deserialize(did);
      DistributedID manager_did;
      derez.deserialize(manager_did);
      DistributedID parent_did;
      derez.deserialize(parent_did);
      bool is_region;
      derez.deserialize(is_region);
      RegionTreeNode *target_node;
      if (is_region)
      {
        LogicalRegion handle;
        derez.deserialize(handle);
        target_node = runtime->forest->get_node(handle);
      }
      else
      {
        LogicalPartition handle;
        derez.deserialize(handle);
        target_node = runtime->forest->get_node(handle);
      }
      AddressSpaceID owner_space;
      derez.deserialize(owner_space);
      AddressSpaceID logical_owner;
      derez.deserialize(logical_owner);
      UniqueID context_uid;
      derez.deserialize(context_uid);
      RtEvent man_ready;
      PhysicalManager *phy_man = 
        runtime->find_or_request_physical_manager(manager_did, man_ready);
      MaterializedView *parent = NULL;
      if (parent_did != 0)
      {
        RtEvent par_ready;
        LogicalView *par_view = 
          runtime->find_or_request_logical_view(parent_did, par_ready);
        if (par_ready.exists() && !par_ready.has_triggered())
        {
          // Need to avoid virtual channel deadlock here so defer it
          DeferMaterializedViewArgs args;
          args.did = did;
          args.owner_space = owner_space;
          args.logical_owner = logical_owner;
          args.target_node = target_node;
          args.manager = phy_man;
          // Have to static cast this since it might not be ready
          args.parent = static_cast<MaterializedView*>(par_view);
          args.context_uid = context_uid;
          runtime->issue_runtime_meta_task(args, LG_LATENCY_DEFERRED_PRIORITY,
             NULL/*op*/, Runtime::merge_events(par_ready, man_ready));
          return;
        }
#ifdef DEBUG_LEGION
        assert(par_view->is_materialized_view());
#endif
        parent = par_view->as_materialized_view();
      }
      if (man_ready.exists())
        man_ready.lg_wait();
#ifdef DEBUG_LEGION
      assert(phy_man->is_instance_manager());
#endif
      create_remote_materialized_view(runtime, did, owner_space, logical_owner,
                                    target_node, phy_man, parent, context_uid);
    }

    //--------------------------------------------------------------------------
    /*static*/ void MaterializedView::handle_deferred_materialized_view(
                                             Runtime *runtime, const void *args)
    //--------------------------------------------------------------------------
    {
      const DeferMaterializedViewArgs *margs = 
        (const DeferMaterializedViewArgs*)args;
      create_remote_materialized_view(runtime, margs->did, margs->owner_space,
          margs->logical_owner, margs->target_node, margs->manager,
          margs->parent, margs->context_uid);
    }

    //--------------------------------------------------------------------------
    /*static*/ void MaterializedView::create_remote_materialized_view(
       Runtime *runtime, DistributedID did, AddressSpaceID owner_space,
       AddressSpaceID logical_owner, RegionTreeNode *target_node, 
       PhysicalManager *phy_man, MaterializedView *parent, UniqueID context_uid)
    //--------------------------------------------------------------------------
    {
      InstanceManager *inst_manager = phy_man->as_instance_manager();
      void *location;
      MaterializedView *view = NULL;
      if (runtime->find_pending_collectable_location(did, location))
        view = new(location) MaterializedView(runtime->forest,
                                              did, owner_space, 
                                              logical_owner, 
                                              target_node, inst_manager,
                                              parent, context_uid,
                                              false/*register now*/);
      else
        view = new MaterializedView(runtime->forest, did, owner_space,
                                    logical_owner, target_node, inst_manager, 
                                    parent, context_uid,false/*register now*/);
      if (parent != NULL)
        parent->add_remote_child(view);
      // Register only after construction
      view->register_with_runtime(NULL/*remote registration not needed*/);
    }

#ifdef DISTRIBUTED_INSTANCE_VIEWS
    //--------------------------------------------------------------------------
    void MaterializedView::perform_remote_valid_check(
                  const FieldMask &check_mask, VersionTracker *versions,
                  bool reading, std::set<RtEvent> *wait_on)
    //--------------------------------------------------------------------------
    {
#ifdef DEBUG_LEGION
      assert(!is_logical_owner());
#endif
      FieldMask need_valid_update;
      std::set<RtEvent> local_wait_on;
      RtUserEvent request_event;
      if (reading)
      {
        // If we are reading we need to check to see if we are at
        // the right version number and whether we have done the read
        // request yet for our given version number
        FieldVersions field_versions;
        versions->get_field_versions(logical_node, true/*split prev*/,
                                     check_mask, field_versions);
        FieldMask split_mask;
        versions->get_split_mask(logical_node, check_mask, split_mask);
        const bool has_split_mask = !!split_mask;
        need_valid_update = check_mask;
        AutoLock v_lock(view_lock);
        for (LegionMap<VersionID,FieldMask>::aligned::const_iterator it = 
              field_versions.begin(); it != field_versions.end(); it++)
        {
          FieldMask overlap = it->second & check_mask;
          if (!overlap)
            continue;
          // See if we can find it as the current version number
          LegionMap<VersionID,FieldMask>::aligned::const_iterator finder = 
            current_versions.find(it->first);
          if (finder != current_versions.end())
          {
            const FieldMask version_overlap = overlap & finder->second;
            if (!!version_overlap)
            {
              need_valid_update -= version_overlap;
              if (!need_valid_update)
                break;
            }
          }
          // If we have a split mask, it's also alright if the current
          // versions are at the next version number
          if (has_split_mask)
          {
            const FieldMask split_overlap = overlap & split_mask;
            if (!split_overlap)
              continue;
            finder = current_versions.find(it->first + 1);
            if (finder != current_versions.end())
            {
              const FieldMask version_overlap = split_overlap & finder->second;
              if (!!version_overlap)
              {
                need_valid_update -= version_overlap;
                if (!need_valid_update)
                  break;
              }
            }
          }
        }
        // Also look for any pending requests that overlap since they
        // will bring the result up to date for us too
        if (!remote_update_requests.empty())
        {
          for (LegionMap<RtEvent,FieldMask>::aligned::const_iterator it =
                remote_update_requests.begin(); it != 
                remote_update_requests.end(); it++)
          {
            if (it->second * check_mask)
              continue;
            local_wait_on.insert(it->first);
            need_valid_update -= it->second;
          }
        }
        // Figure out what we need to send
        if (!!need_valid_update)
        {
          request_event = Runtime::create_rt_user_event();
          remote_update_requests[request_event] = need_valid_update;
        }
      }
      else
      {
        // If we're writing all we need to do is check that we are valid,
        // if we're not valid we have to send a request
        AutoLock v_lock(view_lock);
        need_valid_update = check_mask - remote_valid_mask;
        if (!remote_update_requests.empty())
        {
          // See which fields we already have requests for
          for (LegionMap<RtEvent,FieldMask>::aligned::const_iterator it = 
                remote_update_requests.begin(); it != 
                remote_update_requests.end(); it++)
          {
            FieldMask overlap = check_mask & it->second;
            if (!overlap)
              continue;
            if (wait_on != NULL)
              wait_on->insert(it->first);
            else
              local_wait_on.insert(it->first);
            need_valid_update -= overlap;
          }
        }
        if (!!need_valid_update)
        {
          request_event = Runtime::create_rt_user_event();
          remote_update_requests[request_event] = need_valid_update;
          // We also have to filter out the current and previous epoch 
          // user lists so that when we get the update then we know we
          // won't have polluting users in the list to start
          filter_local_users(need_valid_update, current_epoch_users);
          filter_local_users(need_valid_update, previous_epoch_users);
        }
      }
      // If we have a request event, send the request now
      if (request_event.exists())
      {
        Serializer rez;
        {
          RezCheck z(rez);
          rez.serialize(did);
          rez.serialize(request_event);
          rez.serialize(need_valid_update);
        }
        context->runtime->send_view_update_request(logical_owner, rez);
        local_wait_on.insert(request_event);
      }
      // If we have a parent, see if it needs to send requests too so 
      // we can get as many in flight as possible in parallel
      if (parent != NULL)
      {
        if (wait_on != NULL)
          parent->perform_remote_valid_check(check_mask, versions,
                                             reading, wait_on);
        else
          parent->perform_remote_valid_check(check_mask, versions,
                                             reading, &local_wait_on);
      }
      // If we have any events to wait on do the right thing with them
      if (!local_wait_on.empty())
      {
        if (wait_on == NULL)
        {
          // If we are the base caller, then we do the wait
          RtEvent wait_for = Runtime::merge_events(local_wait_on);
          wait_for.lg_wait();
        }
        else // Otherwise add the events to the set to wait on
          wait_on->insert(local_wait_on.begin(), local_wait_on.end());
      }
    }

    //--------------------------------------------------------------------------
    void MaterializedView::perform_read_invalidations(
                 const FieldMask &check_mask, VersionTracker *versions,
                 const AddressSpaceID source, std::set<RtEvent> &applied_events)
    //--------------------------------------------------------------------------
    {
      // Must be called while holding the view lock in exclusive mode
#ifdef DEBUG_LEGION
      assert(is_logical_owner());
#endif
      // Quick test for intersection here to see if we are done early
      if (check_mask * remote_valid_mask)
        return;
      FieldMask invalidate_mask;
      // Check to see if we have a split mask, any fields which are
      // not split have to be invalidated since we're directly reading
      // the current version number (we know we're reading the current
      // version number or else something else is broken). In the
      // case of split version numbers the advance of the version
      // number already invalidated the remote leases so we don't
      // have to worry about it.
      FieldMask split_mask;
      versions->get_split_mask(logical_node, check_mask, split_mask);
      if (!!split_mask)
      {
        const FieldMask invalidate_mask = check_mask - split_mask;
        if (!!invalidate_mask)
          send_invalidations(invalidate_mask, source, applied_events);
      }
      else // Reading at the base invalidates all remote leases
        send_invalidations(check_mask, source, applied_events);
    }

    //--------------------------------------------------------------------------
    void MaterializedView::send_invalidations(const FieldMask &invalidate_mask,
              const AddressSpaceID can_skip, std::set<RtEvent> &applied_events)
    //--------------------------------------------------------------------------
    {
      // Must be called while holding the view lock in exclusive mode
#ifdef DEBUG_LEGION
      assert(is_logical_owner());
#endif
      // No overlapping fields means we are done
      if (invalidate_mask * remote_valid_mask)
        return;
      std::vector<AddressSpaceID> to_delete;
      bool has_skip = false;
      for (LegionMap<AddressSpaceID,FieldMask>::aligned::iterator it = 
            valid_remote_instances.begin(); it != 
            valid_remote_instances.end(); it++)
      {
        // If the update was from this node we don't need to send
        // an invalidate because clearly it is still up to date
        if (it->first == can_skip)
        {
          has_skip = true;
          continue;
        }
        FieldMask overlap = it->second & invalidate_mask;
        if (!overlap)
          continue;
        RtUserEvent invalidate_event = Runtime::create_rt_user_event();
        Serializer rez;
        {
          RezCheck z(rez);
          rez.serialize(did);
          rez.serialize(overlap);
          rez.serialize(invalidate_event);
        }
        context->runtime->send_view_remote_invalidate(it->first, rez);
        applied_events.insert(invalidate_event);
        it->second -= overlap;
        if (!it->second)
          to_delete.push_back(it->first);
      }
      if (!to_delete.empty())
      {
        for (std::vector<AddressSpaceID>::const_iterator it = 
              to_delete.begin(); it != to_delete.end(); it++)
          valid_remote_instances.erase(*it);
      }
      // Filter the remote valid mask and add back in any fields that
      // were skipped
      remote_valid_mask -= invalidate_mask;
      if (has_skip)
        remote_valid_mask |= valid_remote_instances[can_skip];
    }

    //--------------------------------------------------------------------------
    void MaterializedView::process_update_request(AddressSpaceID source,
                                    RtUserEvent done_event, Deserializer &derez)
    //--------------------------------------------------------------------------
    {
#ifdef DEBUG_LEGION
      assert(is_logical_owner());
#endif
      FieldMask request_mask;
      derez.deserialize(request_mask);
      Serializer rez;
      {
        RezCheck z(rez);
        rez.serialize(did);
        rez.serialize(done_event);
        rez.serialize(request_mask);
        // Hold the view lock when building up the information to send back
        AutoLock v_lock(view_lock,1,false/*exclusive*/);
        // Package up the information to send back
        // First figure out which views to send back
        LegionMap<VersionID,FieldMask>::aligned response_versions;
        for (LegionMap<VersionID,FieldMask>::aligned::const_iterator it = 
              current_versions.begin(); it != current_versions.end(); it++)
        {
          FieldMask overlap = it->second & request_mask;
          if (!overlap)
            continue;
          response_versions[it->first] = overlap;
        }
        rez.serialize<size_t>(response_versions.size());
        for (LegionMap<VersionID,FieldMask>::aligned::const_iterator it = 
              response_versions.begin(); it != response_versions.end(); it++)
        {
          rez.serialize(it->first);
          rez.serialize(it->second);
        }
        std::vector<ApEvent> current_events, previous_events;
        for (LegionMap<ApEvent,EventUsers>::aligned::const_iterator it = 
             current_epoch_users.begin(); it != current_epoch_users.end(); it++)
        {
          if (it->second.user_mask * request_mask)
            continue;
          current_events.push_back(it->first);
        }
        for (LegionMap<ApEvent,EventUsers>::aligned::const_iterator it = 
              previous_epoch_users.begin(); it != 
              previous_epoch_users.end(); it++)
        {
          if (it->second.user_mask * request_mask)
            continue;
          previous_events.push_back(it->first);
        }
        rez.serialize<size_t>(current_events.size());
        for (std::vector<ApEvent>::const_iterator it = current_events.begin();
              it != current_events.end(); it++)
        {
          rez.serialize(*it);
          const EventUsers &users = current_epoch_users[*it];
          if (users.single)
          {
            rez.serialize<size_t>(1);
            users.users.single_user->pack_user(rez);
            rez.serialize(users.user_mask);
          }
          else
          {
            // Figure out how many to send
            std::vector<PhysicalUser*> to_send;
            LegionVector<FieldMask>::aligned send_masks;
            for (LegionMap<PhysicalUser*,FieldMask>::aligned::const_iterator 
                  uit = users.users.multi_users->begin(); uit !=
                  users.users.multi_users->end(); uit++)
            {
              const FieldMask user_mask = uit->second & request_mask;
              if (!user_mask)
                continue;
              to_send.push_back(uit->first);
              send_masks.push_back(user_mask);
            }
            rez.serialize<size_t>(to_send.size());
            for (unsigned idx = 0; idx < to_send.size(); idx++)
            {
              to_send[idx]->pack_user(rez);
              rez.serialize(send_masks[idx]);
            }
          }
        }
        rez.serialize<size_t>(previous_events.size());
        for (std::vector<ApEvent>::const_iterator it = previous_events.begin();
              it != previous_events.end(); it++)
        {
          rez.serialize(*it);
          const EventUsers &users = previous_epoch_users[*it];
          if (users.single)
          {
            rez.serialize<size_t>(1);
            users.users.single_user->pack_user(rez);
            rez.serialize(users.user_mask);
          }
          else
          {
            // Figure out how many to send
            std::vector<PhysicalUser*> to_send;
            LegionVector<FieldMask>::aligned send_masks;
            for (LegionMap<PhysicalUser*,FieldMask>::aligned::const_iterator 
                  uit = users.users.multi_users->begin(); uit !=
                  users.users.multi_users->end(); uit++)
            {
              const FieldMask user_mask = uit->second & request_mask;
              if (!user_mask)
                continue;
              to_send.push_back(uit->first);
              send_masks.push_back(user_mask);
            }
            rez.serialize<size_t>(to_send.size());
            for (unsigned idx = 0; idx < to_send.size(); idx++)
            {
              to_send[idx]->pack_user(rez);
              rez.serialize(send_masks[idx]);
            }
          }
        }
      }
      // Send the message back to get it on the wire before an 
      // invalidate might be issued
      runtime->send_view_update_response(source, rez);
      // Retake the lock in exlcusive mode to update our
      // set of remote instances
      AutoLock v_lock(view_lock);
      valid_remote_instances[source] |= request_mask;
      remote_valid_mask |= request_mask;
    }

    //--------------------------------------------------------------------------
    void MaterializedView::process_update_response(Deserializer &derez,
                                                   RtUserEvent done_event,
                                                   RegionTreeForest *forest)
    //--------------------------------------------------------------------------
    {
#ifdef DEBUG_LEGION
      assert(!is_logical_owner());
#endif
      FieldMask response_mask;
      derez.deserialize(response_mask);
      std::set<ApEvent> collect_events;
      // Take the lock in exclusive mode and update all our state
      {
        AutoLock v_lock(view_lock);
        LegionMap<VersionID,FieldMask>::aligned version_updates;
        size_t num_versions;
        derez.deserialize(num_versions);
        for (unsigned idx = 0; idx < num_versions; idx++)
        {
          VersionID vid;
          derez.deserialize(vid);
          derez.deserialize(version_updates[vid]);
        }
        filter_and_add(response_mask, version_updates);
        // Current users
        size_t num_current;
        derez.deserialize(num_current);
        for (unsigned idx = 0; idx < num_current; idx++)
        {
          ApEvent current_event;
          derez.deserialize(current_event);
          size_t num_users;
          derez.deserialize(num_users);
          // See if we already have a users for this event
          LegionMap<ApEvent,EventUsers>::aligned::iterator finder = 
            current_epoch_users.find(current_event);
          if (finder != current_epoch_users.end())
          {
            // Convert to multi users if we haven't already 
            EventUsers &current_users = finder->second;
            if (current_users.single)
            {
              LegionMap<PhysicalUser*,FieldMask>::aligned *new_users = 
                new LegionMap<PhysicalUser*,FieldMask>::aligned();
              (*new_users)[current_users.users.single_user] = 
                current_users.user_mask;
              current_users.users.multi_users = new_users;
              current_users.single = false;
            }
            LegionMap<PhysicalUser*,FieldMask>::aligned &local = 
                *(current_users.users.multi_users);
            for (unsigned idx2 = 0; idx2 < num_users; idx2++)
            {
              PhysicalUser *new_user = 
                PhysicalUser::unpack_user(derez, true/*add ref*/, forest);
              FieldMask &new_mask = local[new_user];
              derez.deserialize(new_mask);
              current_users.user_mask |= new_mask;
            }
          }
          else
          {
            EventUsers &current_users = current_epoch_users[current_event];
            if (num_users == 1)
            {
              current_users.users.single_user = 
                PhysicalUser::unpack_user(derez, true/*add ref*/, forest);
              derez.deserialize(current_users.user_mask);
            }
            else
            {
              current_users.single = false;
              current_users.users.multi_users = 
                new LegionMap<PhysicalUser*,FieldMask>::aligned();
              LegionMap<PhysicalUser*,FieldMask>::aligned &local = 
                *(current_users.users.multi_users);
              for (unsigned idx2 = 0; idx2 < num_users; idx2++)
              {
                PhysicalUser *new_user = 
                  PhysicalUser::unpack_user(derez, true/*add ref*/, forest);
                FieldMask &new_mask = local[new_user];
                derez.deserialize(new_mask);
                current_users.user_mask |= new_mask;
              }
            }
            // Didn't have it before so update the collect events
            if (outstanding_gc_events.find(current_event) == 
                  outstanding_gc_events.end())
            {
              outstanding_gc_events.insert(current_event);
              collect_events.insert(current_event);
            }
          }
        }
        // Previous users
        size_t num_previous;
        derez.deserialize(num_previous);
        for (unsigned idx = 0; idx < num_previous; idx++)
        {
          ApEvent previous_event;
          derez.deserialize(previous_event);
          size_t num_users;
          derez.deserialize(num_users);
          // See if we already have a users for this event
          LegionMap<ApEvent,EventUsers>::aligned::iterator finder = 
            previous_epoch_users.find(previous_event);
          if (finder != previous_epoch_users.end())
          {
            // Convert to multi users if we haven't already 
            EventUsers &previous_users = finder->second;
            if (previous_users.single)
            {
              LegionMap<PhysicalUser*,FieldMask>::aligned *new_users = 
                new LegionMap<PhysicalUser*,FieldMask>::aligned();
              (*new_users)[previous_users.users.single_user] = 
                previous_users.user_mask;
              previous_users.users.multi_users = new_users;
              previous_users.single = false;
            }
            LegionMap<PhysicalUser*,FieldMask>::aligned &local = 
                *(previous_users.users.multi_users);
            for (unsigned idx2 = 0; idx2 < num_users; idx2++)
            {
              PhysicalUser *new_user = 
                PhysicalUser::unpack_user(derez, true/*add ref*/, forest);
              FieldMask &new_mask = local[new_user];
              derez.deserialize(new_mask);
              previous_users.user_mask |= new_mask;
            }
          }
          else
          {
            EventUsers &previous_users = previous_epoch_users[previous_event];
            if (num_users == 1)
            {
              previous_users.users.single_user = 
                PhysicalUser::unpack_user(derez, true/*add ref*/, forest);
              derez.deserialize(previous_users.user_mask);
            }
            else
            {
              previous_users.single = false;
              previous_users.users.multi_users = 
                new LegionMap<PhysicalUser*,FieldMask>::aligned();
              LegionMap<PhysicalUser*,FieldMask>::aligned &local = 
                *(previous_users.users.multi_users);
              for (unsigned idx2 = 0; idx2 < num_users; idx2++)
              {
                PhysicalUser *new_user = 
                  PhysicalUser::unpack_user(derez, true/*add ref*/, forest);
                FieldMask &new_mask = local[new_user];
                derez.deserialize(new_mask);
                previous_users.user_mask |= new_mask;
              }
            }
            // Didn't have it before so update the collect events
            if (outstanding_gc_events.find(previous_event) == 
                  outstanding_gc_events.end())
            {
              outstanding_gc_events.insert(previous_event);
              collect_events.insert(previous_event);
            }
          }
        }
        // Update our remote valid mask
        remote_valid_mask |= response_mask;
        // Prune out the request event
#ifdef DEBUG_LEGION
        assert(remote_update_requests.find(done_event) != 
                remote_update_requests.end());
#endif
        remote_update_requests.erase(done_event);
      }
      
      if (!collect_events.empty())
      {
        std::set<RtEvent> applied_events;
        WrapperReferenceMutator mutator(applied_events);
        for (std::set<ApEvent>::const_iterator it = collect_events.begin();
              it != collect_events.end(); it++)
          defer_collect_user(*it, &mutator);
        if (!applied_events.empty())
        {
          Runtime::trigger_event(done_event, 
              Runtime::merge_events(applied_events));
          return;
        }
        // Otherwise fall through to the normal trigger path
      }
      // Trigger our request saying everything is up to date
      // Issue any defferred collections that we might have
      Runtime::trigger_event(done_event);
    }

    //--------------------------------------------------------------------------
    void MaterializedView::process_remote_update(Deserializer &derez,
                                                 AddressSpaceID source,
                                                 RegionTreeForest *forest)
    //--------------------------------------------------------------------------
    {
#ifdef DEBUG_LEGION
      assert(is_logical_owner());
#endif
      RtUserEvent update_event;
      derez.deserialize(update_event);
      bool is_copy;
      derez.deserialize(is_copy);
      bool restrict_out;
      derez.deserialize(restrict_out);
      RegionUsage usage;
      derez.deserialize(usage);
      FieldMask user_mask;
      derez.deserialize(user_mask);
      LegionColor child_color;
      derez.deserialize(child_color);
      LogicalRegion origin_handle;
      derez.deserialize(origin_handle);
      RegionNode *origin_node = forest->get_node(origin_handle);
      UniqueID op_id;
      derez.deserialize(op_id);
      unsigned index;
      derez.deserialize(index);
      ApEvent term_event;
      derez.deserialize(term_event);
      size_t num_versions;
      derez.deserialize(num_versions);
      FieldVersions field_versions;
      for (unsigned idx = 0; idx < num_versions; idx++)
      {
        VersionID vid;
        derez.deserialize(vid);
        derez.deserialize(field_versions[vid]);
      }
      FieldMask split_mask;
      derez.deserialize(split_mask);
      bool base_user;
      derez.deserialize(base_user);
      
      // Make a dummy version info for doing the analysis calls
      // and put our split mask in it
      VersionInfo dummy_version_info;
      dummy_version_info.resize(logical_node->get_depth());
      dummy_version_info.record_split_fields(logical_node, split_mask);

      std::set<RtEvent> applied_conditions;
      if (is_copy)
      {
        // Do analysis and register the user
        LegionMap<ApEvent,FieldMask>::aligned dummy_preconditions;
        // Do different things depending on whether we are a base
        // user or a user being registered above in the tree
        if (base_user)
          // Always safe to assume single copy here since we don't
          // actually use the results and assuming single copy means
          // that fewer users will potentially be filtered
          find_local_copy_preconditions(usage.redop, IS_READ_ONLY(usage),
                                      true/*single copy*/, restrict_out,
                                      user_mask, child_color, origin_node,
                                      &dummy_version_info, op_id, index, source,
                                      dummy_preconditions, applied_conditions);
        else
          find_local_copy_preconditions_above(usage.redop, IS_READ_ONLY(usage),
                                      true/*single copy*/, restrict_out,
                                      user_mask, child_color, origin_node,
                                      &dummy_version_info, op_id, index, source,
                                      dummy_preconditions, applied_conditions);
        add_local_copy_user(usage, term_event, base_user, 
                            restrict_out, child_color, origin_node,
                            &dummy_version_info, op_id, index,
                            user_mask, source, applied_conditions);
      }
      else
      {
        // Do analysis and register the user
        std::set<ApEvent> dummy_preconditions;
        // We do different things depending on whether we are the base
        // user or whether we are being registered above in the tree
        if (base_user)
          find_local_user_preconditions(usage, term_event, child_color,
                                        origin_node, &dummy_version_info, op_id,
                                        index,user_mask, dummy_preconditions, 
                                        applied_conditions);
        else
          find_local_user_preconditions_above(usage, term_event, child_color,
                                        origin_node, &dummy_version_info, op_id,
                                        index,user_mask, dummy_preconditions, 
                                        applied_conditions);
        if (IS_WRITE(usage))
          update_version_numbers(user_mask, field_versions,
                                 source, applied_conditions);
        if (add_local_user(usage, term_event, child_color, origin_node, 
                           base_user, &dummy_version_info, op_id, index, 
                           user_mask, source, applied_conditions))
        {
          WrapperReferenceMutator mutator(applied_conditions);
          defer_collect_user(term_event, &mutator);
        }
      }
      // Chain the update events
      if (!applied_conditions.empty())
        Runtime::trigger_event(update_event,
                               Runtime::merge_events(applied_conditions));
      else
        Runtime::trigger_event(update_event);
    }

    //--------------------------------------------------------------------------
    void MaterializedView::process_remote_invalidate(
                          const FieldMask &invalid_mask, RtUserEvent done_event)
    //--------------------------------------------------------------------------
    {
      {
        AutoLock v_lock(view_lock);
        remote_valid_mask -= invalid_mask;
      }
      Runtime::trigger_event(done_event);
    }
#else // DISTRIBUTED_INSTANCE_VIEWS
    //--------------------------------------------------------------------------
    /*static*/ void MaterializedView::handle_filter_invalid_fields_request(
                   Deserializer &derez, Runtime *runtime, AddressSpaceID source)
    //--------------------------------------------------------------------------
    {
      DerezCheck z(derez);
      DistributedID did;
      derez.deserialize(did);
      FieldMask to_filter;
      derez.deserialize(to_filter);
      VersionInfo version_info;
      version_info.unpack_version_numbers(derez, runtime->forest);
      FieldMask *remote_mask;
      derez.deserialize(remote_mask);
      RtUserEvent to_trigger;
      derez.deserialize(to_trigger);

      RtEvent ready;
      LogicalView *view = runtime->find_or_request_logical_view(did, ready);
      if (!ready.has_triggered())
        ready.lg_wait();
#ifdef DEBUG_LEGION
      assert(view->is_materialized_view());
#endif
      MaterializedView *mat_view = view->as_materialized_view(); 
      mat_view->filter_invalid_fields(to_filter, version_info);

      // Now send the response back
      Serializer rez;
      {
        RezCheck z(rez);
        rez.serialize(remote_mask);
        rez.serialize(to_filter);
        rez.serialize(to_trigger);
      }
      runtime->send_view_filter_invalid_fields_response(source, rez);
    }

    //--------------------------------------------------------------------------
    /*static*/ void MaterializedView::handle_filter_invalid_fields_response(
                                                            Deserializer &derez)
    //--------------------------------------------------------------------------
    {
      DerezCheck z(derez);
      FieldMask *target;
      derez.deserialize(target);
      derez.deserialize(*target);
      RtUserEvent done;
      derez.deserialize(done);
      Runtime::trigger_event(done);
    }
#endif // DISTRIBUTED_INSTANCE_VIEWS

    /////////////////////////////////////////////////////////////
    // DeferredView 
    /////////////////////////////////////////////////////////////

    //--------------------------------------------------------------------------
    DeferredView::DeferredView(RegionTreeForest *ctx, DistributedID did,
                               AddressSpaceID owner_sp,
                               RegionTreeNode *node, bool register_now)
      : LogicalView(ctx, did, owner_sp, node, register_now)
#ifdef DEBUG_LEGION
        , currently_active(true), currently_valid(true)
#endif
    //--------------------------------------------------------------------------
    {
    }

    //--------------------------------------------------------------------------
    DeferredView::~DeferredView(void)
    //--------------------------------------------------------------------------
    {
    }

    //--------------------------------------------------------------------------
    void DeferredView::notify_active(ReferenceMutator *mutator)
    //--------------------------------------------------------------------------
    {
       if (!is_owner())
        send_remote_gc_update(owner_space, mutator, 1/*count*/, true/*add*/);
#ifdef DEBUG_LEGION
#ifndef NDEBUG
      else
        assert(currently_active);
#endif
#endif
    }

    //--------------------------------------------------------------------------
    void DeferredView::notify_inactive(ReferenceMutator *mutator)
    //--------------------------------------------------------------------------
    {
      if (is_owner())
      {
#ifdef DEBUG_LEGION
        assert(currently_active); // should be montonic
        currently_active = true;
#endif
        notify_owner_inactive(mutator);
      }
      else
        send_remote_gc_update(owner_space, mutator, 1/*count*/, false/*add*/);
    }

    //--------------------------------------------------------------------------
    void DeferredView::notify_valid(ReferenceMutator *mutator)
    //--------------------------------------------------------------------------
    {
      if (!is_owner())
        send_remote_valid_update(owner_space, mutator, 1/*count*/, true/*add*/);
#ifdef DEBUG_LEGION
#ifndef NDEBUG
      else
        assert(currently_valid);
#endif
#endif
    }

    //--------------------------------------------------------------------------
    void DeferredView::notify_invalid(ReferenceMutator *mutator)
    //--------------------------------------------------------------------------
    {
      if (is_owner())
      {
#ifdef DEBUG_LEGION
        assert(currently_valid); // should be monotonic
        currently_valid = false;
#endif
        notify_owner_invalid(mutator);
      }
      else
        send_remote_valid_update(owner_space, mutator, 1/*count*/,false/*add*/);
    }

    //--------------------------------------------------------------------------
    void DeferredView::issue_deferred_copies_across(const TraversalInfo &info,
                                                     MaterializedView *dst,
                                      const std::vector<unsigned> &src_indexes,
                                      const std::vector<unsigned> &dst_indexes,
                                         ApEvent precondition, PredEvent guard,
                                         std::set<ApEvent> &postconditions)
    //--------------------------------------------------------------------------
    {
      bool perfect = true;
      FieldMask src_mask, dst_mask;
      for (unsigned idx = 0; idx < dst_indexes.size(); idx++)
      {
        src_mask.set_bit(src_indexes[idx]);
        dst_mask.set_bit(dst_indexes[idx]);
        if (perfect && (src_indexes[idx] != dst_indexes[idx]))
          perfect = false;
      }
      // Initialize the preconditions
      LegionMap<ApEvent,FieldMask>::aligned preconditions;
      preconditions[precondition] = src_mask;
      // A seemingly common case but not the general one, if the fields
      // are in the same locations for the source and destination then
      // we can just do the normal deferred copy routine
      LegionMap<ApEvent,FieldMask>::aligned local_postconditions;
      if (perfect)
      {
        issue_deferred_copies(info, dst, src_mask, 
                              preconditions, local_postconditions, guard);
      }
      else
      {
        // Initialize the across copy helper
        CopyAcrossHelper across_helper(src_mask);
        dst->manager->initialize_across_helper(&across_helper, dst_mask, 
                                               src_indexes, dst_indexes);
        issue_deferred_copies(info, dst, src_mask, preconditions, 
                              local_postconditions, guard, &across_helper);
      }
      for (LegionMap<ApEvent,FieldMask>::aligned::const_iterator it = 
            local_postconditions.begin(); it != 
            local_postconditions.end(); it++)
        postconditions.insert(it->first);
    }

    /////////////////////////////////////////////////////////////
    // DeferredVersionInfo
    /////////////////////////////////////////////////////////////

    //--------------------------------------------------------------------------
    DeferredVersionInfo::DeferredVersionInfo(void)
    //--------------------------------------------------------------------------
    {
    }

    //--------------------------------------------------------------------------
    DeferredVersionInfo::DeferredVersionInfo(const DeferredVersionInfo &rhs)
    //--------------------------------------------------------------------------
    {
      // should never be called
      assert(false);
    }

    //--------------------------------------------------------------------------
    DeferredVersionInfo::~DeferredVersionInfo(void)
    //--------------------------------------------------------------------------
    {
    }

    //--------------------------------------------------------------------------
    DeferredVersionInfo& DeferredVersionInfo::operator=(
                                                const DeferredVersionInfo &rhs)
    //--------------------------------------------------------------------------
    {
      // should never be called
      assert(false);
      return *this;
    }

    /////////////////////////////////////////////////////////////
    // CompositeCopyNode
    /////////////////////////////////////////////////////////////

    //--------------------------------------------------------------------------
    CompositeCopyNode::CompositeCopyNode(RegionTreeNode *node, CompositeView *v)
      : logical_node(node), view_node(v)
    //--------------------------------------------------------------------------
    {
    }
    
    //--------------------------------------------------------------------------
    CompositeCopyNode::CompositeCopyNode(const CompositeCopyNode &rhs)
      : logical_node(NULL), view_node(NULL)
    //--------------------------------------------------------------------------
    {
      // should never be called
      assert(false);
    }

    //--------------------------------------------------------------------------
    CompositeCopyNode::~CompositeCopyNode(void)
    //--------------------------------------------------------------------------
    {
      // Delete our recursive nodes 
      for (LegionMap<CompositeCopyNode*,FieldMask>::aligned::const_iterator it =
            child_nodes.begin(); it != child_nodes.end(); it++)
        delete it->first;
      child_nodes.clear();
      for (LegionMap<CompositeCopyNode*,FieldMask>::aligned::const_iterator it =
            nested_nodes.begin(); it != nested_nodes.end(); it++)
        delete it->first;
      nested_nodes.clear();
    }

    //--------------------------------------------------------------------------
    CompositeCopyNode& CompositeCopyNode::operator=(
                                                   const CompositeCopyNode &rhs)
    //--------------------------------------------------------------------------
    {
      // should never be called
      assert(false);
      return *this;
    }

    //--------------------------------------------------------------------------
    void CompositeCopyNode::add_child_node(CompositeCopyNode *child,
                                           const FieldMask &child_mask)
    //--------------------------------------------------------------------------
    {
#ifdef DEBUG_LEGION
      assert(child_nodes.find(child) == child_nodes.end());
#endif
      child_nodes[child] = child_mask; 
    }

    //--------------------------------------------------------------------------
    void CompositeCopyNode::add_nested_node(CompositeCopyNode *nested,
                                            const FieldMask &nested_mask)
    //--------------------------------------------------------------------------
    {
#ifdef DEBUG_LEGION
      assert(nested->view_node != NULL);
      assert(nested_nodes.find(nested) == nested_nodes.end());
#endif
      nested_nodes[nested] = nested_mask;
    }

    //--------------------------------------------------------------------------
    void CompositeCopyNode::add_source_view(LogicalView *source_view,
                                            const FieldMask &source_mask)
    //--------------------------------------------------------------------------
    {
#ifdef DEBUG_LEGION
      assert(source_views.find(source_view) == source_views.end());
#endif
      source_views[source_view] = source_mask;
    }

    //--------------------------------------------------------------------------
    void CompositeCopyNode::add_reduction_view(ReductionView *reduction_view,
                                               const FieldMask &reduction_mask)
    //--------------------------------------------------------------------------
    {
#ifdef DEBUG_LEGION
      assert(reduction_views.find(reduction_view) == reduction_views.end());
#endif
      reduction_views[reduction_view] = reduction_mask;
    }

    //--------------------------------------------------------------------------
    void CompositeCopyNode::issue_copies(const TraversalInfo &traversal_info,
                              MaterializedView *dst, const FieldMask &copy_mask,
                              VersionTracker *src_version_tracker,
                  const LegionMap<ApEvent,FieldMask>::aligned &preconditions,
                        LegionMap<ApEvent,FieldMask>::aligned &postconditions,
                        LegionMap<ApEvent,FieldMask>::aligned &postreductions,
                        PredEvent pred_guard, CopyAcrossHelper *helper) const
    //--------------------------------------------------------------------------
    {
      // We're doing the painter's algorithm
      // First traverse any nested composite instances and issue
      // copies from them since they are older than us
      const LegionMap<ApEvent,FieldMask>::aligned *local_preconditions = 
                                                          &preconditions;
      // Temporary data structures in case we need them
      LegionMap<ApEvent,FieldMask>::aligned temp_local;
      bool temp_copy = false;
      if (!nested_nodes.empty())
      {
        LegionMap<ApEvent,FieldMask>::aligned nested_postconditions;
        issue_nested_copies(traversal_info, dst, copy_mask, src_version_tracker,
                      preconditions, nested_postconditions, pred_guard, helper);
        // Add the nested postconditions to our postconditions
        postconditions.insert(nested_postconditions.begin(),
                              nested_postconditions.end());
        // See if we need to update our local or child preconditions
        if (!source_views.empty() || !child_nodes.empty() || 
            !reduction_views.empty())
        {
          // Makes new local_preconditions
          local_preconditions = &temp_local;
          temp_local = preconditions;
          temp_copy = true;
          temp_local.insert(nested_postconditions.begin(),
                            nested_postconditions.end());
        }
      }
      // Next issue copies from any of our source views 
      if (!source_views.empty())
      {
        // Uses local_preconditions
        LegionMap<ApEvent,FieldMask>::aligned local_postconditions;
        issue_local_copies(traversal_info, dst, copy_mask, src_version_tracker,
                           *local_preconditions, local_postconditions, 
                           pred_guard, helper);
        postconditions.insert(local_postconditions.begin(),
                              local_postconditions.end());
        // Makes new local_preconditions
        if (!child_nodes.empty() || !reduction_views.empty())
        {
          if (!temp_copy)
          {
            local_preconditions = &temp_local;
            temp_local = preconditions;
            temp_copy = true;
          }
          temp_local.insert(local_postconditions.begin(),
                            local_postconditions.end());
        }
      }
      // Traverse our children and issue any copies to them
      if (!child_nodes.empty())
      {
        // Uses local_preconditions
        LegionMap<ApEvent,FieldMask>::aligned child_postconditions;
        issue_child_copies(traversal_info, dst, copy_mask, src_version_tracker,
            *local_preconditions, child_postconditions, postreductions, 
            pred_guard, helper);
        postconditions.insert(child_postconditions.begin(),
                              child_postconditions.end());
        // Makes new local_preconditions
        if (!reduction_views.empty())
        {
          if (!temp_copy)
          {
            local_preconditions = &temp_local;
            temp_local = preconditions;
            temp_copy = true;
          }
          temp_local.insert(child_postconditions.begin(),
                            child_postconditions.end());
        }
      }
      // Finally apply any reductions that we have on the way back up
      if (!reduction_views.empty())
      {
        // Uses local_preconditions
        issue_reductions(traversal_info, dst, copy_mask, src_version_tracker,
                   *local_preconditions, postreductions, pred_guard, helper);
      }
    }

    //--------------------------------------------------------------------------
    void CompositeCopyNode::copy_to_temporary(const TraversalInfo &info,
                            MaterializedView *dst, const FieldMask &copy_mask,
                            VersionTracker *src_version_tracker,
                const LegionMap<ApEvent,FieldMask>::aligned &dst_preconditions,
                      LegionMap<ApEvent,FieldMask>::aligned &postconditions,
                      PredEvent pred_guard, AddressSpaceID local_space, 
                      bool restrict_out)
    //--------------------------------------------------------------------------
    {
      // Make a temporary instance and issue copies to it
      // then copy from the temporary instance to the target
      MaterializedView *temporary_dst = 
        info.op->create_temporary_instance(dst->manager,info.index, copy_mask);
      // Get the corresponding sub_view to the destination
      if (temporary_dst->logical_node != dst->logical_node)
      {
        std::vector<LegionColor> colors;
        RegionTreeNode *dst_node = dst->logical_node;
        do 
        {
#ifdef DEBUG_LEGION
          assert(dst_node->get_depth() > 
                  temporary_dst->logical_node->get_depth());
#endif
          colors.push_back(dst_node->get_color());
          dst_node = dst_node->get_parent();
        } 
        while (dst_node != temporary_dst->logical_node);
#ifdef DEBUG_LEGION
        assert(!colors.empty());
#endif
        while (!colors.empty())
        {
          temporary_dst = 
            temporary_dst->get_materialized_subview(colors.back());
          colors.pop_back();
        }
#ifdef DEBUG_LEGION
        assert(temporary_dst->logical_node == dst->logical_node);
#endif
      }
      LegionMap<ApEvent,FieldMask>::aligned empty_pre, local_pre, local_reduce;
      issue_copies(info, temporary_dst, copy_mask, src_version_tracker,
         empty_pre, local_pre, local_reduce, pred_guard, NULL/*across helper*/);
      // Now that we've done all the copies to the temporary instance
      // we can compute the rest of the destination preconditions
      dst->find_copy_preconditions(0/*redop*/, false/*reading*/, 
                                   false/*single copy*/, restrict_out,
                                   copy_mask, &info.version_info,
                                   info.op->get_unique_op_id(), info.index,
                                   local_space, local_pre, 
                                   info.map_applied_events);
      // Merge the destination preconditions
      if (!dst_preconditions.empty())
        local_pre.insert(dst_preconditions.begin(), dst_preconditions.end());
      // Also merge any local reduces into the preconditons
      if (!local_reduce.empty())
        local_pre.insert(local_reduce.begin(), local_reduce.end());
      // Compute the event sets
      LegionList<EventSet>::aligned event_sets;
      RegionTreeNode::compute_event_sets(copy_mask, local_pre, event_sets);
      // Iterate over the event sets, for each event set, record a user
      // on the temporary for being done with copies there, issue a copy
      // from the temporary to the original destination, and then record
      // users on both instances, put the done event in the postcondition set
      for (LegionList<EventSet>::aligned::const_iterator it = 
            event_sets.begin(); it != event_sets.end(); it++)
      {
        ApEvent copy_pre;
        if (it->preconditions.size() == 1)
          copy_pre = *(it->preconditions.begin());
        else if (!it->preconditions.empty())
          copy_pre = Runtime::merge_events(it->preconditions);
        // Make a user for when the destination is up to date
        if (copy_pre.exists())
          temporary_dst->add_copy_user(0/*redop*/, copy_pre, 
              &info.version_info, info.op->get_unique_op_id(), info.index,
              it->set_mask, false/*reading*/, false/*restrict out*/, 
              local_space, info.map_applied_events); 
        // Perform the copy
        std::vector<CopySrcDstField> src_fields;
        std::vector<CopySrcDstField> dst_fields;
        temporary_dst->copy_from(it->set_mask, src_fields);
        dst->copy_to(it->set_mask, dst_fields);
#ifdef DEBUG_LEGION
        assert(!src_fields.empty());
        assert(!dst_fields.empty());
        assert(src_fields.size() == dst_fields.size());
#endif
        ApEvent copy_post = dst->logical_node->issue_copy(info.op, src_fields,
                              dst_fields, copy_pre, pred_guard, logical_node);
        if (copy_post.exists())
        {
          dst->add_copy_user(0/*redop*/, copy_post, &info.version_info,
                             info.op->get_unique_op_id(), info.index,
                             it->set_mask, false/*reading*/, 
                             false/*restrict out*/, local_space,
                             info.map_applied_events);
          temporary_dst->add_copy_user(0/*redop*/, copy_post, 
                             &info.version_info, info.op->get_unique_op_id(),
                             info.index, it->set_mask, true/*reading*/,
                             false/*restrict out*/, local_space, 
                             info.map_applied_events);
          postconditions[copy_post] = it->set_mask;
        }
      }
    }

    //--------------------------------------------------------------------------
    void CompositeCopyNode::issue_nested_copies(
                              const TraversalInfo &traversal_info,
                              MaterializedView *dst, const FieldMask &copy_mask,
                              VersionTracker *src_version_tracker,
                  const LegionMap<ApEvent,FieldMask>::aligned &preconditions,
                        LegionMap<ApEvent,FieldMask>::aligned &postconditions,
                        PredEvent pred_guard, CopyAcrossHelper *helper) const
    //--------------------------------------------------------------------------
    {
      FieldMask nested_mask;
      LegionMap<ApEvent,FieldMask>::aligned postreductions;
      for (LegionMap<CompositeCopyNode*,FieldMask>::aligned::const_iterator it =
            nested_nodes.begin(); it != nested_nodes.end(); it++)
      {
        const FieldMask overlap = it->second & copy_mask;
        if (!overlap)
          continue;
        nested_mask |= overlap;
#ifdef DEBUG_LEGION
        assert(it->first->view_node != NULL);
#endif
        it->first->issue_copies(traversal_info, dst, overlap, 
            it->first->view_node, preconditions, postconditions,
            postreductions, pred_guard, helper);
      }
      // We have to merge everything back together into postconditions here
      // including the reductions because they have to finish before we issue
      // any more copies to the destination
      if (!!nested_mask)
      {
        if (!postreductions.empty())
          postconditions.insert(postreductions.begin(), postreductions.end());
        // Compute the event sets
        LegionList<EventSet>::aligned event_sets;
        RegionTreeNode::compute_event_sets(nested_mask, 
                                           postconditions, event_sets);
        // Clear out the post conditions and put the merge
        // of the event sets there
        postconditions.clear();
        for (LegionList<EventSet>::aligned::const_iterator it = 
              event_sets.begin(); it != event_sets.end(); it++)
        {
          ApEvent post;
          if (it->preconditions.size() == 1)
            post = *(it->preconditions.begin());
          else if (!it->preconditions.empty())
            post = Runtime::merge_events(it->preconditions);
          if (post.exists())
          {
            // post is not guaranteed to be unique!
            LegionMap<ApEvent,FieldMask>::aligned::iterator finder = 
              postconditions.find(post);
            if (finder == postconditions.end())
              postconditions[post] = it->set_mask;
            else
              finder->second |= it->set_mask;
          }
        }
      }
    }

    //--------------------------------------------------------------------------
    void CompositeCopyNode::issue_local_copies(const TraversalInfo &info,
                              MaterializedView *dst, FieldMask copy_mask,
                              VersionTracker *src_version_tracker,
                  const LegionMap<ApEvent,FieldMask>::aligned &preconditions,
                        LegionMap<ApEvent,FieldMask>::aligned &postconditions,
                        PredEvent guard, CopyAcrossHelper *across_helper) const
    //--------------------------------------------------------------------------
    {
      // First check to see if the target is already valid
      {
        PhysicalManager *dst_manager = dst->get_manager();
        for (LegionMap<LogicalView*,FieldMask>::aligned::const_iterator it =
              source_views.begin(); it != source_views.end(); it++)
        {
          if (it->first->is_deferred_view())
            continue;
#ifdef DEBUG_LEGION
          assert(it->first->is_materialized_view());
#endif
          if (it->first->as_materialized_view()->manager == dst_manager)
          {
            copy_mask -= it->second;
            if (!copy_mask)
              return;
          }
        }
      }
      LegionMap<MaterializedView*,FieldMask>::aligned src_instances;
      LegionMap<DeferredView*,FieldMask>::aligned deferred_instances;
      // Sort the instances
      dst->logical_node->sort_copy_instances(info, dst, copy_mask, 
                            source_views, src_instances, deferred_instances);
      if (!src_instances.empty())
      {
        // This has all our destination preconditions
        // Only issue copies from fields which have values
        FieldMask actual_copy_mask;
        LegionMap<ApEvent,FieldMask>::aligned src_preconditions;
        const AddressSpaceID local_space = 
          logical_node->context->runtime->address_space;
        for (LegionMap<MaterializedView*,FieldMask>::aligned::const_iterator 
              it = src_instances.begin(); it != src_instances.end(); it++)
        {
          it->first->find_copy_preconditions(0/*redop*/, true/*reading*/,
                                             true/*single copy*/,
                                             false/*restrict out*/,
                                             it->second, src_version_tracker,
                                             info.op->get_unique_op_id(),
                                             info.index, local_space, 
                                             src_preconditions,
                                             info.map_applied_events);
          actual_copy_mask |= it->second;
        }
        // Move in any preconditions that overlap with our set of fields
        for (LegionMap<ApEvent,FieldMask>::aligned::const_iterator it = 
              preconditions.begin(); it != preconditions.end(); it++)
        {
          FieldMask overlap = it->second & actual_copy_mask;
          if (!overlap)
            continue;
          LegionMap<ApEvent,FieldMask>::aligned::iterator finder = 
            src_preconditions.find(it->first);
          if (finder == src_preconditions.end())
            src_preconditions[it->first] = overlap;
          else
            finder->second |= overlap;
        }
        // issue the grouped copies and put the result in the postconditions
        // We are the intersect
        dst->logical_node->issue_grouped_copies(info, dst,false/*restrict out*/,
                                 guard, src_preconditions, actual_copy_mask, 
                                 src_instances, src_version_tracker, 
                                 postconditions, across_helper, logical_node);
      }
      if (!deferred_instances.empty())
      {
        for (LegionMap<DeferredView*,FieldMask>::aligned::const_iterator it = 
              deferred_instances.begin(); it != deferred_instances.end(); it++)
        {
          LegionMap<ApEvent,FieldMask>::aligned deferred_preconditions;
          for (LegionMap<ApEvent,FieldMask>::aligned::const_iterator pre_it =
                preconditions.begin(); pre_it != preconditions.end(); pre_it++)
          {
            const FieldMask overlap = pre_it->second & it->second;
            if (!overlap)
              continue;
            deferred_preconditions[pre_it->first] = overlap;
          }
          it->first->issue_deferred_copies(info, dst, it->second,
              deferred_preconditions, postconditions, guard, across_helper);
        }
      }
    }

    //--------------------------------------------------------------------------
    void CompositeCopyNode::issue_child_copies(
                              const TraversalInfo &traversal_info,
                              MaterializedView *dst, const FieldMask &copy_mask,
                              VersionTracker *src_version_tracker,
                  const LegionMap<ApEvent,FieldMask>::aligned &preconditions,
                        LegionMap<ApEvent,FieldMask>::aligned &postconditions,
                        LegionMap<ApEvent,FieldMask>::aligned &postreductions,
                        PredEvent pred_guard, CopyAcrossHelper *helper) const
    //--------------------------------------------------------------------------
    {
      bool multiple_children = false;
      FieldMask single_child_mask;
      for (LegionMap<CompositeCopyNode*,FieldMask>::aligned::const_iterator it =
            child_nodes.begin(); it != child_nodes.end(); it++)
      {
        const FieldMask overlap = it->second & copy_mask;
        if (!overlap)
          continue;
        if (!multiple_children)
          multiple_children = !!(single_child_mask & overlap);
        single_child_mask |= overlap;
        it->first->issue_copies(traversal_info, dst, overlap, 
            src_version_tracker, preconditions, postconditions,
            postreductions, pred_guard, helper);
      }
      // Merge the postconditions from all the children to build a 
      // common output event for each field if there were multiple children
      // No need to merge the reduction postconditions, they just continue
      // flowing up the tree
      if (!postconditions.empty() && multiple_children)
      {
        LegionList<EventSet>::aligned event_sets;
        // Have to do the merge for all fields
        RegionTreeNode::compute_event_sets(single_child_mask,
                                           postconditions, event_sets);
        // Clear out the post conditions and put the merge
        // of the event sets there
        postconditions.clear();
        for (LegionList<EventSet>::aligned::const_iterator it = 
              event_sets.begin(); it != event_sets.end(); it++)
        {
          ApEvent post;
          if (it->preconditions.size() == 1)
            post = *(it->preconditions.begin());
          else if (!it->preconditions.empty())
            post = Runtime::merge_events(it->preconditions);
          if (post.exists())
          {
            // post is not guaranteed to be unique!
            LegionMap<ApEvent,FieldMask>::aligned::iterator finder = 
              postconditions.find(post);
            if (finder == postconditions.end())
              postconditions[post] = it->set_mask;
            else
              finder->second |= it->set_mask;
          }
        }  
      }
    }

    //--------------------------------------------------------------------------
    void CompositeCopyNode::issue_reductions(const TraversalInfo &info,
                              MaterializedView *dst, const FieldMask &copy_mask,
                              VersionTracker *src_version_tracker,
                  const LegionMap<ApEvent,FieldMask>::aligned &preconditions,
                        LegionMap<ApEvent,FieldMask>::aligned &postreductions,
                    PredEvent pred_guard, CopyAcrossHelper *across_helper) const
    //--------------------------------------------------------------------------
    {
      for (LegionMap<ReductionView*,FieldMask>::aligned::const_iterator it =
            reduction_views.begin(); it != reduction_views.end(); it++)
      {
        const FieldMask overlap = copy_mask & it->second;
        if (!overlap)
          continue;
        // This is precise but maybe unecessary
        std::set<ApEvent> local_preconditions;
        for (LegionMap<ApEvent,FieldMask>::aligned::const_iterator pre_it = 
              preconditions.begin(); pre_it != preconditions.end(); pre_it++)
        {
          FieldMask pre_overlap = overlap & pre_it->second;
          if (!pre_overlap)
            continue;
          local_preconditions.insert(pre_it->first);
        }
        ApEvent reduce_event = it->first->perform_deferred_reduction(dst,
            overlap, src_version_tracker, local_preconditions, info.op,
            info.index, pred_guard, across_helper, 
            (dst->logical_node == it->first->logical_node) ?
              NULL : it->first->logical_node, info.map_applied_events);
        if (reduce_event.exists())
          postreductions[reduce_event] = overlap;
      }
    }

    /////////////////////////////////////////////////////////////
    // CompositeCopier 
    /////////////////////////////////////////////////////////////

    //--------------------------------------------------------------------------
    CompositeCopier::CompositeCopier(const FieldMask &copy_mask)
      : destination_valid(copy_mask)
    //--------------------------------------------------------------------------
    {
    }

    //--------------------------------------------------------------------------
    CompositeCopier::CompositeCopier(const CompositeCopier &rhs)
    //--------------------------------------------------------------------------
    {
      // should never be called
      assert(false);
    }

    //--------------------------------------------------------------------------
    CompositeCopier::~CompositeCopier(void)
    //--------------------------------------------------------------------------
    {
    }

    //--------------------------------------------------------------------------
    CompositeCopier& CompositeCopier::operator=(const CompositeCopier &rhs)
    //--------------------------------------------------------------------------
    {
      // should never be called
      assert(false);
      return *this;
    }

    //--------------------------------------------------------------------------
    void CompositeCopier::filter_written_fields(RegionTreeNode *node,
                                                FieldMask &mask) const
    //--------------------------------------------------------------------------
    {
      // Traverse up the tree and remove any writen fields 
      // that have been written at this level or a parent
      LegionMap<RegionTreeNode*,FieldMask>::aligned::const_iterator finder = 
        written_nodes.find(node);
      while (finder != written_nodes.end())
      {
        mask -= finder->second;
        if (!mask)
          return;
        node = node->get_parent();
        if (node == NULL)
          break;
        finder = written_nodes.find(node);
      }
    }

    //--------------------------------------------------------------------------
    void CompositeCopier::and_written_fields(RegionTreeNode *node,
                                             FieldMask &mask) const
    //--------------------------------------------------------------------------
    {
      LegionMap<RegionTreeNode*,FieldMask>::aligned::const_iterator finder = 
        written_nodes.find(node);
      FieldMask written_mask;
      while (finder != written_nodes.end())
      {
        written_mask |= finder->second;
        node = node->get_parent();
        if (node == NULL)
          break;
        finder = written_nodes.find(node);
      }
      mask &= written_mask;
    }

    //--------------------------------------------------------------------------
    void CompositeCopier::record_written_fields(RegionTreeNode *node,
                                                const FieldMask &mask)
    //--------------------------------------------------------------------------
    {
      LegionMap<RegionTreeNode*,FieldMask>::aligned::iterator finder = 
        written_nodes.find(node);
      if (finder == written_nodes.end())
        written_nodes[node] = mask;
      else
        finder->second |= mask;
    }

    /////////////////////////////////////////////////////////////
    // CompositeBase 
    /////////////////////////////////////////////////////////////

    //--------------------------------------------------------------------------
    CompositeBase::CompositeBase(Reservation &r)
      : base_lock(r)
    //--------------------------------------------------------------------------
    {
    }

    //--------------------------------------------------------------------------
    CompositeBase::~CompositeBase(void)
    //--------------------------------------------------------------------------
    {
    }

    //--------------------------------------------------------------------------
    CompositeCopyNode* CompositeBase::construct_copy_tree(MaterializedView *dst,
                                                   RegionTreeNode *logical_node,
                                                   FieldMask &copy_mask,
                                                   FieldMask &locally_complete,
                                                   FieldMask &dominate_capture,
                                                   CompositeCopier &copier,
                                                   CompositeView *owner)
    //--------------------------------------------------------------------------
    {
#ifdef DEBUG_LEGION
      assert(!!copy_mask);
#endif
      // First check to see if we've already written to this node
      copier.filter_written_fields(logical_node, copy_mask);
      // If we've already written all our fields, no need to traverse here
      if (!copy_mask)
        return NULL;
      // If we get here, we're going to return something
      CompositeCopyNode *result = new CompositeCopyNode(logical_node, owner);
      // Do the ready check first
      perform_ready_check(copy_mask, dst->logical_node);
      // Figure out which children we need to traverse because they intersect
      // with the dst instance and any reductions that will need to be applied
      LegionMap<CompositeNode*,FieldMask>::aligned children_to_traverse;
      // We have to capture any local dirty data here
      FieldMask local_capture, local_dominate;
      const bool tested_all_children = perform_construction_analysis(dst,
                                    logical_node, copy_mask, local_capture,
                                    dominate_capture, local_dominate,
                                    copier, result, children_to_traverse);
      // Traverse all the children and see if our children make us
      // complete in any way so we can avoid capturing locally
      if (!children_to_traverse.empty())
      {
        // We can be locally complete in two ways:
        // 1. We can have a child that is complete for us (e.g. we are region
        //      and one of our partitions is complete)
        FieldMask complete_child;
        // 2. We are ourselves complete and all our children are written (note
        //      that this also is alright if the children were written earlier)
        //      Note we can actually only worry about this for interfering
        //      children if we know the composite instance contains all the
        //      interfering children we intersect with for the target region.
        const bool is_complete = tested_all_children && 
                                  logical_node->is_complete();
        if (is_complete)
          locally_complete = copy_mask;
        for (LegionMap<CompositeNode*,FieldMask>::aligned::iterator it = 
              children_to_traverse.begin(); it != 
              children_to_traverse.end(); it++)
        {
          CompositeCopyNode *child = it->first->construct_copy_tree(dst,
                              it->first->logical_node, it->second, 
                              complete_child, dominate_capture, copier);
          if (child != NULL)
          {
            result->add_child_node(child, it->second);
            if (is_complete && !!locally_complete)
              copier.and_written_fields(it->first->logical_node, 
                                        locally_complete);
          }
          else if (is_complete && !!locally_complete)
            locally_complete.clear();
        }
        // Check to see if we are complete in any way, if we are then we
        // can filter our local_capture mask and report up the tree that
        // we are complete
        if (!!complete_child)
        {
          local_capture -= complete_child;
          copier.record_written_fields(logical_node, complete_child);
        }
        if (is_complete && !!locally_complete)
        {
          local_capture -= locally_complete;
          copier.record_written_fields(logical_node, locally_complete);
        }
      }
      // If we have to capture any data locally, do that now
      if (!!local_capture)
      {
        LegionMap<LogicalView*,FieldMask>::aligned local_valid_views;
        find_valid_views(local_capture, local_dominate, 
                         local_valid_views, true/*need lock*/);
        LegionMap<CompositeView*,FieldMask>::aligned nested_composite_views;
        // Track which fields we see dirty updates for other instances
        // versus for the destination instance
        FieldMask other_dirty, destination_dirty;
        for (LegionMap<LogicalView*,FieldMask>::aligned::const_iterator it =
              local_valid_views.begin(); it != local_valid_views.end(); it++)
        {
          if (it->first->is_composite_view())
          {
            nested_composite_views[it->first->as_composite_view()] = it->second;
            continue;
          }
          // Record that we captured a non-composite view for these fields
          if (!!local_capture)
            local_capture -= it->second; 
          result->add_source_view(it->first, it->second); 
          if (it->first->is_materialized_view())
          {
            MaterializedView *mat_view = it->first->as_materialized_view();
            // Check to see if this is the destination instance or not
            if (mat_view->get_manager() == dst->get_manager())
              destination_dirty |= it->second;
            else
              other_dirty |= it->second;
          }
          else
            other_dirty |= it->second;
        }
        // Record that we have writes from any of the fields we have 
        // actualy source instances (e.g. materialized or fills)
        copier.record_written_fields(logical_node, 
                                     other_dirty | destination_dirty);
        // Also tell the copier whether the destination instance is
        // no longer valid or whether it contains dirty data
        if (!!destination_dirty)
        {
          copier.update_destination_dirty_fields(destination_dirty);
          // No need to worry about issuing copies for these
          // fields because the destination is already valid
          other_dirty -= destination_dirty;
        }
        // Filter any fields which were not valid for the target
        if (!!other_dirty)
          copier.filter_destination_valid_fields(other_dirty);
        // If there are any fields we didn't capture then see if we have
        // a nested composite instance we need to traverse
        if (!nested_composite_views.empty() && !!local_capture)
        {
          for (LegionMap<CompositeView*,FieldMask>::aligned::const_iterator it =
                nested_composite_views.begin(); it != 
                nested_composite_views.end(); it++)
          {
            FieldMask overlap = it->second & local_capture;
            if (!overlap)
              continue;
            local_capture -= overlap;
            FieldMask dummy_complete_below;
            FieldMask dominate = overlap;
            CompositeCopyNode *nested = it->first->construct_copy_tree(dst,
                                    it->first->logical_node, overlap, 
                                    dummy_complete_below, dominate, 
                                    copier, it->first); 
            if (nested != NULL)
              result->add_nested_node(nested, overlap);
            if (!local_capture)
              break;
          }
        }
      }
      return result;
    }

    //--------------------------------------------------------------------------
    bool CompositeBase::perform_construction_analysis(MaterializedView *dst,
                                                  RegionTreeNode *logical_node,
                                                  const FieldMask &copy_mask,
                                                  FieldMask &local_capture,
                                                  FieldMask &dominate_capture,
                                                  FieldMask &local_dominate,
                                                  CompositeCopier &copier,
                                                  CompositeCopyNode *result,
             LegionMap<CompositeNode*,FieldMask>::aligned &children_to_traverse)
    //--------------------------------------------------------------------------
    {
#ifdef DEBUG_LEGION
      assert(!local_capture);
      assert(!local_dominate);
      assert(children_to_traverse.empty());
#endif
      // need this in read only to touch the children data structure
      // and the list of reduction views
      const size_t all_children = logical_node->get_num_children(); 
      AutoLock b_lock(base_lock,1,false/*exclusive*/);
      const bool tested_all_children = (children.size() == all_children);
      if (children.empty())
      {
        if (!!dominate_capture)
        {
          local_dominate = copy_mask & dominate_capture;
          if (!!local_dominate)
            dominate_capture -= local_dominate;
        }
      }
      else if (dst->logical_node == logical_node)
      {
        // Handle a common case of target and logical region 
        // being the same, e.g. closing to this root
        // We know all the children interfere and are dominated by us
        for (LegionMap<CompositeNode*,FieldMask>::aligned::const_iterator it =
              children.begin(); it != children.end(); it++)
        {
          const FieldMask overlap = it->second & copy_mask;
          if (!overlap)
            continue;
          children_to_traverse[it->first] = overlap;
        }
        if (!!dominate_capture)
        {
          local_dominate = copy_mask & dominate_capture;
          if (!!local_dominate)
            dominate_capture -= local_dominate;
        }
      }
      else if ((dst->logical_node->get_parent() == logical_node) &&
                !logical_node->is_region() &&
                logical_node->as_partition_node()->row_source->is_disjoint())
      {
        // If we're at a partition node and the destination is one of our
        // children and we know the partition is disjoint then we just
        // have to look for the destination node in the set of a 
        // composite nodes
        for (LegionMap<CompositeNode*,FieldMask>::aligned::const_iterator it = 
              children.begin(); it != children.end(); it++)
        {
          if (it->first->logical_node != dst->logical_node)
            continue;
          // Once we find the node we can break out no matter what
          const FieldMask overlap = it->second & copy_mask;
          if (!overlap)
            break;
          children_to_traverse[it->first] = overlap;
          break;
        }
      }
      else if (!!dominate_capture && !(dominate_capture * copy_mask))
      {
        // See if we have exactly one dominating child that allows us
        // to continue passing dominated fields down to that child so 
        // we don't have to do the dominate analysis at this node
        FieldMask single_dominated;
        FieldMask invalid_dominated;
        for (LegionMap<CompositeNode*,FieldMask>::aligned::const_iterator it =
              children.begin(); it != children.end(); it++)
        {
          const FieldMask overlap = it->second & copy_mask;
          if (!overlap)
            continue;
          // Skip any nodes that don't even intersect, they don't matter
          if (!it->first->logical_node->intersects_with(dst->logical_node,
                                                        false/*computes*/))
            continue;
          children_to_traverse[it->first] = overlap;
          FieldMask dom_overlap = overlap & dominate_capture;
          // If this doesn't overlap with the dominating capture fields
          // then we don't need to worry about it anymore
          if (!dom_overlap)
            continue;
          // We can remove any fields that have already been invalidated
          if (!!invalid_dominated)
          {
            dom_overlap -= invalid_dominated;
            if (!dom_overlap)
              continue;
          }
          if (it->first->logical_node->dominates(dst->logical_node))
          {
            // See if we are the first or duplicate dominating child 
            FieldMask duplicate_dom = single_dominated & dom_overlap;
            if (!!duplicate_dom)
            {
              invalid_dominated |= duplicate_dom;
              single_dominated |= (dom_overlap - duplicate_dom);
            }
            else
              single_dominated |= dom_overlap; 
          }
          else // we intersect but don't dominate, so any fields are invalidated
            invalid_dominated |= dom_overlap; 
        }
        // Remove any invalid fields from the single dominated
        if (!!single_dominated && !!invalid_dominated)
          single_dominated -= invalid_dominated;
        // Our local dominate are the ones for this copy initially
        local_dominate = dominate_capture & copy_mask;
        // Remove these from the dominate mask
        dominate_capture -= copy_mask;
        if (!!single_dominated)
        {
          // We have to handle any fields that are not single dominated
          local_dominate -= single_dominated;
          // Put the single dominated fields back into the dominate capture mask
          dominate_capture |= single_dominated;
        }
      } 
      else
      {
        // There are no remaining dominate fields, so we just need to 
        // look for interfering children
        for (LegionMap<CompositeNode*,FieldMask>::aligned::const_iterator it =
              children.begin(); it != children.end(); it++)
        {
          const FieldMask overlap = it->second & copy_mask;
          if (!overlap)
            continue;
          // Skip any nodes that don't even intersect, they don't matter
          if (!it->first->logical_node->intersects_with(dst->logical_node,
                                                        false/*computes*/))
            continue;
          children_to_traverse[it->first] = overlap;
        }
      }
      // Any dirty fields that we have here also need to be captured locally
      // This includes any reduction fields which we are going to be reducing to
      local_capture = (dirty_mask | reduction_mask) & copy_mask;
      // Always include our local dominate in the local capture
      if (!!local_dominate)
        local_capture |= local_dominate;
      if (!!reduction_mask)
      {
        FieldMask reduc_overlap = reduction_mask & copy_mask;
        if (!!reduc_overlap)
        {
          for (LegionMap<ReductionView*,FieldMask>::aligned::const_iterator it =
                reduction_views.begin(); it != reduction_views.end(); it++)
          {
            const FieldMask overlap = it->second & copy_mask; 
            if (!overlap)
              continue;
            result->add_reduction_view(it->first, overlap);
            copier.update_reduction_fields(overlap);
          }
        }
      }
      return tested_all_children;
    } 

    //--------------------------------------------------------------------------
    CompositeNode* CompositeBase::find_child_node(RegionTreeNode *child)
    //--------------------------------------------------------------------------
    {
      AutoLock b_lock(base_lock,1,false/*exclusive*/);
      for (LegionMap<CompositeNode*,FieldMask>::aligned::const_iterator it = 
            children.begin(); it != children.end(); it++)
      {
        if (it->first->logical_node == child)
          return it->first;
      }
      // should never get here
      assert(false);
      return NULL;
    }

    /////////////////////////////////////////////////////////////
    // CompositeView
    /////////////////////////////////////////////////////////////

    //--------------------------------------------------------------------------
    CompositeView::CompositeView(RegionTreeForest *ctx, DistributedID did,
                              AddressSpaceID owner_proc, RegionTreeNode *node,
                              DeferredVersionInfo *info, ClosedNode *tree, 
                              InnerContext *context, bool register_now,
                              ReplicationID repl/*=0*/,
                              RtBarrier invalid_bar/*= NO_RT_BARRIER*/,
                              ShardID origin/*=0*/)
      : DeferredView(ctx, encode_composite_did(did), owner_proc, 
                     node, register_now), CompositeBase(view_lock),
        version_info(info), closed_tree(tree), owner_context(context),
        repl_id(repl), shard_invalid_barrier(invalid_bar), origin_shard(origin),
        packed_shard(NULL)
    //--------------------------------------------------------------------------
    {
#ifdef DEBUG_LEGION
      assert(owner_context != NULL);
      assert(closed_tree != NULL);
      assert(closed_tree->node == node);
#endif
      // Add our references
      version_info->add_reference();
      closed_tree->add_reference();
      owner_context->add_reference();
      // If we are the owner in a control replicated context then we add a 
      // GC reference that will be removed once all the shards are done 
      // with the view, no mutator since we know we're the owner
      if (shard_invalid_barrier.exists() && is_owner())
        add_base_gc_ref(COMPOSITE_SHARD_REF);
#ifdef LEGION_GC
      log_garbage.info("GC Composite View %lld %d", 
          LEGION_DISTRIBUTED_ID_FILTER(did), local_space);
#endif
    }

    //--------------------------------------------------------------------------
    CompositeView::CompositeView(const CompositeView &rhs)
      : DeferredView(NULL, 0, 0, NULL, false), CompositeBase(view_lock),
        version_info(NULL), closed_tree(NULL), owner_context(NULL),
        repl_id(0), shard_invalid_barrier(RtBarrier::NO_RT_BARRIER), 
        origin_shard(0)
    //--------------------------------------------------------------------------
    {
      // should never be called
      assert(false);
    }

    //--------------------------------------------------------------------------
    CompositeView::~CompositeView(void)
    //--------------------------------------------------------------------------
    {
      // Remove our references and delete if necessary
      if (version_info->remove_reference())
        delete version_info;
      // Remove our references and delete if necessary
      if (closed_tree->remove_reference())
        delete closed_tree;
      // Remove the reference on our context
      if (owner_context->remove_reference())
        delete owner_context;
      if (packed_shard != NULL)
        delete packed_shard;
      // Remove any resource references we still have
      if (!is_owner())
      {
        for (NestedViewMap::const_iterator it =
              nested_composite_views.begin(); it != 
              nested_composite_views.end(); it++)
          if (it->first->remove_nested_resource_ref(did))
            delete it->first;
        for (LegionMap<CompositeNode*,FieldMask>::aligned::const_iterator it =
              children.begin(); it != children.end(); it++)
          delete it->first;
        for (LegionMap<LogicalView*,FieldMask>::aligned::const_iterator it = 
              valid_views.begin(); it != valid_views.end(); it++)
          if (it->first->remove_nested_resource_ref(did))
            delete it->first;
        for (LegionMap<ReductionView*,FieldMask>::aligned::const_iterator it =
              reduction_views.begin(); it != reduction_views.end(); it++)
          if (it->first->remove_nested_resource_ref(did))
            delete it->first;
      }
#ifdef DEBUG_LEGION
      else
      {
        assert(nested_composite_views.empty());
        assert(children.empty());
        assert(valid_views.empty());
        assert(reduction_views.empty());
      }
#endif
    }

    //--------------------------------------------------------------------------
    CompositeView& CompositeView::operator=(const CompositeView &rhs)
    //--------------------------------------------------------------------------
    {
      // should never be called
      assert(false);
      return *this;
    }

    //--------------------------------------------------------------------------
    CompositeView* CompositeView::clone(const FieldMask &clone_mask,
                                        const NestedViewMap &replacements,
                              ReferenceMutator *mutator, InterCloseOp *op) const
    //--------------------------------------------------------------------------
    {
      CompositeView *result = owner_context->create_composite_view(logical_node,
          version_info, closed_tree, op, true/*clone*/);
      // Clone the children
      for (LegionMap<CompositeNode*,FieldMask>::aligned::const_iterator it = 
            children.begin(); it != children.end(); it++)
      {
        FieldMask overlap = it->second & clone_mask;
        if (!overlap)
          continue;
        it->first->clone(result, overlap, mutator);
      }
      FieldMask dirty_overlap = dirty_mask & clone_mask;
      if (!!dirty_overlap)
      {
        result->record_dirty_fields(dirty_overlap);
        for (LegionMap<LogicalView*,FieldMask>::aligned::const_iterator 
              it = valid_views.begin(); it != valid_views.end(); it++)
        {
          FieldMask overlap = it->second & dirty_overlap;
          if (!overlap)
            continue;
          result->record_valid_view(it->first, overlap, mutator);
        }
      }
      // Can just insert the replacements directly
      for (LegionMap<CompositeView*,FieldMask>::aligned::const_iterator it =
            replacements.begin(); it != replacements.end(); it++)
        result->record_valid_view(it->first, it->second, mutator);
      FieldMask reduc_overlap = reduction_mask & clone_mask;
      if (!!reduc_overlap)
      {
        result->record_reduction_fields(reduc_overlap);
        for (LegionMap<ReductionView*,FieldMask>::aligned::const_iterator it = 
              reduction_views.begin(); it != reduction_views.end(); it++)
        {
          FieldMask overlap = it->second & reduc_overlap;
          if (!overlap)
            continue;
          result->record_reduction_view(it->first, overlap, mutator);
        }
      }
      return result;
    }

    //--------------------------------------------------------------------------
    void CompositeView::notify_owner_inactive(ReferenceMutator *mutator)
    //--------------------------------------------------------------------------
    {
#ifdef DEBUG_LEGION
      assert(is_owner());
#endif
      for (LegionMap<CompositeNode*,FieldMask>::aligned::const_iterator it = 
            children.begin(); it != children.end(); it++)
      {
        it->first->release_gc_references(mutator);
        delete it->first;
      }
      children.clear();
      // Only GC references for nested views here
      for (NestedViewMap::const_iterator it = 
            nested_composite_views.begin(); it != 
            nested_composite_views.end(); it++)
        if (it->first->remove_nested_gc_ref(did, mutator))
          delete it->first;
      nested_composite_views.clear();
      // Remove GC references from deferred views and valid references
      // from normal instance views
      for (LegionMap<LogicalView*,FieldMask>::aligned::const_iterator it = 
            valid_views.begin(); it != valid_views.end(); it++)
      {
        if (it->first->is_deferred_view())
        {
          if (it->first->remove_nested_gc_ref(did, mutator))
            delete it->first;
        }
        else
        {
          if (it->first->remove_nested_valid_ref(did, mutator))
            delete it->first;
        }
      }
      valid_views.clear();
      for (LegionMap<ReductionView*,FieldMask>::aligned::const_iterator it = 
            reduction_views.begin(); it != reduction_views.end(); it++)
        if (it->first->remove_nested_valid_ref(did, mutator))
          delete it->first;
      reduction_views.clear();
      // Unregister the view when we can be safely collected
      if (shard_invalid_barrier.exists() && is_owner())
      {
#ifdef DEBUG_LEGION
        ReplicateContext *ctx = dynamic_cast<ReplicateContext*>(owner_context);
        assert(ctx != NULL);
#else
        ReplicateContext *ctx = static_cast<ReplicateContext*>(owner_context);
#endif
        ctx->unregister_composite_view(this, shard_invalid_barrier);
      }
    }

    //--------------------------------------------------------------------------
    void CompositeView::notify_owner_invalid(ReferenceMutator *mutator)
    //--------------------------------------------------------------------------
    {
#ifdef DEBUG_LEGION
      assert(is_owner());
#endif
      if (shard_invalid_barrier.exists())
      {
        // Do the arrival on our barrier and then launch a task to
        // remove our reference once everyone is done with the view
        Runtime::phase_barrier_arrive(shard_invalid_barrier, 1/*count*/);
        // Launch the task to do the removal of the reference
        // when the shard invalid barrier has triggered
        DeferInvalidateArgs args;
        args.view = this;
        runtime->issue_runtime_meta_task(args, LG_LATENCY_PRIORITY, 
                                         NULL/*op*/, shard_invalid_barrier);
      }
      // Tell the nested views that they can be potentially collected too
      for (NestedViewMap::const_iterator it =
            nested_composite_views.begin(); it != 
            nested_composite_views.end(); it++)
        it->first->remove_nested_valid_ref(did, mutator);
      // Remove valid references from any other deferred views too
      for (LegionMap<LogicalView*,FieldMask>::aligned::const_iterator it =
            valid_views.begin(); it != valid_views.end(); it++)
      {
        if (!it->first->is_deferred_view())
          continue;
        it->first->remove_nested_valid_ref(did, mutator);
      }
      // Also tell the same to the composite nodes so they 
      // can inform their version states
      for (LegionMap<CompositeNode*,FieldMask>::aligned::const_iterator it = 
            children.begin(); it != children.end(); it++)
        it->first->release_valid_references(mutator);
    }

    //--------------------------------------------------------------------------
    void CompositeView::send_view(AddressSpaceID target)
    //--------------------------------------------------------------------------
    {
      // Don't take the lock, it's alright to have duplicate sends
      Serializer rez;
      {
        RezCheck z(rez);
        rez.serialize(did);
        rez.serialize(owner_space);
        rez.serialize<UniqueID>(owner_context->get_context_uid());
        bool is_region = logical_node->is_region();
        rez.serialize(is_region);
        if (is_region)
          rez.serialize(logical_node->as_region_node()->handle);
        else
          rez.serialize(logical_node->as_partition_node()->handle);
        version_info->pack_version_numbers(rez);
        closed_tree->pack_closed_node(rez);
        rez.serialize(shard_invalid_barrier);
        if (shard_invalid_barrier.exists())
        {
          rez.serialize(repl_id);
          rez.serialize(origin_shard);
        }
        pack_composite_view(rez);
      }
      runtime->send_composite_view(target, rez);
      update_remote_instances(target);
    }

    //--------------------------------------------------------------------------
    LogicalView* CompositeView::get_subview(const LegionColor c)
    //--------------------------------------------------------------------------
    {
      // Composite views don't need subviews
      return this;
    }

    //--------------------------------------------------------------------------
    void CompositeView::prune(ClosedNode *new_tree, FieldMask &valid_mask,
                              NestedViewMap &replacements, unsigned prune_depth,
                              ReferenceMutator *mutator, InterCloseOp *op)
    //--------------------------------------------------------------------------
    {
      if (prune_depth >= LEGION_PRUNE_DEPTH_WARNING)
        REPORT_LEGION_WARNING(LEGION_WARNING_PRUNE_DEPTH_EXCEEDED,
                        "WARNING: Composite View Tree has depth %d which "
                        "is larger than LEGION_PRUNE_DEPTH_WARNING of %d. "
                        "Please report this use case to the Legion developers "
                        "mailing list as it could be an important "
                        "runtime performance bug.", prune_depth,
                        LEGION_PRUNE_DEPTH_WARNING)
      // Figure out which fields are not dominated
      FieldMask non_dominated = valid_mask;
      new_tree->filter_dominated_fields(closed_tree, non_dominated);
      FieldMask dominated = valid_mask - non_dominated;
      if (!!dominated)
      {
        // If we had any dominated fields then we try to prune our
        // deferred valid views and put the results directly into 
        // the replacements
        for (NestedViewMap::const_iterator it = 
              nested_composite_views.begin(); it != 
              nested_composite_views.end(); it++)
        {
          FieldMask overlap = it->second & dominated;
          if (!overlap)
            continue;
          it->first->prune(new_tree, overlap, replacements, 
                           prune_depth+1, mutator, op);
          if (!!overlap)
          {
            // Some fields are still valid so add them to the replacements
            LegionMap<CompositeView*,FieldMask>::aligned::iterator finder =
              replacements.find(it->first);
            if (finder == replacements.end())
              replacements[it->first] = overlap;
            else
              finder->second |= overlap;
          }
        }
        // Any fields that were dominated are no longer valid
        valid_mask -= dominated;
        // If all fields were dominated then we are done
        if (!valid_mask)
          return;
      }
      // For any non-dominated fields, see if any of our composite views change
      FieldMask changed_mask;
      NestedViewMap local_replacements;
      for (NestedViewMap::iterator it = 
            nested_composite_views.begin(); it != 
            nested_composite_views.end(); it++)
      {
        FieldMask overlap = it->second & non_dominated;
        if (!overlap)
          continue;
        FieldMask still_valid = overlap;
        it->first->prune(new_tree, still_valid, 
                         local_replacements, prune_depth+1, mutator, op);
        // See if any fields were pruned, if so they are changed
        FieldMask changed = overlap - still_valid;
        if (!!changed)
          changed_mask |= changed;
      }
      if (!local_replacements.empty())
      {
        for (NestedViewMap::const_iterator it =
              local_replacements.begin(); it != local_replacements.end(); it++)
          changed_mask |= it->second;
      }
      if (!!changed_mask)
      {
        CompositeView *view = clone(changed_mask,local_replacements,mutator,op);
        view->finalize_capture(false/*need prune*/, mutator, op);
        replacements[view] = changed_mask;
        // Any fields that changed are no longer valid
        valid_mask -= changed_mask;
      }
    }

    //--------------------------------------------------------------------------
    void CompositeView::issue_deferred_copies(const TraversalInfo &info,
                                              MaterializedView *dst,
                                              FieldMask copy_mask,
                                              const RestrictInfo &restrict_info,
                                              bool restrict_out)
    //--------------------------------------------------------------------------
    {
      CompositeCopier copier(copy_mask);
      FieldMask top_locally_complete;
      FieldMask dominate_capture(copy_mask);
      CompositeCopyNode *copy_tree = construct_copy_tree(dst, logical_node, 
          copy_mask, top_locally_complete, dominate_capture, copier, this);
#ifdef DEBUG_LEGION
      assert(copy_tree != NULL);
#endif
      copy_mask -= copier.get_already_valid_fields();       
      // If we have any reduction fields though we still need to 
      copy_mask |= copier.get_reduction_fields();
      // issue copies for them
      if (!copy_mask)
      {
        delete copy_tree;
        return;
      }
      LegionMap<ApEvent,FieldMask>::aligned preconditions;
      LegionMap<ApEvent,FieldMask>::aligned postconditions;
      
      if (restrict_info.has_restrictions())
      {
        FieldMask restrict_mask;
        restrict_info.populate_restrict_fields(restrict_mask);
        restrict_mask &= copy_mask;
        if (!!restrict_mask)
        {
          ApEvent restrict_pre = info.op->get_restrict_precondition();
          preconditions[restrict_pre] = restrict_mask;
        }
      }
      // We have to do the copy for the remaining fields, see if we
      // need to make a temporary instance to avoid overwriting data
      // in the destination instance as part of the painter's algorithm
      if (copier.has_dirty_destination_fields())
      {
        // We need to make a temporary instance 
        copy_tree->copy_to_temporary(info, dst, copy_mask, this,
                                     preconditions, postconditions, 
                                     PredEvent::NO_PRED_EVENT,
                                     local_space, restrict_out);
      }
      else
      {
        // Compute the rest of the destination preconditions now
        dst->find_copy_preconditions(0/*redop*/, false/*reading*/, 
                                     false/*single copy*/, restrict_out,
                                     copy_mask, &info.version_info, 
                                     info.op->get_unique_op_id(), info.index,
                                     local_space, preconditions, 
                                     info.map_applied_events);  
        LegionMap<ApEvent,FieldMask>::aligned postreductions;
        // No temporary instance necessary here
        copy_tree->issue_copies(info, dst, copy_mask, this, 
            preconditions, postconditions, postreductions, 
            PredEvent::NO_PRED_EVENT, NULL);
        if (!postreductions.empty())
          postconditions.insert(postreductions.begin(),
                                postreductions.end());
      }
      delete copy_tree;
      // If we have no postconditions, then we are done
      if (postconditions.empty())
        return;
      // Sort these into event sets and add a destination user for each merge
      LegionList<EventSet>::aligned postcondition_sets;
      RegionTreeNode::compute_event_sets(copy_mask, postconditions,
                                         postcondition_sets);
      
      // Now we can register our dependences on the target
      for (LegionList<EventSet>::aligned::const_iterator it = 
            postcondition_sets.begin(); it != postcondition_sets.end(); it++)
      {
        if (it->preconditions.empty())
          continue;
        ApEvent done_event;
        if (it->preconditions.size() == 1)
          done_event = *(it->preconditions.begin());
        else
          done_event = Runtime::merge_events(it->preconditions);
        dst->add_copy_user(0/*redop*/, done_event, &info.version_info,
                           info.op->get_unique_op_id(), info.index,
                           it->set_mask, false/*reading*/, restrict_out,
                           local_space, info.map_applied_events);
      }
      if (restrict_out && restrict_info.has_restrictions())
      {
        FieldMask restrict_mask;
        restrict_info.populate_restrict_fields(restrict_mask);
        for (LegionMap<ApEvent,FieldMask>::aligned::const_iterator it = 
              postconditions.begin(); it != postconditions.end(); it++)
        {
          if (it->second * restrict_mask)
            continue;
          info.op->record_restrict_postcondition(it->first);
        }
      }
    }

    //--------------------------------------------------------------------------
    void CompositeView::issue_deferred_copies(const TraversalInfo &info,
                                              MaterializedView *dst,
                                              FieldMask copy_mask,
                    const LegionMap<ApEvent,FieldMask>::aligned &preconditions,
                          LegionMap<ApEvent,FieldMask>::aligned &postconditions,
                          PredEvent pred_guard, CopyAcrossHelper *across_helper)
    //--------------------------------------------------------------------------
    {
      DETAILED_PROFILER(context->runtime, 
                        COMPOSITE_VIEW_ISSUE_DEFERRED_COPIES_CALL);
      LegionMap<ApEvent,FieldMask>::aligned postreductions;
      CompositeCopier copier(copy_mask);
      FieldMask dummy_locally_complete;
      FieldMask dominate_capture(copy_mask);
      CompositeCopyNode *copy_tree = construct_copy_tree(dst, logical_node, 
          copy_mask, dummy_locally_complete, dominate_capture, copier, this);
#ifdef DEBUG_LEGION
      assert(copy_tree != NULL);
#endif
      copy_tree->issue_copies(info, dst, copy_mask, this, preconditions, 
              postconditions, postreductions, pred_guard, across_helper);
      delete copy_tree;
      if (!postreductions.empty())
      {
        for (LegionMap<ApEvent,FieldMask>::aligned::const_iterator it = 
              postreductions.begin(); it != postreductions.end(); it++)
          postconditions.insert(*it);
      }
    } 

    //--------------------------------------------------------------------------
    bool CompositeView::is_upper_bound_node(RegionTreeNode *node) const
    //--------------------------------------------------------------------------
    {
      return version_info->is_upper_bound_node(node);
    }

    //--------------------------------------------------------------------------
    void CompositeView::get_field_versions(RegionTreeNode *node,bool split_prev,
                                           const FieldMask &needed_fields,
                                           FieldVersions &field_versions)
    //--------------------------------------------------------------------------
    {
      // Check to see if this is at the depth of our root node or above it
      // if it is then we can just ask our version info for the results
      if ((node == logical_node) || 
          (node->get_depth() <= logical_node->get_depth()))
      {
        version_info->get_field_versions(node, split_prev,
                                         needed_fields, field_versions);
        return;
      }
      // See if we've already cached the result
      FieldMask still_needed;
      {
        AutoLock v_lock(view_lock,1,false/*exlcusive*/);
        LegionMap<RegionTreeNode*,NodeVersionInfo>::aligned::const_iterator
          finder = node_versions.find(node);
        if (finder != node_versions.end())
        {
          still_needed = needed_fields - finder->second.valid_fields;
          if (!still_needed)
          {
            // We have to make a copy here since these versions could change
            field_versions = finder->second.versions;
            return;
          }
        }
        else
          still_needed = needed_fields; // we still need all the fields
      }
      CompositeNode *capture_node = capture_above(node, still_needed, node);
      // Result wasn't cached, retake the lock in exclusive mode and compute it
      AutoLock v_lock(view_lock);
      NodeVersionInfo &result = node_versions[node];
      capture_node->capture_field_versions(result.versions, still_needed);
      result.valid_fields |= still_needed;
      field_versions = result.versions;
    }

    //--------------------------------------------------------------------------
    void CompositeView::get_advance_versions(RegionTreeNode *node, bool base,
                                             const FieldMask &needed_fields,
                                             FieldVersions &field_versions)
    //--------------------------------------------------------------------------
    {
      // This should never be called here
      assert(false);
    }

    //--------------------------------------------------------------------------
    void CompositeView::get_split_mask(RegionTreeNode *node, 
                                       const FieldMask &needed_fields,
                                       FieldMask &split)
    //--------------------------------------------------------------------------
    {
      // Check to see if this is at the depth of our root node or above it
      // if it is above then we can just ask our version info for the results
      if (node->get_depth() < logical_node->get_depth())
        version_info->get_split_mask(node, needed_fields, split);
      // Nothing at or below here is considered to be split because it is 
      // closed so there is no need for us to do anything
    }

    //--------------------------------------------------------------------------
    void CompositeView::pack_writing_version_numbers(Serializer &rez) const
    //--------------------------------------------------------------------------
    {
      // Should never be writing to a composite view
      assert(false);
    }

    //--------------------------------------------------------------------------
    void CompositeView::pack_upper_bound_node(Serializer &rez) const
    //--------------------------------------------------------------------------
    {
      version_info->pack_upper_bound_node(rez);
    }

    //--------------------------------------------------------------------------
    CompositeNode* CompositeView::capture_above(RegionTreeNode *node,
                                                const FieldMask &needed_fields,
                                                RegionTreeNode *target)
    //--------------------------------------------------------------------------
    {
      // Recurse up the tree to get the parent version state
      RegionTreeNode *parent = node->get_parent();
#ifdef DEBUG_LEGION
      assert(parent != NULL);
#endif
      if (parent == logical_node)
      {
        perform_ready_check(needed_fields, target);
        return find_child_node(node);
      }
      // Otherwise continue up the tree 
      CompositeNode *parent_node = capture_above(parent, needed_fields, target);
      // Now make sure that this node has captured for all subregions
      // Do this on the way back down to know that the parent node is good
      parent_node->perform_ready_check(needed_fields, target);
      return parent_node->find_child_node(node);
    }

    //--------------------------------------------------------------------------
    void CompositeView::unpack_composite_view_response(Deserializer &derez,
                                                       Runtime *runtime)
    //--------------------------------------------------------------------------
    {
      size_t num_children;
      derez.deserialize(num_children);
      DistributedID owner_did = get_owner_did();
      std::set<RtEvent> ready_events;
      {
        AutoLock v_lock(view_lock);
        for (unsigned idx = 0; idx < num_children; idx++)
        {
          CompositeNode *child = CompositeNode::unpack_composite_node(derez,
                this, runtime, owner_did, ready_events, children, is_owner());
          FieldMask child_mask;
          derez.deserialize(child_mask);
          // Have to do a merge of field masks here
          children[child] |= child_mask;
        }
      }
      RtUserEvent done_event;
      derez.deserialize(done_event);
      if (!ready_events.empty())
        Runtime::trigger_event(done_event, Runtime::merge_events(ready_events));
      else
        Runtime::trigger_event(done_event);
    }

    //--------------------------------------------------------------------------
    InnerContext* CompositeView::get_owner_context(void) const
    //--------------------------------------------------------------------------
    {
      return owner_context;
    }

    //--------------------------------------------------------------------------
    void CompositeView::perform_ready_check(FieldMask check_mask, 
                                            RegionTreeNode *target)
    //--------------------------------------------------------------------------
    {
      // See if we need to do a sharding test for control replication
      if (shard_invalid_barrier.exists() && (target != NULL))
      {
        // First check to see if we've already done a check for this target
        {
          AutoLock v_lock(view_lock,1,false/*exclusive*/);
          LegionMap<RegionTreeNode*,FieldMask>::aligned::const_iterator finder =
            shard_checks.find(target);
          if (finder != shard_checks.end())
          {
            check_mask -= finder->second;
            if (!check_mask)
              return;
          }
        }
        // Compute the set of shards that we need locally 
        std::set<ShardID> needed_shards;
        closed_tree->find_needed_shards(check_mask, target, needed_shards);
        if (!needed_shards.empty())
        {
          std::set<RtEvent> wait_on;
          for (std::set<ShardID>::const_iterator it = needed_shards.begin();
                it != needed_shards.end(); it++)
          {
            // We can always skip the shard on which we were made
            if ((*it) == origin_shard)
              continue;
            RtUserEvent shard_ready;
            {
              AutoLock v_lock(view_lock);
              std::map<ShardID,RtEvent>::const_iterator finder = 
                requested_shards.find(*it);
              if (finder != requested_shards.end())
              {
                // Already sent the request
                wait_on.insert(finder->second);
                continue;
              }
              else
              {
                shard_ready = Runtime::create_rt_user_event();
                requested_shards[*it] = shard_ready;
              }
            }
            Serializer rez;
            rez.serialize(repl_id);
            rez.serialize(*it);
            rez.serialize<RtEvent>(shard_invalid_barrier);
            rez.serialize(shard_ready);
            rez.serialize(this);
            rez.serialize(context->runtime->address_space);
            owner_context->send_composite_view_shard_request(*it, rez);
            wait_on.insert(shard_ready);
          }
          // Wait for the result to be valid
          if (!wait_on.empty())
          {
            RtEvent wait_for = Runtime::merge_events(wait_on);
            if (wait_for.exists())
              wait_for.lg_wait();
          }
        }
        // Now we can add this to the set of checks that we've performed
        AutoLock v_lock(view_lock);
        shard_checks[target] |= check_mask;
      }
    }

    //--------------------------------------------------------------------------
    void CompositeView::find_valid_views(const FieldMask &update_mask,
                                         const FieldMask &up_mask,
                       LegionMap<LogicalView*,FieldMask>::aligned &result_views,
                                         bool needs_lock)
    //--------------------------------------------------------------------------
    {
      // Never need the lock here anyway
      for (LegionMap<LogicalView*,FieldMask>::aligned::const_iterator it =
            valid_views.begin(); it != valid_views.end(); it++)
      {
        FieldMask overlap = update_mask & it->second;
        if (!overlap)
          continue;
        LegionMap<LogicalView*,FieldMask>::aligned::iterator finder = 
          result_views.find(it->first);
        if (finder == result_views.end())
          result_views[it->first] = overlap;
        else
          finder->second |= overlap;
      }
      for (NestedViewMap::const_iterator it = 
            nested_composite_views.begin(); it != 
            nested_composite_views.end(); it++)
      {
        FieldMask overlap = update_mask & it->second;
        if (!overlap)
          continue;
        LegionMap<LogicalView*,FieldMask>::aligned::iterator finder = 
          result_views.find(it->first);
        if (finder == result_views.end())
          result_views[it->first] = overlap;
        else
          finder->second |= overlap;
      }
    }

    //--------------------------------------------------------------------------
    /*static*/ void CompositeView::handle_send_composite_view(Runtime *runtime,
                                    Deserializer &derez, AddressSpaceID source)
    //--------------------------------------------------------------------------
    {
      DerezCheck z(derez); 
      DistributedID did;
      derez.deserialize(did);
      AddressSpaceID owner;
      derez.deserialize(owner);
      UniqueID owner_uid;
      derez.deserialize(owner_uid);
      bool is_region;
      derez.deserialize(is_region);
      RegionTreeNode *target_node;
      if (is_region)
      {
        LogicalRegion handle;
        derez.deserialize(handle);
        target_node = runtime->forest->get_node(handle);
      }
      else
      {
        LogicalPartition handle;
        derez.deserialize(handle);
        target_node = runtime->forest->get_node(handle);
      }
      DeferredVersionInfo *version_info = new DeferredVersionInfo();
      version_info->unpack_version_numbers(derez, runtime->forest);
      InnerContext *owner_context = runtime->find_context(owner_uid);
      ClosedNode *closed_tree = 
        ClosedNode::unpack_closed_node(derez, owner_context, runtime,is_region);
      RtBarrier shard_invalid_barrier;
      derez.deserialize(shard_invalid_barrier);
      ReplicationID repl_id = 0;
      ShardID origin_shard = 0;
      if (shard_invalid_barrier.exists())
      {
        derez.deserialize(repl_id);
        derez.deserialize(origin_shard);
      }
      // Make the composite view, but don't register it yet
      void *location;
      CompositeView *view = NULL;
      if (runtime->find_pending_collectable_location(did, location))
        view = new(location) CompositeView(runtime->forest, 
                                           did, owner, target_node, 
                                           version_info, closed_tree,
                                           owner_context,
                                           false/*register now*/,
                                           repl_id, shard_invalid_barrier,
                                           origin_shard);
      else
        view = new CompositeView(runtime->forest, did, owner, 
                           target_node, version_info, closed_tree, 
                           owner_context, false/*register now*/,
                           repl_id, shard_invalid_barrier, origin_shard);
      // Unpack all the internal data structures
      std::set<RtEvent> ready_events;
      view->unpack_composite_view(derez, ready_events);
      if (!ready_events.empty())
      {
        RtEvent wait_on = Runtime::merge_events(ready_events);
        DeferCompositeViewRegistrationArgs args;
        args.view = view;
        runtime->issue_runtime_meta_task(args, LG_LATENCY_DEFERRED_PRIORITY,
                                         NULL/*op*/, wait_on);
        // Not ready to perform registration yet
        return;
      }
      // If we get here, we are ready to perform the registration
      view->register_with_runtime(NULL/*remote registration not needed*/);
    } 

    //--------------------------------------------------------------------------
    /*static*/ void CompositeView::handle_deferred_view_registration(
                                                               const void *args)
    //--------------------------------------------------------------------------
    {
      const DeferCompositeViewRegistrationArgs *vargs = 
        (const DeferCompositeViewRegistrationArgs*)args;
      // Register only after construction
      vargs->view->register_with_runtime(NULL/*no remote registration*/);
    }

    //--------------------------------------------------------------------------
    void CompositeView::record_dirty_fields(const FieldMask &dirty)
    //--------------------------------------------------------------------------
    {
      dirty_mask |= dirty; 
    }

    //--------------------------------------------------------------------------
    void CompositeView::record_valid_view(LogicalView *view, const FieldMask &m,
                                          ReferenceMutator *mutator)
    //--------------------------------------------------------------------------
    {
#ifdef DEBUG_LEGION
      assert(is_owner());
#endif
      if (view->is_instance_view())
      {
#ifdef DEBUG_LEGION
        assert(view->is_materialized_view());
#endif
        MaterializedView *mat_view = view->as_materialized_view();
        LegionMap<LogicalView*,FieldMask>::aligned::iterator finder = 
          valid_views.find(mat_view);
        if (finder == valid_views.end())
        {
          valid_views[mat_view] = m;
          // Just need valid references for materialized views
          mat_view->add_nested_valid_ref(did, mutator);
        }
        else
          finder->second |= m;
      }
      else
      {
        DeferredView *def_view = view->as_deferred_view();
        if (def_view->is_composite_view())
        {
          CompositeView *composite_view = def_view->as_composite_view();
          // See if it is a nested on or from above
          if (composite_view->logical_node == logical_node)
          {
            // nested
            NestedViewMap::iterator finder = 
              nested_composite_views.find(composite_view);
            if (finder == nested_composite_views.end())
            {
              nested_composite_views[composite_view] = m;
              // Need gc and valid references for deferred things
              composite_view->add_nested_gc_ref(did, mutator);
              composite_view->add_nested_valid_ref(did, mutator);
            }
            else
              finder->second |= m;
          }
          else
          {
            // not nested
#ifdef DEBUG_LEGION
            assert(composite_view->logical_node->get_depth() < 
                    logical_node->get_depth()); // should be above us
#endif
            LegionMap<LogicalView*,FieldMask>::aligned::iterator finder = 
              valid_views.find(composite_view);
            if (finder == valid_views.end())
            {
              valid_views[composite_view] = m;
              // Need gc and valid references for deferred things
              composite_view->add_nested_gc_ref(did, mutator);
              composite_view->add_nested_valid_ref(did, mutator);
            }
            else
              finder->second |= m;
          }
        }
        else
        {
          // Just add it like normal
          LegionMap<LogicalView*,FieldMask>::aligned::iterator finder = 
            valid_views.find(def_view);
          if (finder == valid_views.end())
          {
            valid_views[def_view] = m;
            // Need gc and valid references for deferred things
            def_view->add_nested_gc_ref(did, mutator);
            def_view->add_nested_valid_ref(did, mutator);
          }
          else
            finder->second |= m;
        }
      }
    }

    //--------------------------------------------------------------------------
    void CompositeView::record_reduction_fields(const FieldMask &reduc)
    //--------------------------------------------------------------------------
    {
      reduction_mask |= reduc;
    }

    //--------------------------------------------------------------------------
    void CompositeView::record_reduction_view(ReductionView *view, 
                               const FieldMask &mask, ReferenceMutator *mutator)
    //--------------------------------------------------------------------------
    {
#ifdef DEBUG_LEGION
      assert(is_owner());
#endif
      // For now just add it, we'll record references 
      // during finalize_capture
      LegionMap<ReductionView*,FieldMask>::aligned::iterator finder = 
        reduction_views.find(view);
      if (finder == reduction_views.end())
      {
        reduction_views[view] = mask;
        // just need valid references for reduction views
        view->add_nested_valid_ref(did, mutator);
      }
      else
        finder->second |= mask;
    }

    //--------------------------------------------------------------------------
    void CompositeView::record_child_version_state(const LegionColor color, 
          VersionState *state, const FieldMask &mask, ReferenceMutator *mutator)
    //--------------------------------------------------------------------------
    {
      RegionTreeNode *child_node = logical_node->get_tree_child(color);
      for (LegionMap<CompositeNode*,FieldMask>::aligned::iterator it = 
            children.begin(); it != children.end(); it++)
      {
        if (it->first->logical_node == child_node)
        {
          it->first->record_version_state(state, mask, mutator);
          it->second |= mask;
          return;
        }
      }
#ifdef DEBUG_LEGION
      assert(is_owner());
#endif
      // Didn't find it so make it
      CompositeNode *child = 
        new CompositeNode(child_node, this, did, true/*root owner*/); 
      child->record_version_state(state, mask, mutator);
      children[child] = mask;
    }

    //--------------------------------------------------------------------------
    void CompositeView::finalize_capture(bool need_prune, 
                                    ReferenceMutator *mutator, InterCloseOp *op)
    //--------------------------------------------------------------------------
    {
      // For the deferred views, we try to prune them 
      // based on our closed tree if they are the same we keep them 
      if (need_prune)
      {
        std::vector<CompositeView*> to_erase;
        NestedViewMap replacements;
        for (NestedViewMap::iterator it = 
              nested_composite_views.begin(); it != 
              nested_composite_views.end(); it++)
        {
          // If the composite view is above in the tree we don't
          // need to worry about pruning it for resource reasons
          if (it->first->logical_node != logical_node)
          {
#ifdef DEBUG_LEGION
            // Should be above us in the region tree
            assert(logical_node->get_depth() > 
                    it->first->logical_node->get_depth());
#endif
            continue;
          }
          it->first->prune(closed_tree, it->second, replacements, 
                           0/*depth*/, mutator, op);
          if (!it->second)
            to_erase.push_back(it->first);
        }
        if (!to_erase.empty())
        {
          for (std::vector<CompositeView*>::const_iterator it = 
                to_erase.begin(); it != to_erase.end(); it++)
          {
            nested_composite_views.erase(*it);
            // Remove our nested valid and gc references
            (*it)->remove_nested_valid_ref(did);
            if ((*it)->remove_nested_gc_ref(did))
              delete (*it);
          }
        }
        if (!replacements.empty())
        {
          for (NestedViewMap::const_iterator it =
                replacements.begin(); it != replacements.end(); it++)
          {
            NestedViewMap::iterator finder =
              nested_composite_views.find(it->first);
            if (finder == nested_composite_views.end())
            {
              nested_composite_views.insert(*it);
              // We need both gc and valid references on nested things
              it->first->add_nested_gc_ref(did, mutator);
              it->first->add_nested_valid_ref(did, mutator);
            }
            else
              finder->second |= it->second;
          }
        }
      }
      // If we have a shard invalid barrier then this is the point
      // where it is safe to register ourselves as a composite view
      if (shard_invalid_barrier.exists())
      {
        // Compute an initial packing of shard
#ifdef DEBUG_LEGION
        assert(packed_shard == NULL);
#endif
        packed_shard = new Serializer;
        packed_shard->serialize<size_t>(children.size());
        for (LegionMap<CompositeNode*,FieldMask>::aligned::const_iterator 
              it = children.begin(); it != children.end(); it++)
        {
          it->first->pack_composite_node(*packed_shard);
          packed_shard->serialize(it->second);
        }
        // Then do our registration
#ifdef DEBUG_LEGION
        ReplicateContext *ctx = dynamic_cast<ReplicateContext*>(owner_context);
        assert(ctx != NULL);
#else
        ReplicateContext *ctx = static_cast<ReplicateContext*>(owner_context);
#endif
        ctx->register_composite_view(this, shard_invalid_barrier);
      }
    }

    //--------------------------------------------------------------------------
    void CompositeView::pack_composite_view(Serializer &rez) const
    //--------------------------------------------------------------------------
    {
      rez.serialize(dirty_mask);
      rez.serialize<size_t>(valid_views.size());
      for (LegionMap<LogicalView*,FieldMask>::aligned::const_iterator it = 
            valid_views.begin(); it != valid_views.end(); it++)
      {
        rez.serialize(it->first->did);
        rez.serialize(it->second);
      }
      rez.serialize<size_t>(nested_composite_views.size());
      for (NestedViewMap::const_iterator it = 
            nested_composite_views.begin(); it != 
            nested_composite_views.end(); it++)
      {
        rez.serialize(it->first->did);
        rez.serialize(it->second);
      }
      rez.serialize(reduction_mask);
      rez.serialize<size_t>(reduction_views.size());
      for (LegionMap<ReductionView*,FieldMask>::aligned::const_iterator it = 
            reduction_views.begin(); it != reduction_views.end(); it++)
      {
        rez.serialize(it->first->did);
        rez.serialize(it->second);
      }
      rez.serialize<size_t>(children.size());
      for (LegionMap<CompositeNode*,FieldMask>::aligned::const_iterator it =
            children.begin(); it != children.end(); it++)
      {
        it->first->pack_composite_node(rez);
        rez.serialize(it->second);
      }
    }

    //--------------------------------------------------------------------------
    void CompositeView::unpack_composite_view(Deserializer &derez,
                                              std::set<RtEvent> &preconditions)
    //--------------------------------------------------------------------------
    {
      derez.deserialize(dirty_mask);
      size_t num_mat_views;
      derez.deserialize(num_mat_views);
      for (unsigned idx = 0; idx < num_mat_views; idx++)
      {
        DistributedID view_did;
        derez.deserialize(view_did);
        RtEvent ready;
        LogicalView *view = static_cast<LogicalView*>(
            runtime->find_or_request_logical_view(view_did, ready));
        derez.deserialize(valid_views[view]);
        if (ready.exists() && !ready.has_triggered())
          preconditions.insert(defer_add_reference(view, ready));
        else // Otherwise we can add the reference now
          view->add_nested_resource_ref(did);
      }
      size_t num_nested_views;
      derez.deserialize(num_nested_views);
      for (unsigned idx = 0; idx < num_nested_views; idx++)
      {
        DistributedID view_did;
        derez.deserialize(view_did);
        RtEvent ready;
        CompositeView *view = static_cast<CompositeView*>(
            runtime->find_or_request_logical_view(view_did, ready));
        derez.deserialize(nested_composite_views[view]);
        if (ready.exists() && !ready.has_triggered())
          preconditions.insert(defer_add_reference(view, ready));
        else
          view->add_nested_resource_ref(did);
      }
      derez.deserialize(reduction_mask);
      size_t num_reduc_views;
      derez.deserialize(num_reduc_views);
      for (unsigned idx = 0; idx < num_reduc_views; idx++)
      {
        DistributedID view_did;
        derez.deserialize(view_did);
        RtEvent ready;
        ReductionView *reduc_view = static_cast<ReductionView*>(
            runtime->find_or_request_logical_view(view_did, ready));
        derez.deserialize(reduction_views[reduc_view]);
        if (ready.exists() && !ready.has_triggered())
          preconditions.insert(defer_add_reference(reduc_view, ready)); 
        else
          reduc_view->add_nested_resource_ref(did);
      }
      size_t num_children;
      derez.deserialize(num_children);
      for (unsigned idx = 0; idx < num_children; idx++)
      {
        CompositeNode *child = CompositeNode::unpack_composite_node(derez, 
                              this, context->runtime, did, preconditions);
        derez.deserialize(children[child]);
      }
    }

    //--------------------------------------------------------------------------
    RtEvent CompositeView::defer_add_reference(DistributedCollectable *dc, 
                                               RtEvent precondition) const
    //--------------------------------------------------------------------------
    {
      DeferCompositeViewRefArgs args;
      args.dc = dc;
      args.did = did;
      return context->runtime->issue_runtime_meta_task(args, 
          LG_LATENCY_DEFERRED_PRIORITY, NULL/*op*/, precondition);
    }

    //--------------------------------------------------------------------------
    /*static*/ void CompositeView::handle_deferred_view_ref(const void *args)
    //--------------------------------------------------------------------------
    {
      const DeferCompositeViewRefArgs *ref_args = 
        (const DeferCompositeViewRefArgs*)args;
      ref_args->dc->add_nested_resource_ref(ref_args->did);
    }

    //--------------------------------------------------------------------------
    /*static*/ void CompositeView::handle_deferred_view_invalidation(
                                                               const void *args)
    //--------------------------------------------------------------------------
    {
      const DeferInvalidateArgs *iargs = (const DeferInvalidateArgs*)args;
      if (iargs->view->remove_base_gc_ref(COMPOSITE_SHARD_REF))
        delete iargs->view;
    }

    //--------------------------------------------------------------------------
    void CompositeView::handle_sharding_update_request(Deserializer &derez,
                                                       Runtime *runtime)
    //--------------------------------------------------------------------------
    {
#ifdef DEBUG_LEGION
      assert(is_owner());
      assert(packed_shard != NULL);
#endif
      RtUserEvent done_event;
      derez.deserialize(done_event);
      CompositeView *target;
      derez.deserialize(target);
      AddressSpaceID source;
      derez.deserialize(source);

      Serializer rez;
      if (runtime->address_space != source)
      {
        RezCheck z(rez);
        rez.serialize(target);
        rez.serialize(packed_shard->get_buffer(),
                      packed_shard->get_used_bytes());
        rez.serialize(done_event); 
      }
      else
      {
        // No check or target here since we know where we're going
        rez.serialize(packed_shard->get_buffer(),
                      packed_shard->get_used_bytes());
        rez.serialize(done_event);
      }
      if (runtime->address_space == source)
      {
        // same node so can send it directly
        Deserializer local_derez(rez.get_buffer(), rez.get_used_bytes());
        target->unpack_composite_view_response(local_derez, runtime);
      }
      else
        runtime->send_control_replicate_composite_view_response(source, rez);
    }

    //--------------------------------------------------------------------------
    /*static*/ void CompositeView::handle_composite_view_response(
                                          Deserializer &derez, Runtime *runtime)
    //--------------------------------------------------------------------------
    {
      DerezCheck z(derez);
      CompositeView *view;
      derez.deserialize(view);
      view->unpack_composite_view_response(derez, runtime);
    }

    /////////////////////////////////////////////////////////////
    // CompositeNode 
    /////////////////////////////////////////////////////////////

    //--------------------------------------------------------------------------
    CompositeNode::CompositeNode(RegionTreeNode* node, CompositeBase *p,
                                 DistributedID own_did, bool root_own)
      : CompositeBase(node_lock), logical_node(node), parent(p), 
        owner_did(own_did), root_owner(root_own),
        node_lock(Reservation::create_reservation()), valid_version_states(NULL)
    //--------------------------------------------------------------------------
    {
    }

    //--------------------------------------------------------------------------
    CompositeNode::CompositeNode(const CompositeNode &rhs)
      : CompositeBase(node_lock), logical_node(NULL), parent(NULL), 
        owner_did(0), root_owner(false)
    //--------------------------------------------------------------------------
    {
      // should never be called
      assert(false);
    }

    //--------------------------------------------------------------------------
    CompositeNode::~CompositeNode(void)
    //--------------------------------------------------------------------------
    {
      node_lock.destroy_reservation();
      node_lock = Reservation::NO_RESERVATION;
      for (LegionMap<VersionState*,FieldMask>::aligned::const_iterator it = 
            version_states.begin(); it != version_states.end(); it++)
      {
        if (it->first->remove_nested_resource_ref(owner_did))
          delete (it->first);
      }
      // Free up all our children 
      for (LegionMap<CompositeNode*,FieldMask>::aligned::const_iterator it = 
            children.begin(); it != children.end(); it++)
      {
        delete (it->first);
      }
      for (LegionMap<LogicalView*,FieldMask>::aligned::const_iterator it = 
            valid_views.begin(); it != valid_views.end(); it++)
      {
        if (it->first->remove_nested_resource_ref(owner_did))
          delete it->first;
      }
      for (LegionMap<ReductionView*,FieldMask>::aligned::const_iterator it = 
            reduction_views.begin(); it != reduction_views.end(); it++)
      {
        if (it->first->remove_nested_resource_ref(owner_did))
          delete (it->first);
      }
    }

    //--------------------------------------------------------------------------
    CompositeNode& CompositeNode::operator=(const CompositeNode &rhs)
    //--------------------------------------------------------------------------
    {
      // should never be called
      assert(false);
      return *this;
    }

    //--------------------------------------------------------------------------
    void CompositeNode::unpack_composite_view_response(Deserializer &derez,
                                                       Runtime *runtime)
    //--------------------------------------------------------------------------
    {
      size_t num_children;
      derez.deserialize(num_children);
      DistributedID owner_did = get_owner_did();
      std::set<RtEvent> ready_events;
      {
        AutoLock n_lock(node_lock);
        for (unsigned idx = 0; idx < num_children; idx++)
        {
          CompositeNode *child = CompositeNode::unpack_composite_node(derez,
           this, runtime, owner_did, ready_events, children, false/*root own*/);
          FieldMask child_mask;
          derez.deserialize(child_mask);
          // Have to do a merge of field masks here
          children[child] |= child_mask;
        }
      }
      RtUserEvent done_event;
      derez.deserialize(done_event);
      if (!ready_events.empty())
        Runtime::trigger_event(done_event, Runtime::merge_events(ready_events));
      else
        Runtime::trigger_event(done_event);
    }

    //--------------------------------------------------------------------------
    InnerContext* CompositeNode::get_owner_context(void) const
    //--------------------------------------------------------------------------
    {
      return parent->get_owner_context();
    }

    //--------------------------------------------------------------------------
    void CompositeNode::perform_ready_check(FieldMask mask,
                                            RegionTreeNode *target)
    //--------------------------------------------------------------------------
    {
      RtUserEvent capture_event;
      std::set<RtEvent> preconditions; 
      LegionMap<VersionState*,FieldMask>::aligned needed_states;
      bool have_capture_fields = true;
      // Do a quick test with read-only lock first
      {
        AutoLock n_lock(node_lock,1,false/*exclusive*/);
        // Check to see if we are disjoint with the need capture fields
        if (mask * uncaptured_fields)
        {
          have_capture_fields = false;
          // If there are any pending captures then we also need
          // the preconditions for those fields since we aren't going
          // to do the later test
          for (LegionMap<RtUserEvent,FieldMask>::aligned::const_iterator it =
                pending_captures.begin(); it != pending_captures.end(); it++)
          {
            if (it->second * mask)
              continue;
            preconditions.insert(it->first);
          }
        }
      }
      if (have_capture_fields) 
      {
        AutoLock n_lock(node_lock);
        // Check for any pending captures
        for (LegionMap<RtUserEvent,FieldMask>::aligned::const_iterator it =
              pending_captures.begin(); it != pending_captures.end(); it++)
        {
          if (it->second * mask)
            continue;
          preconditions.insert(it->first);
        }
        // Also see if there are any capture fields we need to perform
        const FieldMask capture_mask = uncaptured_fields & mask;
        if (!!capture_mask)
        {
          // Find the set of VersionState objects that need capturing
          std::vector<VersionState*> to_delete;
          for (LegionMap<VersionState*,FieldMask>::aligned::iterator it = 
                uncaptured_states.begin(); it != uncaptured_states.end(); it++)
          {
            const FieldMask needed_fields = it->second & capture_mask;
            if (!needed_fields)
              continue;
            needed_states[it->first] = needed_fields;
            it->second -= needed_fields;
            if (!it->second)
              to_delete.push_back(it->first);
          }
#ifdef DEBUG_LEGION
          assert(!needed_states.empty());
#endif
          if (!to_delete.empty())
          {
            for (std::vector<VersionState*>::const_iterator it = 
                  to_delete.begin(); it != to_delete.end(); it++)
              uncaptured_states.erase(*it);
          }
          // Save a pending capture mask
          capture_event = Runtime::create_rt_user_event();
          pending_captures[capture_event] = capture_mask;
          // Then we can remove the capture mask from the capture fields
          uncaptured_fields -= capture_mask;
        }
      }
      if (capture_event.exists())
      {
        // Request final states for all the version states and then either
        // launch a task to do the capture, or do it now
        std::set<RtEvent> capture_preconditions;
        WrapperReferenceMutator mutator(capture_preconditions);
        InnerContext *owner_context = parent->get_owner_context();
        for (LegionMap<VersionState*,FieldMask>::aligned::const_iterator it = 
              needed_states.begin(); it != needed_states.end(); it++)
        {
<<<<<<< HEAD
          std::set<RtEvent> version_preconditions;
          it->first->request_final_version_state(owner_context, it->second,
                                                 version_preconditions);
          if (!version_preconditions.empty())
          {
            RtEvent version_precondition = 
              Runtime::merge_events(version_preconditions);
            if (version_precondition.exists())
            {
              DeferCaptureArgs args;
              args.proxy_this = this;
              args.version_state = it->first;
              // Little scary, but safe since we're going to
              // wait inside this scope and needed_states will
              // not be changing while this is occurring
              args.capture_mask = &it->second;
              capture_preconditions.insert(
                owner_context->runtime->issue_runtime_meta_task(args,
                    LG_LATENCY_PRIORITY, NULL/*op*/, version_precondition));
              continue;
            }
          }
          // If we get here then we can just do the capture now
          capture(it->first, it->second, &mutator);
=======
          RtEvent capture_precondition = 
            Runtime::merge_events(capture_preconditions);
          DeferCaptureArgs args;
          args.proxy_this = this;
          args.capture_event = capture_event;
          Runtime *runtime = logical_node->context->runtime;
          RtEvent precondition = 
            runtime->issue_runtime_meta_task(args, LG_LATENCY_DEFERRED_PRIORITY,
                                             NULL/*op*/, capture_precondition);
          preconditions.insert(precondition);
>>>>>>> f70766f7
        }
        // Now we can trigger our capture event with the preconditions
        if (!capture_preconditions.empty())
        {
          Runtime::trigger_event(capture_event,
              Runtime::merge_events(capture_preconditions));
          // Wait for it to be ready
          capture_event.lg_wait();
        }
        else
          Runtime::trigger_event(capture_event);
        // Now we can remove the capture event from the set
        AutoLock n_lock(node_lock);
        pending_captures.erase(capture_event);
      }
      // Wait for anything else that we need to trigger
      if (!preconditions.empty())
      {
        RtEvent wait_on = Runtime::merge_events(preconditions);
        wait_on.lg_wait();
      }
    }

    //--------------------------------------------------------------------------
    void CompositeNode::find_valid_views(const FieldMask &update_mask,
                                         const FieldMask &up_mask,
                       LegionMap<LogicalView*,FieldMask>::aligned &result_views,
                                         bool needs_lock)
    //--------------------------------------------------------------------------
    {
      if (needs_lock)
      {
        AutoLock n_lock(node_lock,1,false/*exclusive*/);
        find_valid_views(update_mask, up_mask, result_views, false);
        return;
      }
      // Insert anything we have here
      for (LegionMap<LogicalView*,FieldMask>::aligned::const_iterator it = 
            valid_views.begin(); it != valid_views.end(); it++)
      {
        FieldMask overlap = it->second & update_mask;
        if (!overlap)
          continue;
        LegionMap<LogicalView*,FieldMask>::aligned::iterator finder = 
          result_views.find(it->first);
        if (finder == result_views.end())
          result_views[it->first] = overlap;
        else
          finder->second |= overlap;
      }
      // See if we need to keep going up the view tree
      if (!!up_mask)
      {
        // Only go up if necessary and only for fields which are not dirty here
        // because those fields above are not valid
        if (!!dirty_mask)
        {
          FieldMask local_up = up_mask - dirty_mask;
          if (!!local_up)
            parent->find_valid_views(local_up, local_up, result_views);
        }
        else
          parent->find_valid_views(up_mask, up_mask, result_views);
      }
    }

    //--------------------------------------------------------------------------
    void CompositeNode::capture(VersionState *to_capture, 
                                const FieldMask &capture_mask,
                                ReferenceMutator *mutator)
    //--------------------------------------------------------------------------
    {
      // Need the lock while doing this for the callbacks that
      // will mutate the state of the composite node
      AutoLock n_lock(node_lock);
      to_capture->capture(this, capture_mask, mutator);
    }

    //--------------------------------------------------------------------------
    /*static*/ void CompositeNode::handle_deferred_capture(const void *args)
    //--------------------------------------------------------------------------
    {
      const DeferCaptureArgs *dargs = (const DeferCaptureArgs*)args;
      LocalReferenceMutator mutator;
      dargs->proxy_this->capture(dargs->version_state, 
                      *(dargs->capture_mask), &mutator);
    }

    //--------------------------------------------------------------------------
    void CompositeNode::clone(CompositeView *target,
                   const FieldMask &clone_mask, ReferenceMutator *mutator) const
    //--------------------------------------------------------------------------
    {
      const LegionColor color = logical_node->get_color();
      AutoLock n_lock(node_lock,1,false/*exclusive*/);
      for (LegionMap<VersionState*,FieldMask>::aligned::const_iterator it =  
            version_states.begin(); it != version_states.end(); it++)
      {
        FieldMask overlap = it->second & clone_mask;
        if (!overlap)
          continue;
        // We already hold a reference here so we can pass a NULL mutator
        target->record_child_version_state(color, it->first, 
                                           overlap, mutator);
      }
    }

    //--------------------------------------------------------------------------
    void CompositeNode::pack_composite_node(Serializer &rez) const
    //--------------------------------------------------------------------------
    {
      if (logical_node->is_region())
      {
        rez.serialize<bool>(true);
        rez.serialize(logical_node->as_region_node()->handle);
      }
      else
      {
        rez.serialize<bool>(false);
        rez.serialize(logical_node->as_partition_node()->handle);
      }
      rez.serialize<size_t>(version_states.size());
      for (LegionMap<VersionState*,FieldMask>::aligned::const_iterator it = 
            version_states.begin(); it != version_states.end(); it++)
      {
        rez.serialize(it->first->did);
        rez.serialize(it->second);
      }
    }

    //--------------------------------------------------------------------------
    /*static*/ CompositeNode* CompositeNode::unpack_composite_node(
                   Deserializer &derez, CompositeView *parent, Runtime *runtime,
                   DistributedID owner_did, std::set<RtEvent> &preconditions)
    //--------------------------------------------------------------------------
    {
      bool is_region;
      derez.deserialize(is_region);
      RegionTreeNode *node;
      if (is_region)
      {
        LogicalRegion handle;
        derez.deserialize(handle);
        node = runtime->forest->get_node(handle);
      }
      else
      {
        LogicalPartition handle;
        derez.deserialize(handle);
        node = runtime->forest->get_node(handle);
      }
      CompositeNode *result = 
        new CompositeNode(node, parent, owner_did, false/*root owner*/);
      result->unpack_version_states(derez, runtime, 
                                    preconditions, false/*need lock*/);
      return result;
    }

    //--------------------------------------------------------------------------
    /*static*/ CompositeNode* CompositeNode::unpack_composite_node(
              Deserializer &derez, CompositeBase *parent, Runtime *runtime, 
              DistributedID owner_did, std::set<RtEvent> &preconditions,
              const LegionMap<CompositeNode*,FieldMask>::aligned &existing,
              bool root_owner)
    //--------------------------------------------------------------------------
    {
      bool is_region;
      derez.deserialize(is_region);
      RegionTreeNode *node;
      if (is_region)
      {
        LogicalRegion handle;
        derez.deserialize(handle);
        node = runtime->forest->get_node(handle);
      }
      else
      {
        LogicalPartition handle;
        derez.deserialize(handle);
        node = runtime->forest->get_node(handle);
      }
      CompositeNode *result = NULL; 
      // Check for it in the existing nodes
      for (LegionMap<CompositeNode*,FieldMask>::aligned::const_iterator it =
            existing.begin(); it != existing.end(); it++)
      {
        if (it->first->logical_node != node)
          continue;
        result = it->first;
        break;
      }
      // If we didn't find it then we get to make it
      if (result == NULL)
      {
        result = new CompositeNode(node, parent, owner_did, root_owner);
        result->unpack_version_states(derez, runtime, 
                                      preconditions, false/*need lock*/);
      }
      else // already exists so we need a lock when updating it
        result->unpack_version_states(derez, runtime,
                                      preconditions, true/*need lock*/);
      return result;
    }

    //--------------------------------------------------------------------------
    void CompositeNode::unpack_version_states(Deserializer &derez, 
             Runtime *runtime, std::set<RtEvent> &preconditions, bool need_lock)
    //--------------------------------------------------------------------------
    {
      if (need_lock)
      {
        AutoLock n_lock(node_lock);
        unpack_version_states(derez, runtime, preconditions,false/*need lock*/);
        return;
      }
      size_t num_versions;
      derez.deserialize(num_versions);
      WrapperReferenceMutator mutator(preconditions);
      for (unsigned idx = 0; idx < num_versions; idx++)
      {
        DistributedID did;
        derez.deserialize(did);
        RtEvent ready;
        VersionState *state = 
          runtime->find_or_request_version_state(did, ready); 
<<<<<<< HEAD
        std::map<VersionState*,FieldMask>::iterator finder = 
          version_states.find(state);
        if (finder != version_states.end())
        {
          FieldMask state_mask;
          derez.deserialize(state_mask);
          const FieldMask diff_mask = state_mask - finder->second;
          if (!!diff_mask)
          {
            uncaptured_states[state] |= diff_mask;
            uncaptured_fields |= diff_mask;
          }
          finder->second |= state_mask;
          // No need to add any references since it was already captured
#ifdef DEBUG_LEGION
          assert(!ready.exists() || ready.has_triggered());
#endif
=======
        derez.deserialize(result->version_states[state]);
        if (ready.exists() && !ready.has_triggered())
        {
          DeferCompositeNodeRefArgs args;
          args.state = state;
          args.owner_did = owner_did;
          RtEvent precondition = 
            runtime->issue_runtime_meta_task(args, LG_LATENCY_DEFERRED_PRIORITY,
                                             NULL/*op*/, ready);
          preconditions.insert(precondition);
>>>>>>> f70766f7
        }
        else
        {
          // It's not safe to actually add this to our data structures
          // until we know that the state is valid, so defer it if necessary
          if (ready.exists() && !ready.has_triggered())
          {
            // Defer adding this state
            DeferCompositeNodeStateArgs args;
            args.proxy_this = this;
            args.state = state;
            args.owner_did = owner_did;
            args.root_owner = root_owner;
            args.mask = new FieldMask();
            derez.deserialize(*args.mask);
            RtEvent precondition = 
              runtime->issue_runtime_meta_task(args, LG_LATENCY_PRIORITY,
                                               NULL/*op*/, ready);
            preconditions.insert(precondition);
          }
          else
          {
            // Version State is ready now, so we can unpack it directly
            FieldMask &state_mask = version_states[state];
            derez.deserialize(state_mask);
            uncaptured_states[state] = state_mask;
            uncaptured_fields |= state_mask;
            state->add_nested_resource_ref(owner_did);
            // If we're the root owner then we also have to add our
            // gc ref, but no valid ref since we don't own it
            if (root_owner)
              state->add_nested_gc_ref(owner_did, &mutator);
          }
          
        }
      }
    }

    //--------------------------------------------------------------------------
    void CompositeNode::add_uncaptured_state(VersionState *state, 
                                             const FieldMask &state_mask)
    //--------------------------------------------------------------------------
    {
      AutoLock n_lock(node_lock);
      std::map<VersionState*,FieldMask>::iterator finder = 
          version_states.find(state);
      if (finder != version_states.end())
      {
        const FieldMask diff_mask = state_mask - finder->second;
        if (!!diff_mask)
        {
          uncaptured_states[state] |= diff_mask;
          uncaptured_fields |= diff_mask;
        }
        finder->second |= state_mask;
      }
      else
      {
        uncaptured_states[state] = state_mask;
        uncaptured_fields |= state_mask;
        version_states[state] = state_mask;
      }
    }

    //--------------------------------------------------------------------------
    /*static*/ void CompositeNode::handle_deferred_node_state(const void *args)
    //--------------------------------------------------------------------------
    {
      const DeferCompositeNodeStateArgs *nargs = 
        (const DeferCompositeNodeStateArgs*)args;
      // Add our references
      nargs->state->add_nested_resource_ref(nargs->owner_did);
      LocalReferenceMutator mutator;
      if (nargs->root_owner)
        nargs->state->add_nested_gc_ref(nargs->owner_did, &mutator);
      // Add the state to the view
      nargs->proxy_this->add_uncaptured_state(nargs->state, *nargs->mask);
      // Free up the mask that we allocated
      delete nargs->mask;
    }

    //--------------------------------------------------------------------------
    void CompositeNode::record_dirty_fields(const FieldMask &dirty)
    //--------------------------------------------------------------------------
    {
      // should already hold the lock from the caller
      dirty_mask |= dirty;
    }

    //--------------------------------------------------------------------------
    void CompositeNode::record_valid_view(LogicalView *view, const FieldMask &m)
    //--------------------------------------------------------------------------
    {
      // should already hold the lock from the caller
      LegionMap<LogicalView*,FieldMask>::aligned::iterator finder = 
        valid_views.find(view);
      if (finder == valid_views.end())
      {
        // Add a valid reference
        view->add_nested_resource_ref(owner_did);
        valid_views[view] = m;
      }
      else
        finder->second |= m;
    }

    //--------------------------------------------------------------------------
    void CompositeNode::record_reduction_fields(const FieldMask &reduc)
    //--------------------------------------------------------------------------
    {
      // should already hold the lock from the caller
      reduction_mask |= reduc;
    }
    
    //--------------------------------------------------------------------------
    void CompositeNode::record_reduction_view(ReductionView *view,
                                              const FieldMask &mask)
    //--------------------------------------------------------------------------
    {
      // should already hold the lock from the caller
      LegionMap<ReductionView*,FieldMask>::aligned::iterator finder = 
        reduction_views.find(view);
      if (finder == reduction_views.end())
      {
        // Add a valid reference
        view->add_nested_resource_ref(owner_did);
        reduction_views[view] = mask;
      }
      else
        finder->second |= mask;
    }

    //--------------------------------------------------------------------------
    void CompositeNode::record_child_version_state(const LegionColor color,
                                     VersionState *state, const FieldMask &mask)
    //--------------------------------------------------------------------------
    {
      RegionTreeNode *child_node = logical_node->get_tree_child(color);
      for (LegionMap<CompositeNode*,FieldMask>::aligned::iterator it = 
            children.begin(); it != children.end(); it++)
      {
        if (it->first->logical_node == child_node)
        {
          it->first->record_version_state(state, mask, NULL/*mutator*/); 
          it->second |= mask;
          return;
        }
      }
      // Didn't find it so make it
      CompositeNode *child = 
        new CompositeNode(child_node, this, owner_did, false/*root owner*/);
      child->record_version_state(state, mask, NULL/*mutator*/);
      children[child] = mask;
    }

    //--------------------------------------------------------------------------
    void CompositeNode::record_version_state(VersionState *state, 
                               const FieldMask &mask, ReferenceMutator *mutator)
    //--------------------------------------------------------------------------
    {
      LegionMap<VersionState*,FieldMask>::aligned::iterator finder = 
        version_states.find(state);
      if (finder == version_states.end())
      {
        version_states[state] = mask;
        // Also need to update the uncaptured state
        uncaptured_states[state] = mask;
        uncaptured_fields |= mask;
        state->add_nested_resource_ref(owner_did);
        // Root owners need gc and valid references on the tree
        // otherwise everyone else just needs a resource reference
        if (root_owner)
        {
          state->add_nested_gc_ref(owner_did, mutator);
          if (valid_version_states == NULL)
            valid_version_states = new std::vector<VersionState*>();
          state->add_nested_valid_ref(owner_did, mutator);
          valid_version_states->push_back(state);
        }
      }
      else
      {
        // Update the uncaptured data structure with any missing fileds
        const FieldMask uncaptured_mask = mask - finder->second;
        if (!!uncaptured_mask)
        {
          uncaptured_states[state] |= uncaptured_mask;
          uncaptured_fields |= uncaptured_mask;
          // Only need to update this if the fields aren't already valid
          finder->second |= uncaptured_mask;
        }
      }
    } 

    //--------------------------------------------------------------------------
    void CompositeNode::release_gc_references(ReferenceMutator *mutator)
    //--------------------------------------------------------------------------
    {
#ifdef DEBUG_LEGION
      assert(root_owner); // should only be called on the root owner
#endif
      // No need to check for deletion, we know we're also holding gc refs
      for (LegionMap<VersionState*,FieldMask>::aligned::const_iterator it =
            version_states.begin(); it != version_states.end(); it++)
        it->first->remove_nested_gc_ref(owner_did, mutator);
    }

    //--------------------------------------------------------------------------
    void CompositeNode::release_valid_references(ReferenceMutator *mutator)
    //--------------------------------------------------------------------------
    {
#ifdef DEBUG_LEGION
      assert(root_owner); // should only be called on the root owner
#endif
      // No need to check for deletion, we know we're also holding gc refs
      if (valid_version_states != NULL)
      {
        for (std::vector<VersionState*>::const_iterator it = 
              valid_version_states->begin(); it != 
              valid_version_states->end(); it++)
          (*it)->remove_nested_valid_ref(owner_did, mutator);
        delete valid_version_states;
        valid_version_states = NULL;
      }
    }

    //--------------------------------------------------------------------------
    void CompositeNode::capture_field_versions(FieldVersions &versions,
                                            const FieldMask &capture_mask) const
    //--------------------------------------------------------------------------
    {
      AutoLock n_lock(node_lock,1,false/*exclusive*/);
      for (LegionMap<VersionState*,FieldMask>::aligned::const_iterator it =
            version_states.begin(); it != version_states.end(); it++)
      {
        FieldMask overlap = it->second & capture_mask;
        if (!overlap)
          continue;
        FieldVersions::iterator finder = 
          versions.find(it->first->version_number);
        if (finder == versions.end())
          versions[it->first->version_number] = overlap;
        else
          finder->second |= overlap;
      }
    }

    /////////////////////////////////////////////////////////////
    // FillView 
    /////////////////////////////////////////////////////////////

    //--------------------------------------------------------------------------
    FillView::FillView(RegionTreeForest *ctx, DistributedID did,
                       AddressSpaceID owner_proc, RegionTreeNode *node, 
                       FillViewValue *val, bool register_now
#ifdef LEGION_SPY
                       , UniqueID op_uid
#endif
                       )
      : DeferredView(ctx, encode_fill_did(did), owner_proc,
                     node, register_now), value(val)
#ifdef LEGION_SPY
        , fill_op_uid(op_uid)
#endif
    //--------------------------------------------------------------------------
    {
#ifdef DEBUG_LEGION
      assert(value != NULL);
#endif
      value->add_reference();
#ifdef LEGION_GC
      log_garbage.info("GC Fill View %lld %d", 
          LEGION_DISTRIBUTED_ID_FILTER(did), local_space);
#endif
    }

    //--------------------------------------------------------------------------
    FillView::FillView(const FillView &rhs)
      : DeferredView(NULL, 0, 0, NULL, false), value(NULL)
#ifdef LEGION_SPY
        , fill_op_uid(0)
#endif
    //--------------------------------------------------------------------------
    {
      // should never be called
      assert(false);
    }
    
    //--------------------------------------------------------------------------
    FillView::~FillView(void)
    //--------------------------------------------------------------------------
    {
      if (value->remove_reference())
        delete value;
    }

    //--------------------------------------------------------------------------
    FillView& FillView::operator=(const FillView &rhs)
    //--------------------------------------------------------------------------
    {
      // should never be called
      assert(false);
      return *this;
    }

    //--------------------------------------------------------------------------
    LogicalView* FillView::get_subview(const LegionColor c)
    //--------------------------------------------------------------------------
    {
      // Fill views don't need subviews
      return this;
    }

    //--------------------------------------------------------------------------
    void FillView::notify_active(ReferenceMutator *mutator)
    //--------------------------------------------------------------------------
    {
      // Nothing to do
    }

    //--------------------------------------------------------------------------
    void FillView::notify_inactive(ReferenceMutator *mutator)
    //--------------------------------------------------------------------------
    {
      // Nothing to do
    }
    
    //--------------------------------------------------------------------------
    void FillView::notify_valid(ReferenceMutator *mutator)
    //--------------------------------------------------------------------------
    {
      // Nothing to do
    }

    //--------------------------------------------------------------------------
    void FillView::notify_invalid(ReferenceMutator *mutator)
    //--------------------------------------------------------------------------
    {
      // Nothing to do
    }

    //--------------------------------------------------------------------------
    void FillView::send_view(AddressSpaceID target)
    //--------------------------------------------------------------------------
    {
#ifdef DEBUG_LEGION
      assert(is_owner());
      assert(logical_node->is_region());
#endif
      Serializer rez;
      {
        RezCheck z(rez);
        rez.serialize(did);
        rez.serialize(owner_space);
        rez.serialize(logical_node->as_region_node()->handle);
        rez.serialize(value->value_size);
        rez.serialize(value->value, value->value_size);
#ifdef LEGION_SPY
        rez.serialize(fill_op_uid);
#endif
      }
      runtime->send_fill_view(target, rez);
      // We've now done the send so record it
      update_remote_instances(target);
    }

    //--------------------------------------------------------------------------
    void FillView::issue_deferred_copies(const TraversalInfo &info,
                                         MaterializedView *dst,
                                         FieldMask copy_mask,
                                         const RestrictInfo &restrict_info,
                                         bool restrict_out)
    //--------------------------------------------------------------------------
    {
      LegionMap<ApEvent,FieldMask>::aligned preconditions;
      // We know we're going to write all these fields so we can filter
      dst->find_copy_preconditions(0/*redop*/, false/*reading*/,
                                   true/*single copy*/, restrict_out,
                                   copy_mask, &info.version_info, 
                                   info.op->get_unique_op_id(),
                                   info.index, local_space, 
                                   preconditions, info.map_applied_events);
      if (restrict_info.has_restrictions())
      {
        FieldMask restrict_mask;
        restrict_info.populate_restrict_fields(restrict_mask);
        restrict_mask &= copy_mask;
        if (!!restrict_mask)
        {
          ApEvent restrict_pre = info.op->get_restrict_precondition();
          preconditions[restrict_pre] = restrict_mask;
        }
      }
      LegionMap<ApEvent,FieldMask>::aligned postconditions;
      issue_deferred_copies(info, dst, copy_mask, preconditions,
                            postconditions, PredEvent::NO_PRED_EVENT);
      // We know there is at most one event per field so no need
      // to sort into event sets here
      // Register the resulting events as users of the destination
      for (LegionMap<ApEvent,FieldMask>::aligned::const_iterator it = 
            postconditions.begin(); it != postconditions.end(); it++)
      {
        dst->add_copy_user(0/*redop*/, it->first, &info.version_info, 
                           info.op->get_unique_op_id(), info.index,
                           it->second, false/*reading*/, restrict_out,
                           local_space, info.map_applied_events);
      }
      if (restrict_out && restrict_info.has_restrictions())
      {
        FieldMask restrict_mask;
        restrict_info.populate_restrict_fields(restrict_mask);
        for (LegionMap<ApEvent,FieldMask>::aligned::const_iterator it = 
              postconditions.begin(); it != postconditions.end(); it++)
        {
          if (it->second * restrict_mask)
            continue;
          info.op->record_restrict_postcondition(it->first);
        }
      }
    }

    //--------------------------------------------------------------------------
    void FillView::issue_deferred_copies(const TraversalInfo &info,
                                         MaterializedView *dst,
                                         FieldMask copy_mask,
                    const LegionMap<ApEvent,FieldMask>::aligned &preconditions,
                          LegionMap<ApEvent,FieldMask>::aligned &postconditions,
                          PredEvent pred_guard, CopyAcrossHelper *across_helper)
    //--------------------------------------------------------------------------
    {
      // Compute the precondition sets
      LegionList<EventSet>::aligned precondition_sets;
      RegionTreeNode::compute_event_sets(copy_mask, preconditions,
                                         precondition_sets);
      // Iterate over the precondition sets
      for (LegionList<EventSet>::aligned::iterator pit = 
            precondition_sets.begin(); pit !=
            precondition_sets.end(); pit++)
      {
        EventSet &pre_set = *pit;
        // Build the src and dst fields vectors
        std::vector<CopySrcDstField> dst_fields;
        dst->copy_to(pre_set.set_mask, dst_fields, across_helper);
        ApEvent fill_pre = Runtime::merge_events(pre_set.preconditions);
        // Issue the fill command
        // Only apply an intersection if the destination logical node
        // is different than our logical node
        // If the intersection is empty we can skip the fill all together
        if ((logical_node != dst->logical_node) && 
            (!logical_node->intersects_with(dst->logical_node)))
          continue;
        ApEvent fill_post = dst->logical_node->issue_fill(info.op, dst_fields,
                        value->value, value->value_size, fill_pre, pred_guard, 
#ifdef LEGION_SPY
                        fill_op_uid,
#endif
                  (logical_node == dst->logical_node) ? NULL : logical_node);
        if (fill_post.exists())
          postconditions[fill_post] = pre_set.set_mask;
      }
    }

    //--------------------------------------------------------------------------
    /*static*/ void FillView::handle_send_fill_view(Runtime *runtime,
                                     Deserializer &derez, AddressSpaceID source)
    //--------------------------------------------------------------------------
    {
      DerezCheck z(derez);
      DistributedID did;
      derez.deserialize(did);
      AddressSpaceID owner_space;
      derez.deserialize(owner_space);
      LogicalRegion handle;
      derez.deserialize(handle);
      size_t value_size;
      derez.deserialize(value_size);
      void *value = malloc(value_size);
      derez.deserialize(value, value_size);
#ifdef LEGION_SPY
      UniqueID op_uid;
      derez.deserialize(op_uid);
#endif
      
      RegionNode *target_node = runtime->forest->get_node(handle);
      FillView::FillViewValue *fill_value = 
                      new FillView::FillViewValue(value, value_size);
      void *location;
      FillView *view = NULL;
      if (runtime->find_pending_collectable_location(did, location))
        view = new(location) FillView(runtime->forest, did,
                                      owner_space, target_node, fill_value,
                                      false/*register now*/
#ifdef LEGION_SPY
                                      , op_uid
#endif
                                      );
      else
        view = new FillView(runtime->forest, did, owner_space,
                            target_node,fill_value,false/*register now*/
#ifdef LEGION_SPY
                            , op_uid
#endif
                            );
      view->register_with_runtime(NULL/*remote registration not needed*/);
    }

    /////////////////////////////////////////////////////////////
    // PhiView 
    /////////////////////////////////////////////////////////////

    //--------------------------------------------------------------------------
    PhiView::PhiView(RegionTreeForest *ctx, DistributedID did, 
                     AddressSpaceID owner_space,
                     DeferredVersionInfo *info, RegionTreeNode *node, 
                     PredEvent tguard, PredEvent fguard, bool register_now) 
      : DeferredView(ctx, encode_phi_did(did), owner_space, node, 
                     register_now), 
        true_guard(tguard), false_guard(fguard), version_info(info)
    //--------------------------------------------------------------------------
    {
      version_info->add_reference();
#ifdef LEGION_GC
      log_garbage.info("GC Phi View %lld %d", 
          LEGION_DISTRIBUTED_ID_FILTER(did), local_space);
#endif
    }

    //--------------------------------------------------------------------------
    PhiView::PhiView(const PhiView &rhs)
      : DeferredView(NULL, 0, 0, NULL, false),
        true_guard(PredEvent::NO_PRED_EVENT), 
        false_guard(PredEvent::NO_PRED_EVENT), version_info(NULL)
    //--------------------------------------------------------------------------
    {
      // should never be called
      assert(false);
    }

    //--------------------------------------------------------------------------
    PhiView::~PhiView(void)
    //--------------------------------------------------------------------------
    {
      for (LegionMap<LogicalView*,FieldMask>::aligned::const_iterator it = 
            true_views.begin(); it != true_views.end(); it++)
      {
        if (it->first->remove_nested_resource_ref(did))
          delete it->first;
      }
      true_views.clear();
      for (LegionMap<LogicalView*,FieldMask>::aligned::const_iterator it =
            false_views.begin(); it != false_views.end(); it++)
      {
        if (it->first->remove_nested_resource_ref(did))
          delete it->first;
      }
      false_views.clear();
      if (version_info->remove_reference())
        delete version_info;
    }

    //--------------------------------------------------------------------------
    PhiView& PhiView::operator=(const PhiView &rhs)
    //--------------------------------------------------------------------------
    {
      // should never be called
      assert(false);
      return *this;
    }

    //--------------------------------------------------------------------------
    LogicalView* PhiView::get_subview(const LegionColor c)
    //--------------------------------------------------------------------------
    {
      // Phi views don't need subviews
      return this;
    }

    //--------------------------------------------------------------------------
    void PhiView::notify_owner_inactive(ReferenceMutator *mutator)
    //--------------------------------------------------------------------------
    {
#ifdef DEBUG_LEGION
      assert(is_owner());
#endif
      // Remove gc references from deferred views and 
      // valid references from materialized views
      for (LegionMap<LogicalView*,FieldMask>::aligned::const_iterator it =
            true_views.begin(); it != true_views.end(); it++)
      {
        if (it->first->is_deferred_view())
        {
          if (it->first->remove_nested_gc_ref(did, mutator))
            delete it->first;
        }
        else
        {
          if (it->first->remove_nested_valid_ref(did, mutator))
            delete it->first;
        }
      }
      true_views.clear();
      for (LegionMap<LogicalView*,FieldMask>::aligned::const_iterator it =
            false_views.begin(); it != false_views.end(); it++)
      {
        if (it->first->is_deferred_view())
        {
          if (it->first->remove_nested_gc_ref(did, mutator))
            delete it->first;
        }
        else
        {
          if (it->first->remove_nested_valid_ref(did, mutator))
            delete it->first;
        }
      }
      false_views.clear();
    }

    //--------------------------------------------------------------------------
    void PhiView::notify_owner_invalid(ReferenceMutator *mutator)
    //--------------------------------------------------------------------------
    {
#ifdef DEBUG_LEGION
      assert(is_owner());
#endif
      // Remove valid references from any deferred views
      for (LegionMap<LogicalView*,FieldMask>::aligned::const_iterator it =
            true_views.begin(); it != true_views.end(); it++)
      {
        if (!it->first->is_deferred_view())
          continue;
        it->first->remove_nested_valid_ref(did, mutator);
      }
      // Remove valid references from any deferred views
      for (LegionMap<LogicalView*,FieldMask>::aligned::const_iterator it = 
            false_views.begin(); it != false_views.end(); it++)
      {
        if (!it->first->is_deferred_view())
          continue;
        it->first->remove_nested_valid_ref(did, mutator);
      }
    }

    //--------------------------------------------------------------------------
    void PhiView::issue_deferred_copies(const TraversalInfo &info,
                                        MaterializedView *dst,
                                        FieldMask copy_mask,
                                        const RestrictInfo &restrict_info,
                                        bool restrict_out)
    //--------------------------------------------------------------------------
    {
      LegionMap<ApEvent,FieldMask>::aligned preconditions;
      // We know we're going to write all these fields so we can filter
      dst->find_copy_preconditions(0/*redop*/, false/*reading*/,
                                   true/*single copy*/, restrict_out,
                                   copy_mask, &info.version_info, 
                                   info.op->get_unique_op_id(),
                                   info.index, local_space, 
                                   preconditions, info.map_applied_events);
      if (restrict_info.has_restrictions())
      {
        FieldMask restrict_mask;
        restrict_info.populate_restrict_fields(restrict_mask);
        restrict_mask &= copy_mask;
        if (!!restrict_mask)
        {
          ApEvent restrict_pre = info.op->get_restrict_precondition();
          preconditions[restrict_pre] = restrict_mask;
        }
      }
      LegionMap<ApEvent,FieldMask>::aligned postconditions;
      // Now issue copies for both cases 
      issue_guarded_update_copies(info, dst, copy_mask, true_guard,
                                  true_views, restrict_info, restrict_out,
                                  preconditions, postconditions);
      issue_guarded_update_copies(info, dst, copy_mask, false_guard,
                                  false_views, restrict_info, restrict_out,
                                  preconditions, postconditions);
      // Now merge the postconditions and register them with the destination
      LegionList<EventSet>::aligned event_sets;
      RegionTreeNode::compute_event_sets(copy_mask, postconditions, event_sets);
      FieldMask restrict_mask;
      if (restrict_out && restrict_info.has_restrictions())
        restrict_info.populate_restrict_fields(restrict_mask);
      for (LegionList<EventSet>::aligned::const_iterator it = 
            event_sets.begin(); it != event_sets.end(); it++)
      {
        ApEvent post = Runtime::merge_events(it->preconditions);
        if (post.exists())
          dst->add_copy_user(0/*redop*/, post, &info.version_info,
                             info.op->get_unique_op_id(), info.index,
                             it->set_mask, false/*reading*/, restrict_out,
                             local_space, info.map_applied_events);
        if (restrict_out && !(it->set_mask * restrict_mask))
          info.op->record_restrict_postcondition(post);
      }
    }

    //--------------------------------------------------------------------------
    void PhiView::issue_deferred_copies(const TraversalInfo &info,
                                        MaterializedView *dst,
                                        FieldMask copy_mask,
                    const LegionMap<ApEvent,FieldMask>::aligned &preconditions,
                          LegionMap<ApEvent,FieldMask>::aligned &postconditions,
                                 PredEvent pred_guard, CopyAcrossHelper *helper)
    //--------------------------------------------------------------------------
    {
      RestrictInfo dummy_restrict_info;
      LegionMap<ApEvent,FieldMask>::aligned local_postconditions;
      // Issue copies for both cases 
      // We can skip the cases where the polarity is different for the guard
      if (pred_guard != false_guard)
        issue_guarded_update_copies(info, dst, copy_mask, true_guard,
                                    true_views, dummy_restrict_info, 
                                    false/*restrict out*/, preconditions, 
                                    local_postconditions, helper);
      if (pred_guard != true_guard)
        issue_guarded_update_copies(info, dst, copy_mask, false_guard,
                                    false_views, dummy_restrict_info,
                                    false/*restrict out*/, preconditions,
                                    local_postconditions, helper);
      // Now merge the postconditions and protect them for when we are done
      LegionList<EventSet>::aligned event_sets;
      RegionTreeNode::compute_event_sets(copy_mask, postconditions, event_sets);
      for (LegionList<EventSet>::aligned::const_iterator it = 
            event_sets.begin(); it != event_sets.end(); it++)
      {
        ApEvent post = Runtime::merge_events(it->preconditions);
        if (post.exists())
        {
          // post is not guaranteed to be unique
          LegionMap<ApEvent,FieldMask>::aligned::iterator finder = 
            postconditions.find(post);
          if (finder == postconditions.end())
            postconditions[post] = it->set_mask;
          else
            finder->second |= it->set_mask;
        }
      }
    }

    //--------------------------------------------------------------------------
    void PhiView::issue_guarded_update_copies(const TraversalInfo &info,
                                       MaterializedView *dst,
                                       FieldMask copy_mask,
                                       PredEvent predicate_guard,
                  const LegionMap<LogicalView*,FieldMask>::aligned &valid_views,
                                       const RestrictInfo &restrict_info,
                                       bool restrict_out,
                  const LegionMap<ApEvent,FieldMask>::aligned &preconditions,
                        LegionMap<ApEvent,FieldMask>::aligned &postconditions,
                                       CopyAcrossHelper *across_helper)
    //--------------------------------------------------------------------------
    {
      // First check to see if the target is already valid
      {
        PhysicalManager *dst_manager = dst->get_manager();
        for (LegionMap<LogicalView*,FieldMask>::aligned::const_iterator it =
              valid_views.begin(); it != valid_views.end(); it++)
        {
          if (it->first->is_deferred_view())
            continue;
#ifdef DEBUG_LEGION
          assert(it->first->is_materialized_view());
#endif
          if (it->first->as_materialized_view()->manager == dst_manager)
          {
            copy_mask -= it->second;
            if (!copy_mask)
              return;
          }
        }
      }
      LegionMap<MaterializedView*,FieldMask>::aligned src_instances;
      LegionMap<DeferredView*,FieldMask>::aligned deferred_instances;
      // Sort the instances
      dst->logical_node->sort_copy_instances(info, dst, copy_mask, 
                            valid_views, src_instances, deferred_instances);
      if (!src_instances.empty())
      {
        // This has all our destination preconditions
        // Only issue copies from fields which have values
        FieldMask actual_copy_mask;
        LegionMap<ApEvent,FieldMask>::aligned src_preconditions;
        const AddressSpaceID local_space = context->runtime->address_space;
        for (LegionMap<MaterializedView*,FieldMask>::aligned::const_iterator 
              it = src_instances.begin(); it != src_instances.end(); it++)
        {
          it->first->find_copy_preconditions(0/*redop*/, true/*reading*/,
                                             true/*single copy*/,
                                             false/*restrict out*/,
                                             it->second, this,
                                             info.op->get_unique_op_id(),
                                             info.index, local_space, 
                                             src_preconditions,
                                             info.map_applied_events);
          actual_copy_mask |= it->second;
        }
        // Move in any preconditions that overlap with our set of fields
        for (LegionMap<ApEvent,FieldMask>::aligned::const_iterator it = 
              preconditions.begin(); it != preconditions.end(); it++)
        {
          FieldMask overlap = it->second & actual_copy_mask;
          if (!overlap)
            continue;
          LegionMap<ApEvent,FieldMask>::aligned::iterator finder = 
            src_preconditions.find(it->first);
          if (finder == src_preconditions.end())
            src_preconditions[it->first] = overlap;
          else
            finder->second |= overlap;
        }
        // issue the grouped copies and put the result in the postconditions
        dst->logical_node->issue_grouped_copies(info, dst,false/*restrict out*/,
                                 predicate_guard, src_preconditions, 
                                 actual_copy_mask, src_instances, this, 
                                 postconditions, across_helper, logical_node);
      }
      if (!deferred_instances.empty())
      {
        for (LegionMap<DeferredView*,FieldMask>::aligned::const_iterator it = 
              deferred_instances.begin(); it != deferred_instances.end(); it++)
        {
          LegionMap<ApEvent,FieldMask>::aligned deferred_preconditions;
          for (LegionMap<ApEvent,FieldMask>::aligned::const_iterator pre_it =
                preconditions.begin(); pre_it != preconditions.end(); pre_it++)
          {
            const FieldMask overlap = pre_it->second & it->second;
            if (!overlap)
              continue;
            deferred_preconditions[pre_it->first] = overlap;
          }
          it->first->issue_deferred_copies(info, dst, it->second, 
              deferred_preconditions, postconditions, 
              predicate_guard, across_helper);
        }
      }
    }

    //--------------------------------------------------------------------------
    void PhiView::record_true_view(LogicalView *view, const FieldMask &mask,
                                   ReferenceMutator *mutator)
    //--------------------------------------------------------------------------
    {
#ifdef DEBUG_LEGION
      assert(is_owner());
#endif
      LegionMap<LogicalView*,FieldMask>::aligned::iterator finder = 
        true_views.find(view);
      if (finder == true_views.end())
      {
        true_views[view] = mask;
        if (view->is_deferred_view())
        {
          // Deferred views need valid and gc references
          view->add_nested_gc_ref(did, mutator);
          view->add_nested_valid_ref(did, mutator);
        }
        else // Otherwise we just need the valid reference
          view->add_nested_resource_ref(did);
      }
      else
        finder->second |= mask;
    }

    //--------------------------------------------------------------------------
    void PhiView::record_false_view(LogicalView *view, const FieldMask &mask,
                                    ReferenceMutator *mutator)
    //--------------------------------------------------------------------------
    {
#ifdef DEBUG_LEGION
      assert(is_owner());
#endif
      LegionMap<LogicalView*,FieldMask>::aligned::iterator finder = 
        false_views.find(view);
      if (finder == false_views.end())
      {
        false_views[view] = mask;
        if (view->is_deferred_view())
        {
          // Deferred views need valid and gc references
          view->add_nested_gc_ref(did, mutator);
          view->add_nested_valid_ref(did, mutator);
        }
        else // Otherwise we just need the valid reference
          view->add_nested_resource_ref(did);
      }
      else
        finder->second |= mask;
    }

    //--------------------------------------------------------------------------
    void PhiView::pack_phi_view(Serializer &rez)
    //--------------------------------------------------------------------------
    {
      rez.serialize<size_t>(true_views.size());
      for (LegionMap<LogicalView*,FieldMask>::aligned::const_iterator it = 
            true_views.begin(); it != true_views.end(); it++)
      {
        rez.serialize(it->first->did);
        rez.serialize(it->second);
      }
      rez.serialize<size_t>(false_views.size());
      for (LegionMap<LogicalView*,FieldMask>::aligned::const_iterator it = 
            false_views.begin(); it != false_views.end(); it++)
      {
        rez.serialize(it->first->did);
        rez.serialize(it->second);
      }
    }

    //--------------------------------------------------------------------------
    void PhiView::unpack_phi_view(Deserializer &derez, 
                                  std::set<RtEvent> &preconditions)
    //--------------------------------------------------------------------------
    {
      size_t num_true_views;
      derez.deserialize(num_true_views);
      for (unsigned idx = 0; idx < num_true_views; idx++)
      {
        DistributedID view_did;
        derez.deserialize(view_did);
        RtEvent ready;
        LogicalView *view = static_cast<LogicalView*>(
            runtime->find_or_request_logical_view(view_did, ready));
        derez.deserialize(true_views[view]);
        if (ready.exists() && !ready.has_triggered())
          preconditions.insert(defer_add_reference(view, ready));
        else // Otherwise we can add the reference now
          view->add_nested_resource_ref(did);
      }
      size_t num_false_views;
      derez.deserialize(num_false_views);
      for (unsigned idx = 0; idx < num_false_views; idx++)
      {
        DistributedID view_did;
        derez.deserialize(view_did);
        RtEvent ready;
        LogicalView *view = static_cast<LogicalView*>(
            runtime->find_or_request_logical_view(view_did, ready));
        derez.deserialize(false_views[view]);
        if (ready.exists() && !ready.has_triggered())
          preconditions.insert(defer_add_reference(view, ready));
        else // Otherwise we can add the reference now
          view->add_nested_resource_ref(did);
      }
    }

    //--------------------------------------------------------------------------
    RtEvent PhiView::defer_add_reference(DistributedCollectable *dc,
                                         RtEvent precondition) const
    //--------------------------------------------------------------------------
    {
      DeferPhiViewRefArgs args;
      args.dc = dc;
      args.did = did;
      return context->runtime->issue_runtime_meta_task(args,
          LG_LATENCY_DEFERRED_PRIORITY, NULL/*op*/, precondition);
    }

    //--------------------------------------------------------------------------
    void PhiView::send_view(AddressSpaceID target)
    //--------------------------------------------------------------------------
    {
      Serializer rez;
      {
        RezCheck z(rez);
        rez.serialize(did);
        rez.serialize(owner_space);
        bool is_region = logical_node->is_region();
        rez.serialize(is_region);
        if (is_region)
          rez.serialize(logical_node->as_region_node()->handle);
        else
          rez.serialize(logical_node->as_partition_node()->handle);
        rez.serialize(true_guard);
        rez.serialize(false_guard);
        version_info->pack_version_numbers(rez);
        pack_phi_view(rez);
      }
      runtime->send_phi_view(target, rez);
      update_remote_instances(target);
    }

    //--------------------------------------------------------------------------
    bool PhiView::is_upper_bound_node(RegionTreeNode *node) const
    //--------------------------------------------------------------------------
    {
      return version_info->is_upper_bound_node(node);
    }

    //--------------------------------------------------------------------------
    void PhiView::get_field_versions(RegionTreeNode *node, bool split_prev,
                                     const FieldMask &needed_fields,
                                     FieldVersions &field_versions)
    //--------------------------------------------------------------------------
    {
#ifdef DEBUG_LEGION
      assert(node->get_depth() <= logical_node->get_depth());
#endif
      version_info->get_field_versions(node, split_prev,
                                       needed_fields, field_versions);
    }

    //--------------------------------------------------------------------------
    void PhiView::get_advance_versions(RegionTreeNode *node, bool base,
                                       const FieldMask &needed_fields,
                                       FieldVersions &field_versions)
    //--------------------------------------------------------------------------
    {
      // This should never be called here
      assert(false);
    }

    //--------------------------------------------------------------------------
    void PhiView::get_split_mask(RegionTreeNode *node, 
                                 const FieldMask &needed_fields,
                                 FieldMask &split_mask)
    //--------------------------------------------------------------------------
    {
#ifdef DEBUG_LEGION
      assert(node->get_depth() <= logical_node->get_depth());
#endif
      version_info->get_split_mask(node, needed_fields, split_mask);
    }

    //--------------------------------------------------------------------------
    void PhiView::pack_writing_version_numbers(Serializer &rez) const
    //--------------------------------------------------------------------------
    {
      // Should never be writing to a Phi view
      assert(false);
    }

    //--------------------------------------------------------------------------
    void PhiView::pack_upper_bound_node(Serializer &rez) const
    //--------------------------------------------------------------------------
    {
      version_info->pack_upper_bound_node(rez);
    }

    //--------------------------------------------------------------------------
    /*static*/ void PhiView::handle_send_phi_view(Runtime *runtime,
                                     Deserializer &derez, AddressSpaceID source)
    //--------------------------------------------------------------------------
    {
      DerezCheck z(derez);
      DistributedID did;
      derez.deserialize(did);
      AddressSpaceID owner;
      derez.deserialize(owner);
      bool is_region;
      derez.deserialize(is_region);
      RegionTreeNode *target_node;
      if (is_region)
      {
        LogicalRegion handle;
        derez.deserialize(handle);
        target_node = runtime->forest->get_node(handle);
      }
      else
      {
        LogicalPartition handle;
        derez.deserialize(handle);
        target_node = runtime->forest->get_node(handle);
      }
      PredEvent true_guard, false_guard;
      derez.deserialize(true_guard);
      derez.deserialize(false_guard);
      DeferredVersionInfo *version_info = new DeferredVersionInfo();
      version_info->unpack_version_numbers(derez, runtime->forest);
      // Make the phi view but don't register it yet
      void *location;
      PhiView *view = NULL;
      if (runtime->find_pending_collectable_location(did, location))
        view = new(location) PhiView(runtime->forest,
                                     did, owner, version_info, target_node, 
                                     true_guard, false_guard, 
                                     false/*register_now*/);
      else
        view = new PhiView(runtime->forest, did, owner,
                           version_info, target_node, true_guard, 
                           false_guard, false/*register now*/);
      // Unpack all the internal data structures
      std::set<RtEvent> ready_events;
      view->unpack_phi_view(derez, ready_events);
      if (!ready_events.empty())
      {
        RtEvent wait_on = Runtime::merge_events(ready_events);
        DeferPhiViewRegistrationArgs args;
        args.view = view;
        runtime->issue_runtime_meta_task(args, LG_LATENCY_DEFERRED_PRIORITY,
                                         NULL/*op*/, wait_on);
        return;
      }
      view->register_with_runtime(NULL/*remote registration not needed*/);
    }

    //--------------------------------------------------------------------------
    /*static*/ void PhiView::handle_deferred_view_ref(const void *args)
    //--------------------------------------------------------------------------
    {
      const DeferPhiViewRefArgs *rargs = (const DeferPhiViewRefArgs*)args;
      rargs->dc->add_nested_resource_ref(rargs->did); 
    }

    //--------------------------------------------------------------------------
    /*static*/ void PhiView::handle_deferred_view_registration(const void *args)
    //--------------------------------------------------------------------------
    {
      const DeferPhiViewRegistrationArgs *pargs = 
        (const DeferPhiViewRegistrationArgs*)args;
      pargs->view->register_with_runtime(NULL/*no remote registration*/);
    }

    /////////////////////////////////////////////////////////////
    // ReductionView 
    /////////////////////////////////////////////////////////////

    //--------------------------------------------------------------------------
    ReductionView::ReductionView(RegionTreeForest *ctx, DistributedID did,
                                 AddressSpaceID own_sp,
                                 AddressSpaceID log_own, RegionTreeNode *node, 
                                 ReductionManager *man, UniqueID own_ctx, 
                                 bool register_now)
      : InstanceView(ctx, encode_reduction_did(did), own_sp, log_own, 
          node, own_ctx, register_now), manager(man)
#ifdef DISTRIBUTED_INSTANCE_VIEWS
        , remote_request_event(RtEvent::NO_RT_EVENT)
#endif
    //--------------------------------------------------------------------------
    {
#ifdef DEBUG_LEGION
      assert(manager != NULL);
#endif
      logical_node->register_instance_view(manager, owner_context, this);
      manager->add_nested_resource_ref(did);
#ifdef LEGION_GC
      log_garbage.info("GC Reduction View %lld %d %lld", 
          LEGION_DISTRIBUTED_ID_FILTER(did), local_space,
          LEGION_DISTRIBUTED_ID_FILTER(manager->did));
#endif
    }

    //--------------------------------------------------------------------------
    ReductionView::ReductionView(const ReductionView &rhs)
      : InstanceView(NULL, 0, 0, 0, NULL, 0, false), manager(NULL)
    //--------------------------------------------------------------------------
    {
      // should never be called
      assert(false);
    }

    //--------------------------------------------------------------------------
    ReductionView::~ReductionView(void)
    //--------------------------------------------------------------------------
    {
      // Always unregister ourselves with the region tree node
      logical_node->unregister_instance_view(manager, owner_context);
      if (manager->remove_nested_resource_ref(did))
      {
        if (manager->is_list_manager())
          delete (manager->as_list_manager());
        else
          delete (manager->as_fold_manager());
      }
      // Remove any initial users as well
      if (!initial_user_events.empty())
      {
        for (std::set<ApEvent>::const_iterator it = initial_user_events.begin();
              it != initial_user_events.end(); it++)
          filter_local_users(*it);
      }
#if !defined(LEGION_SPY) && !defined(EVENT_GRAPH_TRACE) && \
      defined(DEBUG_LEGION)
      assert(reduction_users.empty());
      assert(reading_users.empty());
      assert(outstanding_gc_events.empty());
#endif
    }

    //--------------------------------------------------------------------------
    ReductionView& ReductionView::operator=(const ReductionView &rhs)
    //--------------------------------------------------------------------------
    {
      // should never be called
      assert(false);
      return *this;
    }

    //--------------------------------------------------------------------------
    void ReductionView::perform_reduction(InstanceView *target,
                                          const FieldMask &reduce_mask,
                                          VersionTracker *versions,
                                          Operation *op, unsigned index,
                                          std::set<RtEvent> &map_applied_events,
                                          PredEvent pred_guard, 
                                          bool restrict_out)
    //--------------------------------------------------------------------------
    {
      DETAILED_PROFILER(context->runtime,REDUCTION_VIEW_PERFORM_REDUCTION_CALL);
      std::vector<CopySrcDstField> src_fields;
      std::vector<CopySrcDstField> dst_fields;

      bool fold = target->reduce_to(manager->redop, reduce_mask, dst_fields);
      this->reduce_from(manager->redop, reduce_mask, src_fields);

      LegionMap<ApEvent,FieldMask>::aligned preconditions;
      target->find_copy_preconditions(manager->redop, false/*reading*/, 
            false/*single copy*/, restrict_out, reduce_mask, versions, 
            op->get_unique_op_id(), index, local_space, preconditions, 
            map_applied_events);
      this->find_copy_preconditions(manager->redop, true/*reading*/, 
           true/*single copy*/, restrict_out, reduce_mask, versions, 
           op->get_unique_op_id(), index, local_space, preconditions, 
           map_applied_events);
      std::set<ApEvent> event_preconds;
      for (LegionMap<ApEvent,FieldMask>::aligned::const_iterator it = 
            preconditions.begin(); it != preconditions.end(); it++)
      {
        event_preconds.insert(it->first);
      }
      ApEvent reduce_pre = Runtime::merge_events(event_preconds); 
      ApEvent reduce_post = manager->issue_reduction(op, 
                                                     src_fields, dst_fields,
                                                     target->logical_node,
                                                     reduce_pre, pred_guard,
                                                     fold, true/*precise*/,
                                                     NULL/*intersect*/);
      target->add_copy_user(manager->redop, reduce_post, versions,
                           op->get_unique_op_id(), index, reduce_mask, 
                           false/*reading*/, restrict_out, local_space, 
                           map_applied_events);
      this->add_copy_user(manager->redop, reduce_post, versions,
                         op->get_unique_op_id(), index, reduce_mask, 
                         true/*reading*/, restrict_out, local_space, 
                         map_applied_events);
      if (restrict_out)
        op->record_restrict_postcondition(reduce_post);
    } 

    //--------------------------------------------------------------------------
    ApEvent ReductionView::perform_deferred_reduction(MaterializedView *target,
                                                    const FieldMask &red_mask,
                                                    VersionTracker *versions,
                                                   const std::set<ApEvent> &pre,
                                                  Operation *op, unsigned index,
                                                    PredEvent predicate_guard,
                                                    CopyAcrossHelper *helper,
                                                    RegionTreeNode *intersect,
                                          std::set<RtEvent> &map_applied_events)
    //--------------------------------------------------------------------------
    {
      DETAILED_PROFILER(context->runtime, 
                        REDUCTION_VIEW_PERFORM_DEFERRED_REDUCTION_CALL);
      std::vector<CopySrcDstField> src_fields;
      std::vector<CopySrcDstField> dst_fields;
      bool fold = target->reduce_to(manager->redop, red_mask, 
                                    dst_fields, helper);
      this->reduce_from(manager->redop, red_mask, src_fields);
      LegionMap<ApEvent,FieldMask>::aligned src_pre;
      // Don't need to ask the target for preconditions as they 
      // are included as part of the pre set
      find_copy_preconditions(manager->redop, true/*reading*/, 
                              true/*single copy*/, false/*restrict out*/,
                              red_mask, versions, op->get_unique_op_id(), index,
                              local_space, src_pre, map_applied_events);
      std::set<ApEvent> preconditions = pre;
      for (LegionMap<ApEvent,FieldMask>::aligned::const_iterator it =
            src_pre.begin(); it != src_pre.end(); it++)
      {
        preconditions.insert(it->first);
      }
      ApEvent reduce_pre = Runtime::merge_events(preconditions); 
      ApEvent reduce_post = target->logical_node->issue_copy(op, 
                             src_fields, dst_fields, reduce_pre, 
                             predicate_guard, intersect, manager->redop, fold);
      // No need to add the user to the destination as that will
      // be handled by the caller using the reduce post event we return
      add_copy_user(manager->redop, reduce_post, versions,
                    op->get_unique_op_id(), index, red_mask, 
                    true/*reading*/, false/*restrict out*/,
                    local_space, map_applied_events);
      return reduce_post;
    }

    //--------------------------------------------------------------------------
    ApEvent ReductionView::perform_deferred_across_reduction(
                              MaterializedView *target, FieldID dst_field, 
                              FieldID src_field, unsigned src_index, 
                              VersionTracker *versions,
                              const std::set<ApEvent> &preconds,
                              Operation *op, unsigned index,
                              PredEvent predicate_guard,
                              RegionTreeNode *intersect,
                              std::set<RtEvent> &map_applied_events)
    //--------------------------------------------------------------------------
    {
      DETAILED_PROFILER(context->runtime, 
                        REDUCTION_VIEW_PERFORM_DEFERRED_REDUCTION_ACROSS_CALL);
      std::vector<CopySrcDstField> src_fields;
      std::vector<CopySrcDstField> dst_fields;
      const bool fold = false;
      target->copy_field(dst_field, dst_fields);
      FieldMask red_mask; red_mask.set_bit(src_index);
      this->reduce_from(manager->redop, red_mask, src_fields);
      LegionMap<ApEvent,FieldMask>::aligned src_pre;
      // Don't need to ask the target for preconditions as they 
      // are included as part of the pre set
      find_copy_preconditions(manager->redop, true/*reading*/, 
                              true/*singe copy*/, false/*restrict out*/,
                              red_mask, versions, op->get_unique_op_id(), index,
                              local_space, src_pre, map_applied_events);
      std::set<ApEvent> preconditions = preconds;
      for (LegionMap<ApEvent,FieldMask>::aligned::const_iterator it = 
            src_pre.begin(); it != src_pre.end(); it++)
      {
        preconditions.insert(it->first);
      }
      ApEvent reduce_pre = Runtime::merge_events(preconditions); 
      ApEvent reduce_post = manager->issue_reduction(op, 
                                             src_fields, dst_fields,
                                             intersect, reduce_pre,
                                             predicate_guard,
                                             fold, false/*precise*/,
                                             target->logical_node);
      // No need to add the user to the destination as that will
      // be handled by the caller using the reduce post event we return
      add_copy_user(manager->redop, reduce_post, versions,
                    op->get_unique_op_id(), index, red_mask, 
                    true/*reading*/, false/*restrict out*/,
                    local_space, map_applied_events);
      return reduce_post;
    }

    //--------------------------------------------------------------------------
    PhysicalManager* ReductionView::get_manager(void) const
    //--------------------------------------------------------------------------
    {
      return manager;
    }

    //--------------------------------------------------------------------------
    LogicalView* ReductionView::get_subview(const LegionColor c)
    //--------------------------------------------------------------------------
    {
      // Right now we don't make sub-views for reductions
      return this;
    }

    //--------------------------------------------------------------------------
    void ReductionView::find_copy_preconditions(ReductionOpID redop,
                                                bool reading,
                                                bool single_copy,
                                                bool restrict_out,
                                                const FieldMask &copy_mask,
                                                VersionTracker *versions,
                                                const UniqueID creator_op_id,
                                                const unsigned index,
                                                const AddressSpaceID source,
                           LegionMap<ApEvent,FieldMask>::aligned &preconditions,
                             std::set<RtEvent> &applied_events, bool can_filter)
    //--------------------------------------------------------------------------
    {
      DETAILED_PROFILER(context->runtime, 
                        REDUCTION_VIEW_FIND_COPY_PRECONDITIONS_CALL);
#ifdef DEBUG_LEGION
      assert(can_filter); // should always be able to filter reductions
#endif
#ifdef DISTRIBUTED_INSTANCE_VIEWS
      if (!is_logical_owner() && reading)
        perform_remote_valid_check();
#else
      if (!is_logical_owner())
      {
        // If this is not the logical owner send a message to the 
        // logical owner to perform the analysis
        Serializer rez;
        {
          RezCheck z(rez);
          rez.serialize(did);
          rez.serialize(redop);
          rez.serialize<bool>(reading);
          rez.serialize<bool>(single_copy);
          rez.serialize<bool>(restrict_out);
          rez.serialize(copy_mask);
          if (!reading)
            versions->pack_writing_version_numbers(rez);
          else
            versions->pack_upper_bound_node(rez);
          rez.serialize(creator_op_id);
          rez.serialize(index);
          rez.serialize<bool>(can_filter);
          // Make 1 Ap user event per field and add it to the set
          int pop_count = FieldMask::pop_count(copy_mask);
          int next_start = 0;
          for (int idx = 0; idx < pop_count; idx++)
          {
            int field_index = copy_mask.find_next_set(next_start);
            ApUserEvent field_ready = Runtime::create_ap_user_event();
            rez.serialize(field_index);
            rez.serialize(field_ready);
            preconditions[field_ready].set_bit(field_index); 
            // We'll start looking again at the next index after this one
            next_start = field_index + 1;
          }
          // Make a Rt user event to signal when we are done
          RtUserEvent applied_event = Runtime::create_rt_user_event();
          rez.serialize(applied_event);
          applied_events.insert(applied_event);
        }
        runtime->send_instance_view_find_copy_preconditions(logical_owner, rez);
        return;
      }
#endif
      ApEvent use_event = manager->get_use_event();
      if (use_event.exists())
      {
        LegionMap<ApEvent,FieldMask>::aligned::iterator finder = 
            preconditions.find(use_event);
        if (finder == preconditions.end())
          preconditions[use_event] = copy_mask;
        else
          finder->second |= copy_mask;
      }
      AutoLock v_lock(view_lock,1,false/*exclusive*/);
      if (reading)
      {
        // Register dependences on any reducers
        for (LegionMap<ApEvent,EventUsers>::aligned::const_iterator rit = 
              reduction_users.begin(); rit != reduction_users.end(); rit++)
        {
          const EventUsers &event_users = rit->second;
          if (event_users.single)
          {
            FieldMask overlap = copy_mask & event_users.user_mask;
            if (!overlap)
              continue;
            LegionMap<ApEvent,FieldMask>::aligned::iterator finder = 
              preconditions.find(rit->first);
            if (finder == preconditions.end())
              preconditions[rit->first] = overlap;
            else
              finder->second |= overlap;
          }
          else
          {
            if (!(copy_mask * event_users.user_mask))
            {
              for (LegionMap<PhysicalUser*,FieldMask>::aligned::const_iterator 
                    it = event_users.users.multi_users->begin(); it !=
                    event_users.users.multi_users->end(); it++)
              {
                FieldMask overlap = copy_mask & it->second;
                if (!overlap)
                  continue;
                LegionMap<ApEvent,FieldMask>::aligned::iterator finder = 
                  preconditions.find(rit->first);
                if (finder == preconditions.end())
                  preconditions[rit->first] = overlap;
                else
                  finder->second |= overlap;
              }
            }
          }
        }
      }
      else
      {
        // Register dependences on any readers
        for (LegionMap<ApEvent,EventUsers>::aligned::const_iterator rit =
              reading_users.begin(); rit != reading_users.end(); rit++)
        {
          const EventUsers &event_users = rit->second;
          if (event_users.single)
          {
            FieldMask overlap = copy_mask & event_users.user_mask;
            if (!overlap)
              continue;
            LegionMap<ApEvent,FieldMask>::aligned::iterator finder =
              preconditions.find(rit->first);
            if (finder == preconditions.end())
              preconditions[rit->first] = overlap;
            else
              finder->second |= overlap;
          }
          else
          {
            if (!(copy_mask * event_users.user_mask))
            {
              for (LegionMap<PhysicalUser*,FieldMask>::aligned::const_iterator 
                    it = event_users.users.multi_users->begin(); it !=
                    event_users.users.multi_users->end(); it++)
              {
                FieldMask overlap = copy_mask & it->second;
                if (!overlap)
                  continue;
                LegionMap<ApEvent,FieldMask>::aligned::iterator finder =
                  preconditions.find(rit->first);
                if (finder == preconditions.end())
                  preconditions[rit->first] = overlap;
                else
                  finder->second |= overlap;
              }
            }
          }
        }
      }
    }

    //--------------------------------------------------------------------------
    void ReductionView::add_copy_user(ReductionOpID redop, ApEvent copy_term,
                                      VersionTracker *versions,
                                      const UniqueID creator_op_id,
                                      const unsigned index,
                                      const FieldMask &mask, 
                                      bool reading, bool restrict_out,
                                      const AddressSpaceID source,
                                      std::set<RtEvent> &applied_events)
    //--------------------------------------------------------------------------
    {
#ifdef DEBUG_LEGION
      assert(redop == manager->redop);
#endif
#ifdef DISTRIBUTED_INSTANCE_VIEWS
      if (!is_logical_owner())
      {
        // If we are not the logical owner we have to send our result back
        RtUserEvent remote_applied_event = Runtime::create_rt_user_event();
        Serializer rez;
        {
          RezCheck z(rez);
          rez.serialize(did);
          rez.serialize(remote_applied_event);
          rez.serialize(copy_term);
          rez.serialize(mask);
          rez.serialize(creator_op_id);
          rez.serialize(index);
          rez.serialize<bool>(true); // is_copy
          rez.serialize(redop);
          rez.serialize<bool>(reading);
        }
        runtime->send_view_remote_update(logical_owner, rez);
        applied_events.insert(remote_applied_event);
      }
#endif
      // Quick test: only need to do this if copy term exists
      bool issue_collect = false;
      if (copy_term.exists())
      {
        PhysicalUser *user;
        // We don't use field versions for doing interference 
        // tests on reductions so no need to record it
#ifdef DEBUG_LEGION
        assert(logical_node->is_region());
#endif
        if (reading)
        {
          RegionUsage usage(READ_ONLY, EXCLUSIVE, 0);
          user = new PhysicalUser(usage, INVALID_COLOR, creator_op_id, index, 
                                  logical_node->as_region_node());
        }
        else
        {
          RegionUsage usage(REDUCE, EXCLUSIVE, redop);
          user = new PhysicalUser(usage, INVALID_COLOR, creator_op_id, index, 
                                  logical_node->as_region_node());
        }
        AutoLock v_lock(view_lock);
        add_physical_user(user, reading, copy_term, mask);
        // Update the reference users
        if (outstanding_gc_events.find(copy_term) ==
            outstanding_gc_events.end())
        {
          outstanding_gc_events.insert(copy_term);
          issue_collect = true;
        }
      }
      // Launch the garbage collection task if necessary
      if (issue_collect)
      {
        WrapperReferenceMutator mutator(applied_events);
        defer_collect_user(copy_term, &mutator);
      }
    }

    //--------------------------------------------------------------------------
    ApEvent ReductionView::find_user_precondition(const RegionUsage &usage,
                                                  ApEvent term_event,
                                                  const FieldMask &user_mask,
                                                  const UniqueID op_id,
                                                  const unsigned index,
                                                  VersionTracker *versions,
                                              std::set<RtEvent> &applied_events)
    //--------------------------------------------------------------------------
    {
      DETAILED_PROFILER(context->runtime, 
                        REDUCTION_VIEW_FIND_USER_PRECONDITIONS_CALL);
#ifdef DEBUG_LEGION
      if (IS_REDUCE(usage))
        assert(usage.redop == manager->redop);
      else
        assert(IS_READ_ONLY(usage));
#endif
      const bool reading = IS_READ_ONLY(usage);
#ifdef DISTRIBUTED_INSTANCE_VIEWS
      if (!is_logical_owner() && reading)
        perform_remote_valid_check();
#else
      if (!is_logical_owner())
      {
        ApUserEvent result = Runtime::create_ap_user_event();
        Serializer rez;
        {
          RezCheck z(rez);
          rez.serialize(did);
          rez.serialize(usage);
          rez.serialize(term_event);
          rez.serialize(user_mask);
          rez.serialize(op_id);
          rez.serialize(index);
#ifdef DEBUG_LEGION
          assert(!IS_WRITE(usage));
#endif
          versions->pack_upper_bound_node(rez);
          RtUserEvent applied_event = Runtime::create_rt_user_event();
          applied_events.insert(applied_event);
          rez.serialize(applied_event);
          rez.serialize(result);
        }
        runtime->send_instance_view_find_user_preconditions(logical_owner, rez);
        return result;
      }
#endif
      std::set<ApEvent> wait_on;
      ApEvent use_event = manager->get_use_event();
      if (use_event.exists())
        wait_on.insert(use_event);
      {
        AutoLock v_lock(view_lock,1,false/*exclusive*/);
        if (!reading)
          find_reducing_preconditions(user_mask, term_event, wait_on);
        else
          find_reading_preconditions(user_mask, term_event, wait_on);
      }
      return Runtime::merge_events(wait_on);
    }

    //--------------------------------------------------------------------------
    void ReductionView::add_user(const RegionUsage &usage, ApEvent term_event,
                                 const FieldMask &user_mask, Operation *op,
                                 const unsigned index, VersionTracker *versions,
                                 std::set<RtEvent> &applied_events)
    //--------------------------------------------------------------------------
    {
#ifdef DEBUG_LEGION
      if (IS_REDUCE(usage))
        assert(usage.redop == manager->redop);
      else
        assert(IS_READ_ONLY(usage));
#endif
      if (!term_event.exists())
        return;
      const UniqueID op_id = op->get_unique_op_id();
#ifdef DISTRIBUTED_INSTANCE_VIEWS
      if (!is_logical_owner())
      {
        Serializer rez;
        {
          RezCheck z(rez);
          rez.serialize(did);
          rez.serialize(usage);
          rez.serialize(term_event);
          rez.serialize(user_mask);
          rez.serialize(op_id);
          rez.serialize(index);
          if (IS_WRITE(usage))
            versions->pack_writing_version_numbers(rez);
          else
            versions->pack_upper_bound_node(rez);
          RtUserEvent applied_event = Runtime::create_rt_user_event();
          applied_events.insert(applied_event);
          rez.serialize(applied_event);
        }
        runtime->send_instance_view_add_user(logical_owner, rez);
        return;
      }
#endif
      add_user_base(usage, term_event, user_mask, op_id, index, 
          context->runtime->address_space, versions, applied_events);
    }

    //--------------------------------------------------------------------------
    void ReductionView::add_user_base(const RegionUsage &usage, 
                                 ApEvent term_event, const FieldMask &user_mask,
                                 const UniqueID op_id, const unsigned index, 
                                 const AddressSpaceID source, 
                                 VersionTracker *versions,
                                 std::set<RtEvent> &applied_events)
    //--------------------------------------------------------------------------
    {
      if (!is_logical_owner())
      {
        // Send back the results to the logical owner node
        RtUserEvent remote_applied_event = Runtime::create_rt_user_event();
        Serializer rez;
        {
          RezCheck z(rez);
          rez.serialize(did);
          rez.serialize(remote_applied_event);
          rez.serialize(term_event);
          rez.serialize(user_mask);
          rez.serialize(op_id);
          rez.serialize(index);
          rez.serialize<bool>(false); // is copy
          rez.serialize(usage);
        }
        runtime->send_view_remote_update(logical_owner, rez);
        applied_events.insert(remote_applied_event);
      }
#ifdef DEBUG_LEGION
      assert(logical_node->is_region());
#endif
      const bool reading = IS_READ_ONLY(usage);
      PhysicalUser *new_user = new PhysicalUser(usage, INVALID_COLOR, op_id, 
                                      index, logical_node->as_region_node());
      bool issue_collect = false;
      {
        AutoLock v_lock(view_lock);
        add_physical_user(new_user, reading, term_event, user_mask);
        // Only need to do this if we actually have a term event
        if (outstanding_gc_events.find(term_event) == 
            outstanding_gc_events.end())
        {
          outstanding_gc_events.insert(term_event);
          issue_collect = true;
        }
      }
      // Launch the garbage collection task if we need to
      if (issue_collect)
      {
        WrapperReferenceMutator mutator(applied_events);
        defer_collect_user(term_event, &mutator);
      }
    }

    //--------------------------------------------------------------------------
    ApEvent ReductionView::add_user_fused(const RegionUsage &usage, 
                                          ApEvent term_event,
                                          const FieldMask &user_mask, 
                                          Operation *op, const unsigned index,
                                          VersionTracker *versions,
                                          std::set<RtEvent> &applied_events,
                                          bool update_versions/*=true*/)
    //--------------------------------------------------------------------------
    {
#ifdef DEBUG_LEGION
      if (IS_REDUCE(usage))
        assert(usage.redop == manager->redop);
      else
        assert(IS_READ_ONLY(usage));
#endif
      const UniqueID op_id = op->get_unique_op_id();
#ifndef DISTRIBUTED_INSTANCE_VIEWS
      if (!is_logical_owner())
      {
        ApUserEvent result = Runtime::create_ap_user_event();
        Serializer rez;
        {
          RezCheck z(rez);
          rez.serialize(did);
          rez.serialize(usage);
          rez.serialize(term_event);
          rez.serialize(user_mask);
          rez.serialize(op_id);
          rez.serialize(index);
          if (IS_WRITE(usage))
            versions->pack_writing_version_numbers(rez);
          else
            versions->pack_upper_bound_node(rez);
          RtUserEvent applied_event = Runtime::create_rt_user_event();
          applied_events.insert(applied_event);
          rez.serialize(applied_event);
          rez.serialize(update_versions);
          rez.serialize(result);
        }
        runtime->send_instance_view_add_user_fused(logical_owner, rez);
        return result;
      }
#endif
      return add_user_fused_base(usage, term_event, user_mask, op_id, index,
                                 versions, context->runtime->address_space, 
                                 applied_events, update_versions);
    }

    //--------------------------------------------------------------------------
    ApEvent ReductionView::add_user_fused_base(const RegionUsage &usage, 
                                          ApEvent term_event,
                                          const FieldMask &user_mask, 
                                          const UniqueID op_id, 
                                          const unsigned index,
                                          VersionTracker *versions,
                                          const AddressSpaceID source,
                                          std::set<RtEvent> &applied_events,
                                          bool update_versions/*=true*/)
    //--------------------------------------------------------------------------
    {
      if (!is_logical_owner())
      {
        // Send back the results to the logical owner node
        RtUserEvent remote_applied_event = Runtime::create_rt_user_event();
        Serializer rez;
        {
          RezCheck z(rez);
          rez.serialize(did);
          rez.serialize(remote_applied_event);
          rez.serialize(term_event);
          rez.serialize(user_mask);
          rez.serialize(op_id);
          rez.serialize(index);
          rez.serialize<bool>(false); // is copy
          rez.serialize(usage);
        }
        runtime->send_view_remote_update(logical_owner, rez);
        applied_events.insert(remote_applied_event);
      }
      const bool reading = IS_READ_ONLY(usage);
      std::set<ApEvent> wait_on;
      ApEvent use_event = manager->get_use_event();
      if (use_event.exists())
        wait_on.insert(use_event);
#ifdef DISTRIBUTED_INSTANCE_VIEWS
      if (!is_logical_owner() && reading)
        perform_remote_valid_check();
#elif defined(DEBUG_LEGION)
      assert(is_logical_owner());
#endif
#ifdef DEBUG_LEGION
      assert(logical_node->is_region());
#endif
      // Who cares just hold the lock in exlcusive mode, this analysis
      // shouldn't be too expensive for reduction views
      bool issue_collect = false;
      PhysicalUser *new_user = new PhysicalUser(usage, INVALID_COLOR, op_id, 
                                      index, logical_node->as_region_node());
      {
        AutoLock v_lock(view_lock);
        if (!reading) // Reducing
          find_reducing_preconditions(user_mask, term_event, wait_on);
        else // We're reading so wait on any reducers
          find_reading_preconditions(user_mask, term_event, wait_on);  
        // Only need to do this if we actually have a term event
        if (term_event.exists())
        {
          add_physical_user(new_user, reading, term_event, user_mask);
          if (outstanding_gc_events.find(term_event) ==
              outstanding_gc_events.end())
          {
            outstanding_gc_events.insert(term_event);
            issue_collect = true;
          }
        }
      }
      // Launch the garbage collection task if we need to
      if (issue_collect)
      {
        WrapperReferenceMutator mutator(applied_events);
        defer_collect_user(term_event, &mutator);
      }
      // Return our result
      return Runtime::merge_events(wait_on);
    }

    //--------------------------------------------------------------------------
    void ReductionView::find_reducing_preconditions(const FieldMask &user_mask,
                                                    ApEvent term_event,
                                                    std::set<ApEvent> &wait_on)
    //--------------------------------------------------------------------------
    {
      // lock must be held by caller
      for (LegionMap<ApEvent,EventUsers>::aligned::const_iterator rit = 
            reading_users.begin(); rit != reading_users.end(); rit++)
      {
        if (rit->first == term_event)
          continue;
        const EventUsers &event_users = rit->second;
        if (event_users.single)
        {
          FieldMask overlap = user_mask & event_users.user_mask;
          if (!overlap)
            continue;
          wait_on.insert(rit->first);
        }
        else
        {
          if (!(user_mask * event_users.user_mask))
          {
            for (LegionMap<PhysicalUser*,FieldMask>::aligned::const_iterator
                  it = event_users.users.multi_users->begin(); it !=
                  event_users.users.multi_users->end(); it++)
            {
              FieldMask overlap = user_mask & it->second;
              if (!overlap)
                continue;
              // Once we have one event precondition we are done
              wait_on.insert(rit->first);
              break;
            }
          }
        }
      }
    }

    //--------------------------------------------------------------------------
    void ReductionView::find_reading_preconditions(const FieldMask &user_mask,
                                                   ApEvent term_event,
                                                   std::set<ApEvent> &wait_on)
    //--------------------------------------------------------------------------
    {
      // lock must be held by caller
      for (LegionMap<ApEvent,EventUsers>::aligned::const_iterator rit = 
            reduction_users.begin(); rit != reduction_users.end(); rit++)
      {
        if (rit->first == term_event)
          continue;
        const EventUsers &event_users = rit->second;
        if (event_users.single)
        {
          FieldMask overlap = user_mask & event_users.user_mask;
          if (!overlap)
            continue;
          wait_on.insert(rit->first);
        }
        else
        {
          if (!(user_mask * event_users.user_mask))
          {
            for (LegionMap<PhysicalUser*,FieldMask>::aligned::const_iterator 
                  it = event_users.users.multi_users->begin(); it !=
                  event_users.users.multi_users->end(); it++)
            {
              FieldMask overlap = user_mask & it->second;
              if (!overlap)
                continue;
              // Once we have one event precondition we are done
              wait_on.insert(rit->first);
              break;
            }
          }
        }
      }
    }

    //--------------------------------------------------------------------------
    void ReductionView::add_physical_user(PhysicalUser *user, bool reading,
                                          ApEvent term_event, 
                                          const FieldMask &user_mask)
    //--------------------------------------------------------------------------
    {
      // Better already be holding the lock
      EventUsers *event_users;
      if (reading)
        event_users = &(reading_users[term_event]);
      else
        event_users = &(reduction_users[term_event]);
      if (event_users->single)
      {
        if (event_users->users.single_user == NULL)
        {
          // make it the entry
          event_users->users.single_user = user;
          event_users->user_mask = user_mask;
        }
        else
        {
          // convert to multi
          LegionMap<PhysicalUser*,FieldMask>::aligned *new_map = 
                           new LegionMap<PhysicalUser*,FieldMask>::aligned();
          (*new_map)[event_users->users.single_user] = event_users->user_mask;
          (*new_map)[user] = user_mask;
          event_users->user_mask |= user_mask;
          event_users->users.multi_users = new_map;
          event_users->single = false;
        }
      }
      else
      {
        // Add it to the set 
        (*event_users->users.multi_users)[user] = user_mask;
        event_users->user_mask |= user_mask;
      }
    }

    //--------------------------------------------------------------------------
    void ReductionView::filter_local_users(ApEvent term_event)
    //--------------------------------------------------------------------------
    {
      DETAILED_PROFILER(context->runtime, 
                        REDUCTION_VIEW_FILTER_LOCAL_USERS_CALL);
      // Better be holding the lock before calling this
      std::set<ApEvent>::iterator event_finder = 
        outstanding_gc_events.find(term_event);
      if (event_finder != outstanding_gc_events.end())
      {
        LegionMap<ApEvent,EventUsers>::aligned::iterator finder = 
          reduction_users.find(term_event);
        if (finder != reduction_users.end())
        {
          EventUsers &event_users = finder->second;
          if (event_users.single)
          {
            delete (event_users.users.single_user);
          }
          else
          {
            for (LegionMap<PhysicalUser*,FieldMask>::aligned::const_iterator it
                  = event_users.users.multi_users->begin(); it !=
                  event_users.users.multi_users->end(); it++)
            {
              delete (it->first);
            }
            delete event_users.users.multi_users;
          }
          reduction_users.erase(finder);
        }
        finder = reading_users.find(term_event);
        if (finder != reading_users.end())
        {
          EventUsers &event_users = finder->second;
          if (event_users.single)
          {
            delete (event_users.users.single_user);
          }
          else
          {
            for (LegionMap<PhysicalUser*,FieldMask>::aligned::const_iterator 
                  it = event_users.users.multi_users->begin(); it !=
                  event_users.users.multi_users->end(); it++)
            {
              delete (it->first);
            }
            delete event_users.users.multi_users;
          }
          reading_users.erase(finder);
        }
        outstanding_gc_events.erase(event_finder);
      }
    }

    //--------------------------------------------------------------------------
    void ReductionView::add_initial_user(ApEvent term_event, 
                                         const RegionUsage &usage,
                                         const FieldMask &user_mask,
                                         const UniqueID op_id,
                                         const unsigned index)
    //--------------------------------------------------------------------------
    {
#ifdef DEBUG_LEGION
      assert(logical_node->is_region());
#endif
      // We don't use field versions for doing interference tests on
      // reductions so there is no need to record it
      PhysicalUser *user = new PhysicalUser(usage, INVALID_COLOR, op_id, index,
                                            logical_node->as_region_node());
      add_physical_user(user, IS_READ_ONLY(usage), term_event, user_mask);
      initial_user_events.insert(term_event);
      // Don't need to actual launch a collection task, destructor
      // will handle this case
      outstanding_gc_events.insert(term_event);
    }
 
    //--------------------------------------------------------------------------
    bool ReductionView::reduce_to(ReductionOpID redop, 
                                  const FieldMask &reduce_mask,
                                  std::vector<CopySrcDstField> &dst_fields,
                                  CopyAcrossHelper *across_helper)
    //--------------------------------------------------------------------------
    {
#ifdef DEBUG_LEGION
      assert(redop == manager->redop);
#endif
      // Get the destination fields for this copy
      if (across_helper == NULL)
        manager->find_field_offsets(reduce_mask, dst_fields);
      else
        across_helper->compute_across_offsets(reduce_mask, dst_fields);
      return manager->is_foldable();
    }

    //--------------------------------------------------------------------------
    void ReductionView::reduce_from(ReductionOpID redop,
                                    const FieldMask &reduce_mask,
                                    std::vector<CopySrcDstField> &src_fields)
    //--------------------------------------------------------------------------
    {
#ifdef DEBUG_LEGION
      assert(redop == manager->redop);
      assert(FieldMask::pop_count(reduce_mask) == 1); // only one field
#endif
      manager->find_field_offsets(reduce_mask, src_fields);
    }

    //--------------------------------------------------------------------------
    void ReductionView::copy_to(const FieldMask &copy_mask,
                                std::vector<CopySrcDstField> &dst_fields,
                                CopyAcrossHelper *across_helper)
    //--------------------------------------------------------------------------
    {
      // should never be called
      assert(false);
    }

    //--------------------------------------------------------------------------
    void ReductionView::copy_from(const FieldMask &copy_mask,
                                  std::vector<CopySrcDstField> &src_fields)
    //--------------------------------------------------------------------------
    {
      // should never be called
      assert(false);
    }

    //--------------------------------------------------------------------------
    void ReductionView::notify_active(ReferenceMutator *mutator)
    //--------------------------------------------------------------------------
    {
      if (is_owner())
        manager->add_nested_gc_ref(did, mutator);
      else
        send_remote_gc_update(owner_space, mutator, 1, true/*add*/);
    }

    //--------------------------------------------------------------------------
    void ReductionView::notify_inactive(ReferenceMutator *mutator)
    //--------------------------------------------------------------------------
    {
      if (is_owner())
        manager->remove_nested_gc_ref(did, mutator);
      else
        send_remote_gc_update(owner_space, mutator, 1, false/*add*/);
    }

    //--------------------------------------------------------------------------
    void ReductionView::notify_valid(ReferenceMutator *mutator)
    //--------------------------------------------------------------------------
    {
      manager->add_nested_valid_ref(did, mutator);
    }

    //--------------------------------------------------------------------------
    void ReductionView::notify_invalid(ReferenceMutator *mutator)
    //--------------------------------------------------------------------------
    {
      // No need to check for deletion of the manager since
      // we know that we also hold a resource reference
      manager->remove_nested_valid_ref(did, mutator);
    }

    //--------------------------------------------------------------------------
    void ReductionView::collect_users(const std::set<ApEvent> &term_events)
    //--------------------------------------------------------------------------
    {
      // Do not do this if we are in LegionSpy so we can see 
      // all of the dependences
#if !defined(LEGION_SPY) && !defined(EVENT_GRAPH_TRACE)
      AutoLock v_lock(view_lock);
      for (std::set<ApEvent>::const_iterator it = term_events.begin();
            it != term_events.end(); it++)
      {
        filter_local_users(*it); 
      }
#endif
    }

    //--------------------------------------------------------------------------
    void ReductionView::send_view(AddressSpaceID target)
    //--------------------------------------------------------------------------
    {
#ifdef DEBUG_LEGION
      assert(is_owner());
      assert(logical_node->is_region()); // Always regions at the top
#endif
      // Don't take the lock, it's alright to have duplicate sends
      Serializer rez;
      {
        RezCheck z(rez);
        rez.serialize(did);
        rez.serialize(manager->did);
        rez.serialize(logical_node->as_region_node()->handle);
        rez.serialize(owner_space);
        rez.serialize(logical_owner);
        rez.serialize(owner_context);
      }
      runtime->send_reduction_view(target, rez);
      update_remote_instances(target);
    }

    //--------------------------------------------------------------------------
    Memory ReductionView::get_location(void) const
    //--------------------------------------------------------------------------
    {
      return manager->get_memory();
    }

    //--------------------------------------------------------------------------
    ReductionOpID ReductionView::get_redop(void) const
    //--------------------------------------------------------------------------
    {
      return manager->redop;
    }

    //--------------------------------------------------------------------------
    /*static*/ void ReductionView::handle_send_reduction_view(Runtime *runtime,
                                     Deserializer &derez, AddressSpaceID source)
    //--------------------------------------------------------------------------
    {
      DerezCheck z(derez); 
      DistributedID did;
      derez.deserialize(did);
      DistributedID manager_did;
      derez.deserialize(manager_did);
      LogicalRegion handle;
      derez.deserialize(handle);
      AddressSpaceID owner_space;
      derez.deserialize(owner_space);
      AddressSpaceID logical_owner;
      derez.deserialize(logical_owner);
      UniqueID context_uid;
      derez.deserialize(context_uid);

      RegionNode *target_node = runtime->forest->get_node(handle);
      RtEvent man_ready;
      PhysicalManager *phy_man = 
        runtime->find_or_request_physical_manager(manager_did, man_ready);
      if (man_ready.exists())
        man_ready.lg_wait();
#ifdef DEBUG_LEGION
      assert(phy_man->is_reduction_manager());
#endif
      ReductionManager *red_manager = phy_man->as_reduction_manager();
      void *location;
      ReductionView *view = NULL;
      if (runtime->find_pending_collectable_location(did, location))
        view = new(location) ReductionView(runtime->forest,
                                           did, owner_space, logical_owner,
                                           target_node, red_manager,
                                           context_uid, false/*register now*/);
      else
        view = new ReductionView(runtime->forest, did, owner_space,
                                 logical_owner, target_node, red_manager, 
                                 context_uid, false/*register now*/);
      // Only register after construction
      view->register_with_runtime(NULL/*remote registration not needed*/);
    }

#ifdef DISTRIBUTED_INSTANCE_VIEWS
    //--------------------------------------------------------------------------
    void ReductionView::perform_remote_valid_check(void)
    //--------------------------------------------------------------------------
    {
#ifdef DEBUG_LEGION
      assert(!is_logical_owner());
#endif
      bool send_request = false;
      // If we don't have any registered readers, we have to ask
      // the owner for all the current reducers
      {
        AutoLock v_lock(view_lock);  
        if (!remote_request_event.exists())
        {
          remote_request_event = Runtime::create_rt_user_event();
          send_request = true;
        }
        // else request was already sent
      }
      // If we made the event send the request
      if (send_request)
      {
        Serializer rez;
        {
          RezCheck z(rez);
          rez.serialize(did);
          rez.serialize(remote_request_event);
        }
        context->runtime->send_view_update_request(logical_owner, rez);
      }
      if (!remote_request_event.has_triggered())
        remote_request_event.lg_wait();
    }

    //--------------------------------------------------------------------------
    void ReductionView::process_update_request(AddressSpaceID source,
                                    RtUserEvent done_event, Deserializer &derez)
    //--------------------------------------------------------------------------
    {
#ifdef DEBUG_LEGION
      assert(is_logical_owner());
#endif
      // Send back all the reduction users
      Serializer rez;
      {
        RezCheck z(rez);
        rez.serialize(did);
        rez.serialize(done_event);
        AutoLock v_lock(view_lock,1,false/*exclusive*/);
        rez.serialize<size_t>(reduction_users.size());
        for (LegionMap<ApEvent,EventUsers>::aligned::const_iterator it = 
              reduction_users.begin(); it != reduction_users.end(); it++)
        {
          rez.serialize(it->first);
          if (it->second.single)
          {
            rez.serialize<size_t>(1);
            it->second.users.single_user->pack_user(rez);
            rez.serialize(it->second.user_mask);
          }
          else
          {
            rez.serialize<size_t>(it->second.users.multi_users->size());
            for (LegionMap<PhysicalUser*,FieldMask>::aligned::const_iterator 
                  uit = it->second.users.multi_users->begin(); uit != 
                  it->second.users.multi_users->end(); uit++)
            {
              uit->first->pack_user(rez);
              rez.serialize(uit->second);
            }
          }
        }
      }
      runtime->send_view_update_response(source, rez);
    }

    //--------------------------------------------------------------------------
    void ReductionView::process_update_response(Deserializer &derez,
                                                RtUserEvent done_event,
                                                RegionTreeForest *forest)
    //--------------------------------------------------------------------------
    {
#ifdef DEBUG_LEGION
      assert(!is_logical_owner());
#endif
      std::set<ApEvent> deferred_collections;
      {
        // Take the lock in exclusive mode and start unpacking things
        size_t num_events;
        derez.deserialize(num_events);
        AutoLock v_lock(view_lock);
        for (unsigned idx1 = 0; idx1 < num_events; idx1++)
        {
          ApEvent term_event;
          derez.deserialize(term_event);
          outstanding_gc_events.insert(term_event);
#ifdef DEBUG_LEGION
          // should never have this event before now
          assert(reduction_users.find(term_event) == reduction_users.end());
#endif
          EventUsers &current_users = reduction_users[term_event];
          size_t num_users;
          derez.deserialize(num_users);
          if (num_users == 1)
          {
            current_users.users.single_user = 
              PhysicalUser::unpack_user(derez, false/*add ref*/, forest);
            derez.deserialize(current_users.user_mask);
          }
          else
          {
            current_users.single = false;
            current_users.users.multi_users = 
              new LegionMap<PhysicalUser*,FieldMask>::aligned();
            LegionMap<PhysicalUser*,FieldMask>::aligned &multi = 
              *(current_users.users.multi_users);
            for (unsigned idx2 = 0; idx2 < num_users; idx2++)
            {
              PhysicalUser *user =
                PhysicalUser::unpack_user(derez, false/*add ref*/, forest);
              derez.deserialize(multi[user]);
            }
          }
          deferred_collections.insert(term_event);
        }
      }
      // Defer all the event collections
      if (!deferred_collections.empty())
      {
        std::set<RtEvent> applied_events;
        WrapperReferenceMutator mutator(applied_events);
        for (std::set<ApEvent>::const_iterator it = 
              deferred_collections.begin(); it != 
              deferred_collections.end(); it++)
          defer_collect_user(*it, &mutator);
        if (!applied_events.empty())
        {
          Runtime::trigger_event(done_event, 
              Runtime::merge_events(applied_events));
          return;
        }
      }
      // Trigger the done event
      Runtime::trigger_event(done_event); 
    }

    //--------------------------------------------------------------------------
    void ReductionView::process_remote_update(Deserializer &derez,
                                              AddressSpaceID source,
                                              RegionTreeForest *forest)
    //--------------------------------------------------------------------------
    {
#ifdef DEBUG_LEGION
      assert(is_logical_owner());
#endif
      RtUserEvent done_event;
      derez.deserialize(done_event);
      ApEvent term_event;
      derez.deserialize(term_event);
      FieldMask user_mask;
      derez.deserialize(user_mask);
      UniqueID op_id;
      derez.deserialize(op_id);
      unsigned index;
      derez.deserialize(index);
      bool is_copy;
      derez.deserialize(is_copy);
      bool issue_collect = false;
      if (is_copy)
      {
        ReductionOpID redop;
        derez.deserialize(redop);
        bool reading;
        derez.deserialize(reading);
        PhysicalUser *user = NULL;
#ifdef DEBUG_LEGION
        assert(logical_node->is_region());
#endif
        // We don't use field versions for doing interference 
        // tests on reductions so no need to record it
        if (reading)
        {
          RegionUsage usage(READ_ONLY, EXCLUSIVE, 0);
          user = new PhysicalUser(usage, INVALID_COLOR, op_id, index,
                                  logical_node->as_region_node());
        }
        else
        {
          RegionUsage usage(REDUCE, EXCLUSIVE, redop);
          user = new PhysicalUser(usage, INVALID_COLOR, op_id, index,
                                  logical_node->as_region_node());
        }
        AutoLock v_lock(view_lock);
        add_physical_user(user, reading, term_event, user_mask);
        // Update the reference users
        if (outstanding_gc_events.find(term_event) ==
            outstanding_gc_events.end())
        {
          outstanding_gc_events.insert(term_event);
          issue_collect = true;
        }
      }
      else
      {
        RegionUsage usage;
        derez.deserialize(usage);
        const bool reading = IS_READ_ONLY(usage);
#ifdef DEBUG_LEGION
        assert(logical_node->is_region());
#endif
        PhysicalUser *new_user = 
          new PhysicalUser(usage, INVALID_COLOR, op_id, index,
                           logical_node->as_region_node());
        AutoLock v_lock(view_lock);
        add_physical_user(new_user, reading, term_event, user_mask);
        // Only need to do this if we actually have a term event
        if (outstanding_gc_events.find(term_event) == 
            outstanding_gc_events.end())
        {
          outstanding_gc_events.insert(term_event);
          issue_collect = true;
        }
      }
      // Launch the garbage collection task if we need to
      if (issue_collect)
      {
        std::set<RtEvent> applied_events;
        WrapperReferenceMutator mutator(applied_events);
        defer_collect_user(term_event, &mutator);
        if (!applied_events.empty())
        {
          Runtime::trigger_event(done_event,
              Runtime::merge_events(applied_events));
          return;
        }
      }
      // Now we can trigger our done event
      Runtime::trigger_event(done_event);
    }

    //--------------------------------------------------------------------------
    void ReductionView::process_remote_invalidate(const FieldMask &invalid_mask,
                                                  RtUserEvent done_event)
    //--------------------------------------------------------------------------
    {
      // Should never be called, there are no invalidates for reduction views
      assert(false);
    }
#endif // DISTRIBUTED_INSTANCE_VIEWS

  }; // namespace Internal 
}; // namespace Legion
<|MERGE_RESOLUTION|>--- conflicted
+++ resolved
@@ -5879,7 +5879,7 @@
         // when the shard invalid barrier has triggered
         DeferInvalidateArgs args;
         args.view = this;
-        runtime->issue_runtime_meta_task(args, LG_LATENCY_PRIORITY, 
+        runtime->issue_runtime_meta_task(args, LG_LATENCY_WORK_PRIORITY, 
                                          NULL/*op*/, shard_invalid_barrier);
       }
       // Tell the nested views that they can be potentially collected too
@@ -7108,7 +7108,6 @@
         for (LegionMap<VersionState*,FieldMask>::aligned::const_iterator it = 
               needed_states.begin(); it != needed_states.end(); it++)
         {
-<<<<<<< HEAD
           std::set<RtEvent> version_preconditions;
           it->first->request_final_version_state(owner_context, it->second,
                                                  version_preconditions);
@@ -7127,24 +7126,12 @@
               args.capture_mask = &it->second;
               capture_preconditions.insert(
                 owner_context->runtime->issue_runtime_meta_task(args,
-                    LG_LATENCY_PRIORITY, NULL/*op*/, version_precondition));
+                  LG_LATENCY_WORK_PRIORITY, NULL/*op*/, version_precondition));
               continue;
             }
           }
           // If we get here then we can just do the capture now
           capture(it->first, it->second, &mutator);
-=======
-          RtEvent capture_precondition = 
-            Runtime::merge_events(capture_preconditions);
-          DeferCaptureArgs args;
-          args.proxy_this = this;
-          args.capture_event = capture_event;
-          Runtime *runtime = logical_node->context->runtime;
-          RtEvent precondition = 
-            runtime->issue_runtime_meta_task(args, LG_LATENCY_DEFERRED_PRIORITY,
-                                             NULL/*op*/, capture_precondition);
-          preconditions.insert(precondition);
->>>>>>> f70766f7
         }
         // Now we can trigger our capture event with the preconditions
         if (!capture_preconditions.empty())
@@ -7370,7 +7357,6 @@
         RtEvent ready;
         VersionState *state = 
           runtime->find_or_request_version_state(did, ready); 
-<<<<<<< HEAD
         std::map<VersionState*,FieldMask>::iterator finder = 
           version_states.find(state);
         if (finder != version_states.end())
@@ -7388,18 +7374,6 @@
 #ifdef DEBUG_LEGION
           assert(!ready.exists() || ready.has_triggered());
 #endif
-=======
-        derez.deserialize(result->version_states[state]);
-        if (ready.exists() && !ready.has_triggered())
-        {
-          DeferCompositeNodeRefArgs args;
-          args.state = state;
-          args.owner_did = owner_did;
-          RtEvent precondition = 
-            runtime->issue_runtime_meta_task(args, LG_LATENCY_DEFERRED_PRIORITY,
-                                             NULL/*op*/, ready);
-          preconditions.insert(precondition);
->>>>>>> f70766f7
         }
         else
         {
@@ -7416,8 +7390,8 @@
             args.mask = new FieldMask();
             derez.deserialize(*args.mask);
             RtEvent precondition = 
-              runtime->issue_runtime_meta_task(args, LG_LATENCY_PRIORITY,
-                                               NULL/*op*/, ready);
+              runtime->issue_runtime_meta_task(args, 
+                  LG_LATENCY_DEFERRED_PRIORITY, NULL/*op*/, ready);
             preconditions.insert(precondition);
           }
           else
