--- conflicted
+++ resolved
@@ -890,11 +890,9 @@
       void check_point_requirements(void);
 #endif
     public:
-<<<<<<< HEAD
+      virtual const ProjectionInfo* get_projection_info(unsigned idx, bool src);
+    public:
       IndexSpace                    launch_space;
-=======
-      virtual const ProjectionInfo* get_projection_info(unsigned idx, bool src);
->>>>>>> 5761765a
     public:
       std::vector<ProjectionInfo>   src_projection_infos;
       std::vector<ProjectionInfo>   dst_projection_infos;
