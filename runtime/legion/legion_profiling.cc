/* Copyright 2017 Stanford University, NVIDIA Corporation
 *
 * Licensed under the Apache License, Version 2.0 (the "License");
 * you may not use this file except in compliance with the License.
 * You may obtain a copy of the License at
 *
 *     http://www.apache.org/licenses/LICENSE-2.0
 *
 * Unless required by applicable law or agreed to in writing, software
 * distributed under the License is distributed on an "AS IS" BASIS,
 * WITHOUT WARRANTIES OR CONDITIONS OF ANY KIND, either express or implied.
 * See the License for the specific language governing permissions and
 * limitations under the License.
 */

#include "legion.h"
#include "cmdline.h"
#include "legion_ops.h"
#include "legion_tasks.h"
#include "legion_profiling.h"
#include "legion_profiling_serializer.h"

#include <cstring>
#include <cstdlib>

namespace Legion {
  namespace Internal {

    extern Realm::Logger log_prof;

    // Keep a thread-local profiler instance so we can always
    // be thread safe no matter what Realm decides to do 
    __thread LegionProfInstance *thread_local_profiling_instance = NULL;

    //--------------------------------------------------------------------------
    LegionProfMarker::LegionProfMarker(const char* _name)
      : name(_name), stopped(false)
    //--------------------------------------------------------------------------
    {
      proc = Realm::Processor::get_executing_processor();
      start = Realm::Clock::current_time_in_nanoseconds();
    }

    //--------------------------------------------------------------------------
    LegionProfMarker::~LegionProfMarker()
    //--------------------------------------------------------------------------
    {
      if (!stopped) mark_stop();
      log_prof.print("Prof User Info " IDFMT " %llu %llu %s", proc.id,
		     start, stop, name);
    }

    //--------------------------------------------------------------------------
    void LegionProfMarker::mark_stop()
    //--------------------------------------------------------------------------
    {
      stop = Realm::Clock::current_time_in_nanoseconds();
      stopped = true;
    }

    //--------------------------------------------------------------------------
    LegionProfInstance::LegionProfInstance(LegionProfiler *own)
      : owner(own)
    //--------------------------------------------------------------------------
    {
    }

    //--------------------------------------------------------------------------
    LegionProfInstance::LegionProfInstance(const LegionProfInstance &rhs)
      : owner(rhs.owner)
    //--------------------------------------------------------------------------
    {
      // should never be called
      assert(false);
    }

    //--------------------------------------------------------------------------
    LegionProfInstance::~LegionProfInstance(void)
    //--------------------------------------------------------------------------
    {
    }

    //--------------------------------------------------------------------------
    LegionProfInstance& LegionProfInstance::operator=(
                                                  const LegionProfInstance &rhs)
    //--------------------------------------------------------------------------
    {
      // should never be called
      assert(false);
      return *this;
    }

    //--------------------------------------------------------------------------
    void LegionProfInstance::register_task_kind(TaskID task_id,
                                                const char *name,bool overwrite)
    //--------------------------------------------------------------------------
    {
      task_kinds.push_back(TaskKind());
      TaskKind &kind = task_kinds.back();
      kind.task_id = task_id;
      kind.name = strdup(name);
      kind.overwrite = overwrite;
    }

    //--------------------------------------------------------------------------
    void LegionProfInstance::register_task_variant(TaskID task_id,
                                                   VariantID variant_id,
                                                   const char *variant_name)
    //--------------------------------------------------------------------------
    {
      task_variants.push_back(TaskVariant()); 
      TaskVariant &var = task_variants.back();
      var.task_id = task_id;
      var.variant_id = variant_id;
      var.name = strdup(variant_name);
    }

    //--------------------------------------------------------------------------
    void LegionProfInstance::register_operation(Operation *op)
    //--------------------------------------------------------------------------
    {
      operation_instances.push_back(OperationInstance());
      OperationInstance &inst = operation_instances.back();
      inst.op_id = op->get_unique_op_id();
      inst.kind = op->get_operation_kind();
    }

    //--------------------------------------------------------------------------
    void LegionProfInstance::register_multi_task(Operation *op, TaskID task_id)
    //--------------------------------------------------------------------------
    {
      multi_tasks.push_back(MultiTask());
      MultiTask &task = multi_tasks.back();
      task.op_id = op->get_unique_op_id();
      task.task_id = task_id;
    }

    //--------------------------------------------------------------------------
    void LegionProfInstance::register_slice_owner(UniqueID pid, UniqueID id)
    //--------------------------------------------------------------------------
    {
      slice_owners.push_back(SliceOwner());
      SliceOwner &task = slice_owners.back();
      task.parent_id = pid;
      task.op_id = id;
    }

    //--------------------------------------------------------------------------
    void LegionProfInstance::process_task(VariantID variant_id, UniqueID op_id,
                  Realm::ProfilingMeasurements::OperationTimeline *timeline,
                  Realm::ProfilingMeasurements::OperationProcessorUsage *usage,
                  Realm::ProfilingMeasurements::OperationEventWaits *waits)
    //--------------------------------------------------------------------------
    {
#ifdef DEBUG_LEGION
      assert(timeline->is_valid());
#endif
      task_infos.push_back(TaskInfo()); 
      TaskInfo &info = task_infos.back();
      info.op_id = op_id;
      info.variant_id = variant_id;
      info.proc_id = usage->proc.id;
      info.create = timeline->create_time;
      info.ready = timeline->ready_time;
      info.start = timeline->start_time;
      // use complete_time instead of end_time to include async work
      info.stop = timeline->complete_time;
      unsigned num_intervals = waits->intervals.size();
      if (num_intervals > 0)
      {
        for (unsigned idx = 0; idx < num_intervals; ++idx)
        {
          info.wait_intervals.push_back(WaitInfo());
          WaitInfo& wait_info = info.wait_intervals.back();
          wait_info.wait_start = waits->intervals[idx].wait_start;
          wait_info.wait_ready = waits->intervals[idx].wait_ready;
          wait_info.wait_end = waits->intervals[idx].wait_end;
        }
      }
    }

    //--------------------------------------------------------------------------
    void LegionProfInstance::process_meta(size_t id, UniqueID op_id,
                  Realm::ProfilingMeasurements::OperationTimeline *timeline,
                  Realm::ProfilingMeasurements::OperationProcessorUsage *usage,
                  Realm::ProfilingMeasurements::OperationEventWaits *waits)
    //--------------------------------------------------------------------------
    {
#ifdef DEBUG_LEGION
      assert(timeline->is_valid());
#endif
      meta_infos.push_back(MetaInfo());
      MetaInfo &info = meta_infos.back();
      info.op_id = op_id;
      info.lg_id = id;
      info.proc_id = usage->proc.id;
      info.create = timeline->create_time;
      info.ready = timeline->ready_time;
      info.start = timeline->start_time;
      // use complete_time instead of end_time to include async work
      info.stop = timeline->complete_time;
      unsigned num_intervals = waits->intervals.size();
      if (num_intervals > 0)
      {
        for (unsigned idx = 0; idx < num_intervals; ++idx)
        {
          info.wait_intervals.push_back(WaitInfo());
          WaitInfo& wait_info = info.wait_intervals.back();
          wait_info.wait_start = waits->intervals[idx].wait_start;
          wait_info.wait_ready = waits->intervals[idx].wait_ready;
          wait_info.wait_end = waits->intervals[idx].wait_end;
        }
      }
    }

    //--------------------------------------------------------------------------
    void LegionProfInstance::process_message(
                  Realm::ProfilingMeasurements::OperationTimeline *timeline,
                  Realm::ProfilingMeasurements::OperationProcessorUsage *usage,
                  Realm::ProfilingMeasurements::OperationEventWaits *waits)
    //--------------------------------------------------------------------------
    {
#ifdef DEBUG_LEGION
      assert(timeline->is_valid());
#endif
      meta_infos.push_back(MetaInfo());
      MetaInfo &info = meta_infos.back();
      info.op_id = 0;
      info.lg_id = LG_MESSAGE_ID;
      info.proc_id = usage->proc.id;
      info.create = timeline->create_time;
      info.ready = timeline->ready_time;
      info.start = timeline->start_time;
      // use complete_time instead of end_time to include async work
      info.stop = timeline->complete_time;
      unsigned num_intervals = waits->intervals.size();
      if (num_intervals > 0)
      {
        for (unsigned idx = 0; idx < num_intervals; ++idx)
        {
          info.wait_intervals.push_back(WaitInfo());
          WaitInfo& wait_info = info.wait_intervals.back();
          wait_info.wait_start = waits->intervals[idx].wait_start;
          wait_info.wait_ready = waits->intervals[idx].wait_ready;
          wait_info.wait_end = waits->intervals[idx].wait_end;
        }
      }
    }

    //--------------------------------------------------------------------------
    void LegionProfInstance::process_copy(UniqueID op_id,
                  Realm::ProfilingMeasurements::OperationTimeline *timeline,
                  Realm::ProfilingMeasurements::OperationMemoryUsage *usage)
    //--------------------------------------------------------------------------
    {
#ifdef DEBUG_LEGION
      assert(timeline->is_valid());
#endif
      copy_infos.push_back(CopyInfo());
      CopyInfo &info = copy_infos.back();
      info.op_id = op_id;
      info.src = usage->source.id;
      info.dst = usage->target.id;
      info.size = usage->size;
      info.create = timeline->create_time;
      info.ready = timeline->ready_time;
      info.start = timeline->start_time;
      // use complete_time instead of end_time to include async work
      info.stop = timeline->complete_time;
    }

    //--------------------------------------------------------------------------
    void LegionProfInstance::process_fill(UniqueID op_id,
                  Realm::ProfilingMeasurements::OperationTimeline *timeline,
                  Realm::ProfilingMeasurements::OperationMemoryUsage *usage)
    //--------------------------------------------------------------------------
    {
#ifdef DEBUG_LEGION
      assert(timeline->is_valid());
#endif
      fill_infos.push_back(FillInfo());
      FillInfo &info = fill_infos.back();
      info.op_id = op_id;
      info.dst = usage->target.id;
      info.create = timeline->create_time;
      info.ready = timeline->ready_time;
      info.start = timeline->start_time;
      // use complete_time instead of end_time to include async work
      info.stop = timeline->complete_time;
    }

    //--------------------------------------------------------------------------
    void LegionProfInstance::process_inst_create(UniqueID op_id,
		  PhysicalInstance inst, unsigned long long create)
    //--------------------------------------------------------------------------
    {
      inst_create_infos.push_back(InstCreateInfo());
      InstCreateInfo &info = inst_create_infos.back();
      info.op_id = op_id;
      info.inst_id = inst.id;
      info.create = create;
    }

    //--------------------------------------------------------------------------
    void LegionProfInstance::process_inst_usage(UniqueID op_id,
                  Realm::ProfilingMeasurements::InstanceMemoryUsage *usage)
    //--------------------------------------------------------------------------
    {
      inst_usage_infos.push_back(InstUsageInfo());
      InstUsageInfo &info = inst_usage_infos.back();
      info.op_id = op_id;
      info.inst_id = usage->instance.id;
      info.mem_id = usage->memory.id;
      info.size = usage->bytes;
    }

    //--------------------------------------------------------------------------
    void LegionProfInstance::process_inst_timeline(UniqueID op_id,
                  Realm::ProfilingMeasurements::InstanceTimeline *timeline)
    //--------------------------------------------------------------------------
    {
      inst_timeline_infos.push_back(InstTimelineInfo());
      InstTimelineInfo &info = inst_timeline_infos.back();
      info.op_id = op_id;
      info.inst_id = timeline->instance.id;
      info.create = timeline->create_time;
      info.destroy = timeline->delete_time;
    }

    //--------------------------------------------------------------------------
    void LegionProfInstance::process_partition(UniqueID op_id,
                      DepPartOpKind part_op, 
                      Realm::ProfilingMeasurements::OperationTimeline *timeline)
    //--------------------------------------------------------------------------
    {
      partition_infos.push_back(PartitionInfo());
      PartitionInfo &info = partition_infos.back();
      info.op_id = op_id;
      info.part_op = part_op;
      info.create = timeline->create_time;
      info.ready = timeline->ready_time;
      info.start = timeline->start_time;
      // use complete_time instead of end_time to include async work
      info.stop = timeline->complete_time;
    }

    //--------------------------------------------------------------------------
    void LegionProfInstance::record_message(Processor proc, MessageKind kind, 
                                            unsigned long long start,
                                            unsigned long long stop)
    //--------------------------------------------------------------------------
    {
      message_infos.push_back(MessageInfo());
      MessageInfo &info = message_infos.back();
      info.kind = kind;
      info.start = start;
      info.stop = stop;
      info.proc_id = proc.id;
    }

    //--------------------------------------------------------------------------
    void LegionProfInstance::record_mapper_call(Processor proc, 
                              MappingCallKind kind, UniqueID uid,
                              unsigned long long start, unsigned long long stop)
    //--------------------------------------------------------------------------
    {
      mapper_call_infos.push_back(MapperCallInfo());
      MapperCallInfo &info = mapper_call_infos.back();
      info.kind = kind;
      info.op_id = uid;
      info.start = start;
      info.stop = stop;
      info.proc_id = proc.id;
    }

    //--------------------------------------------------------------------------
    void LegionProfInstance::record_runtime_call(Processor proc, 
        RuntimeCallKind kind, unsigned long long start, unsigned long long stop)
    //--------------------------------------------------------------------------
    {
      runtime_call_infos.push_back(RuntimeCallInfo());
      RuntimeCallInfo &info = runtime_call_infos.back();
      info.kind = kind;
      info.start = start;
      info.stop = stop;
      info.proc_id = proc.id;
    }

#ifdef LEGION_PROF_SELF_PROFILE
    //--------------------------------------------------------------------------
    void LegionProfInstance::record_proftask(Processor proc, UniqueID op_id,
					     unsigned long long start,
					     unsigned long long stop)
    //--------------------------------------------------------------------------
    {
      prof_task_infos.push_back(ProfTaskInfo());
      ProfTaskInfo &info = prof_task_infos.back();
      info.proc_id = proc.id;
      info.op_id = op_id;
      info.start = start;
      info.stop = stop;
    }
#endif

    //--------------------------------------------------------------------------
    void LegionProfInstance::dump_state(LegionProfSerializer *serializer)
    //--------------------------------------------------------------------------
    {
      for (std::deque<TaskKind>::const_iterator it = task_kinds.begin();
            it != task_kinds.end(); it++)
      {
        serializer->serialize(*it);
        free(const_cast<char*>(it->name));
      }
      for (std::deque<TaskVariant>::const_iterator it = task_variants.begin();
            it != task_variants.end(); it++)
      {
        serializer->serialize(*it);
        free(const_cast<char*>(it->name));
      }
      for (std::deque<OperationInstance>::const_iterator it = 
            operation_instances.begin(); it != operation_instances.end(); it++)
      {
        serializer->serialize(*it);
      }
      for (std::deque<MultiTask>::const_iterator it = 
            multi_tasks.begin(); it != multi_tasks.end(); it++)
      {
        serializer->serialize(*it);
      }
      for (std::deque<SliceOwner>::const_iterator it = 
            slice_owners.begin(); it != slice_owners.end(); it++)
      {
        serializer->serialize(*it);
      }
      for (std::deque<TaskInfo>::const_iterator it = task_infos.begin();
            it != task_infos.end(); it++)
      {
        serializer->serialize(*it);
        for (std::deque<WaitInfo>::const_iterator wit =
             it->wait_intervals.begin(); wit != it->wait_intervals.end(); wit++)
        {
          serializer->serialize(*wit, *it);
        }
      }
      for (std::deque<MetaInfo>::const_iterator it = meta_infos.begin();
            it != meta_infos.end(); it++)
      {
        serializer->serialize(*it);
        for (std::deque<WaitInfo>::const_iterator wit =
             it->wait_intervals.begin(); wit != it->wait_intervals.end(); wit++)
        {
          serializer->serialize(*wit, *it);
        }
      }
      for (std::deque<CopyInfo>::const_iterator it = copy_infos.begin();
            it != copy_infos.end(); it++)
      {
        serializer->serialize(*it);
      }
      for (std::deque<FillInfo>::const_iterator it = fill_infos.begin();
            it != fill_infos.end(); it++)
      {
        serializer->serialize(*it);
      }
      for (std::deque<InstCreateInfo>::const_iterator it = 
            inst_create_infos.begin(); it != inst_create_infos.end(); it++)
      {
        serializer->serialize(*it);
      }
      for (std::deque<InstUsageInfo>::const_iterator it = 
            inst_usage_infos.begin(); it != inst_usage_infos.end(); it++)
      {
        serializer->serialize(*it);
      }
      for (std::deque<InstTimelineInfo>::const_iterator it = 
            inst_timeline_infos.begin(); it != inst_timeline_infos.end(); it++)
      {
        serializer->serialize(*it);
      }
      for (std::deque<PartitionInfo>::const_iterator it = 
            partition_infos.begin(); it != partition_infos.end(); it++)
      {
        log_prof.print("Prof Partition Timeline %llu %d %llu %llu %llu %llu",
                       it->op_id, it->part_op, it->create, 
                       it->ready, it->start, it->stop);
      }
      for (std::deque<MessageInfo>::const_iterator it = message_infos.begin();
            it != message_infos.end(); it++)
      {
        serializer->serialize(*it);
      }
      for (std::deque<MapperCallInfo>::const_iterator it = 
            mapper_call_infos.begin(); it != mapper_call_infos.end(); it++)
      {
        serializer->serialize(*it);
      }
      for (std::deque<RuntimeCallInfo>::const_iterator it = 
            runtime_call_infos.begin(); it != runtime_call_infos.end(); it++)
      {
        serializer->serialize(*it);
      }
#ifdef LEGION_PROF_SELF_PROFILE
      for (std::deque<ProfTaskInfo>::const_iterator it = 
            prof_task_infos.begin(); it != prof_task_infos.end(); it++)
      {
        serializer->serialize(*it);
      }
#endif
      task_kinds.clear();
      task_variants.clear();
      operation_instances.clear();
      multi_tasks.clear();
      task_infos.clear();
      meta_infos.clear();
      copy_infos.clear();
      inst_create_infos.clear();
      inst_usage_infos.clear();
      inst_timeline_infos.clear();
      partition_infos.clear();
      message_infos.clear();
      mapper_call_infos.clear();
    }

    //--------------------------------------------------------------------------
    LegionProfiler::LegionProfiler(Processor target, const Machine &machine,
                                   unsigned num_meta_tasks,
                                   const char *const *const task_descriptions,
                                   unsigned num_operation_kinds,
                                   const char *const *const 
                                                  operation_kind_descriptions,
                                   const char *serializer_type,
                                   const char *prof_logfile)
      : target_proc(target), total_outstanding_requests(0)
    //--------------------------------------------------------------------------
    {
      profiler_lock = Reservation::create_reservation();

      if (!strcmp(serializer_type, "binary")) {
<<<<<<< HEAD
        if (prof_logfile == NULL) 
          REPORT_LEGION_ERROR(ERROR_UNKNOWN_PROFILER_OPTION,
              "ERROR: Please specify -lg:prof_logfile "
              "<logfile_name> when running with -lg:serializer binary")
=======
        if (prof_logfile == NULL) {
          fprintf(stderr, "ERROR: Please specify -lg:prof_logfile <logfile_name> "
                          "when running with -lg:serializer binary\n");
          exit(-1);
        }
        std::string filename(prof_logfile);
        size_t pct = filename.find_first_of('%', 0);
        if (pct == std::string::npos) {
          fprintf(stderr, "ERROR: The logfile name must contain '%' "
                          "which will be replaced with the node id\n");
          exit(-1);
        }

	      // replace % with node number
>>>>>>> 72174a47
        Processor current = Processor::get_executing_processor();
        std::stringstream ss;
        ss << filename.substr(0, pct) << current.address_space() <<
              filename.substr(pct + 1);
        serializer = new LegionProfBinarySerializer(ss.str());
      } else if (!strcmp(serializer_type, "ascii")) {
        if (prof_logfile != NULL)
          REPORT_LEGION_ERROR(ERROR_MISSING_PROFILER_OPTION,
                          "ERROR: You should not specify -lg:prof_logfile "
                          "<logfile_name> when running with -lg:serializer "
                          "ascii\n"
                          "       legion_prof output will be written to "
                          "-logfile <logfile_name> instead")
        serializer = new LegionProfASCIISerializer();
      } else {
        REPORT_LEGION_ERROR(ERROR_INVALID_PROFILER_SERIALIZER,
                "Invalid serializer (%s), must be 'binary' "
                "or 'ascii'\n", serializer_type)
      }

      for (unsigned idx = 0; idx < num_meta_tasks; idx++)
      {
        LegionProfDesc::MetaDesc meta_desc;
        meta_desc.kind = idx;
        meta_desc.name = task_descriptions[idx];
        serializer->serialize(meta_desc);
      }
      for (unsigned idx = 0; idx < num_operation_kinds; idx++)
      {
        LegionProfDesc::OpDesc op_desc;
        op_desc.kind = idx;
        op_desc.name = operation_kind_descriptions[idx];
        serializer->serialize(op_desc);
      }
      // Log all the processors and memories
      Machine::ProcessorQuery all_procs(machine);
      for (Machine::ProcessorQuery::iterator it = all_procs.begin();
            it != all_procs.end(); it++)
      {
        LegionProfDesc::ProcDesc proc_desc;
        proc_desc.proc_id = it->id;
        proc_desc.kind = it->kind();
        serializer->serialize(proc_desc);
      }
      Machine::MemoryQuery all_mems(machine);
      for (Machine::MemoryQuery::iterator it = all_mems.begin();
            it != all_mems.end(); it++)
      {
        LegionProfDesc::MemDesc mem_desc;
        mem_desc.mem_id = it->id;
        mem_desc.kind = it->kind();
        mem_desc.capacity = it->capacity();
        serializer->serialize(mem_desc);
      }
    }

    //--------------------------------------------------------------------------
    LegionProfiler::LegionProfiler(const LegionProfiler &rhs)
      : target_proc(rhs.target_proc)
    //--------------------------------------------------------------------------
    {
      // should never be called
      assert(false);
    }

    //--------------------------------------------------------------------------
    LegionProfiler::~LegionProfiler(void)
    //--------------------------------------------------------------------------
    {
      profiler_lock.destroy_reservation();
      profiler_lock = Reservation::NO_RESERVATION;
      assert(total_outstanding_requests == 0);
      for (std::vector<LegionProfInstance*>::const_iterator it = 
            instances.begin(); it != instances.end(); it++)
        delete (*it);

      // remove our serializer
      delete serializer;
    }

    //--------------------------------------------------------------------------
    LegionProfiler& LegionProfiler::operator=(const LegionProfiler &rhs)
    //--------------------------------------------------------------------------
    {
      // should never be called
      assert(false);
      return *this;
    }

    //--------------------------------------------------------------------------
    void LegionProfiler::register_task_kind(TaskID task_id,
                                          const char *task_name, bool overwrite)
    //--------------------------------------------------------------------------
    {
      if (thread_local_profiling_instance == NULL)
        create_thread_local_profiling_instance();
      thread_local_profiling_instance->register_task_kind(task_id, task_name,
                                                          overwrite);
    }

    //--------------------------------------------------------------------------
    void LegionProfiler::register_task_variant(TaskID task_id,
                                               VariantID variant_id, 
                                               const char *variant_name)
    //--------------------------------------------------------------------------
    {
      if (thread_local_profiling_instance == NULL)
        create_thread_local_profiling_instance();
      thread_local_profiling_instance->register_task_variant(task_id, 
                                                      variant_id, variant_name);
    }

    //--------------------------------------------------------------------------
    void LegionProfiler::register_operation(Operation *op)
    //--------------------------------------------------------------------------
    {
      if (thread_local_profiling_instance == NULL)
        create_thread_local_profiling_instance();
      thread_local_profiling_instance->register_operation(op);
    }

    //--------------------------------------------------------------------------
    void LegionProfiler::register_multi_task(Operation *op, TaskID task_id)
    //--------------------------------------------------------------------------
    {
      if (thread_local_profiling_instance == NULL)
        create_thread_local_profiling_instance();
      thread_local_profiling_instance->register_multi_task(op, task_id);
    }

    //--------------------------------------------------------------------------
    void LegionProfiler::register_slice_owner(UniqueID pid, UniqueID id)
    //--------------------------------------------------------------------------
    {
      if (thread_local_profiling_instance == NULL)
        create_thread_local_profiling_instance();
      thread_local_profiling_instance->register_slice_owner(pid, id);
    }

    //--------------------------------------------------------------------------
    void LegionProfiler::add_task_request(Realm::ProfilingRequestSet &requests,
                                          TaskID tid, SingleTask *task)
    //--------------------------------------------------------------------------
    {
      increment_total_outstanding_requests();
      ProfilingInfo info(LEGION_PROF_TASK); 
      info.id = tid;
      info.op_id = task->get_unique_id();
      Realm::ProfilingRequest &req = requests.add_request((target_proc.exists())
                        ? target_proc : Processor::get_executing_processor(),
                        LG_LEGION_PROFILING_ID, &info, sizeof(info));
      req.add_measurement<
                Realm::ProfilingMeasurements::OperationTimeline>();
      req.add_measurement<
                Realm::ProfilingMeasurements::OperationProcessorUsage>();
      req.add_measurement<
                Realm::ProfilingMeasurements::OperationEventWaits>();
    }

    //--------------------------------------------------------------------------
    void LegionProfiler::add_meta_request(Realm::ProfilingRequestSet &requests,
                                          LgTaskID tid, Operation *op)
    //--------------------------------------------------------------------------
    {
      increment_total_outstanding_requests();
      ProfilingInfo info(LEGION_PROF_META); 
      info.id = tid;
      info.op_id = (op != NULL) ? op->get_unique_op_id() : 0;
      Realm::ProfilingRequest &req = requests.add_request((target_proc.exists())
                        ? target_proc : Processor::get_executing_processor(),
                        LG_LEGION_PROFILING_ID, &info, sizeof(info));
      req.add_measurement<
                Realm::ProfilingMeasurements::OperationTimeline>();
      req.add_measurement<
                Realm::ProfilingMeasurements::OperationProcessorUsage>();
      req.add_measurement<
                Realm::ProfilingMeasurements::OperationEventWaits>();
    }

    //--------------------------------------------------------------------------
    /*static*/ void LegionProfiler::add_message_request(
                  Realm::ProfilingRequestSet &requests, Processor remote_target)
    //--------------------------------------------------------------------------
    {
      // Don't increment here, we'll increment on the remote side since we
      // that is where we know the profiler is going to handle the results
      ProfilingInfo info(LEGION_PROF_MESSAGE);
      Realm::ProfilingRequest &req = requests.add_request(remote_target,
                        LG_LEGION_PROFILING_ID, &info, sizeof(info));
      req.add_measurement<
                Realm::ProfilingMeasurements::OperationTimeline>();
      req.add_measurement<
                Realm::ProfilingMeasurements::OperationProcessorUsage>();
      req.add_measurement<
                Realm::ProfilingMeasurements::OperationEventWaits>();
    }

    //--------------------------------------------------------------------------
    void LegionProfiler::add_copy_request(Realm::ProfilingRequestSet &requests,
                                          Operation *op)
    //--------------------------------------------------------------------------
    {
      ProfilingInfo info(LEGION_PROF_COPY); 
      // No ID here
      info.op_id = (op != NULL) ? op->get_unique_op_id() : 0;
      Realm::ProfilingRequest &req = requests.add_request((target_proc.exists())
                        ? target_proc : Processor::get_executing_processor(),
                        LG_LEGION_PROFILING_ID, &info, sizeof(info));
      req.add_measurement<
                Realm::ProfilingMeasurements::OperationTimeline>();
      req.add_measurement<
                Realm::ProfilingMeasurements::OperationMemoryUsage>();
    }

    //--------------------------------------------------------------------------
    void LegionProfiler::add_fill_request(Realm::ProfilingRequestSet &requests,
                                          Operation *op)
    //--------------------------------------------------------------------------
    {
      // wonchan: don't track fill operations for the moment
      // as their requests and responses do not exactly match
      //increment_total_outstanding_requests();
      ProfilingInfo info(LEGION_PROF_FILL);
      // No ID here
      info.op_id = (op != NULL) ? op->get_unique_op_id() : 0;
      Realm::ProfilingRequest &req = requests.add_request((target_proc.exists())
                        ? target_proc : Processor::get_executing_processor(),
                        LG_LEGION_PROFILING_ID, &info, sizeof(info));
      req.add_measurement<
                Realm::ProfilingMeasurements::OperationTimeline>();
      req.add_measurement<
                Realm::ProfilingMeasurements::OperationMemoryUsage>();
    }

    //--------------------------------------------------------------------------
    void LegionProfiler::add_inst_request(Realm::ProfilingRequestSet &requests,
                                          Operation *op)
    //--------------------------------------------------------------------------
    {
      ProfilingInfo info(LEGION_PROF_INST); 
      // No ID here
      info.op_id = (op != NULL) ? op->get_unique_op_id() : 0;
      Realm::ProfilingRequest &req = requests.add_request((target_proc.exists())
                        ? target_proc : Processor::get_executing_processor(),
                        LG_LEGION_PROFILING_ID, &info, sizeof(info));
      req.add_measurement<
                Realm::ProfilingMeasurements::InstanceTimeline>();
      req.add_measurement<
                Realm::ProfilingMeasurements::InstanceMemoryUsage>();
    }

    //--------------------------------------------------------------------------
    void LegionProfiler::add_partition_request(
                                           Realm::ProfilingRequestSet &requests,
                                           Operation *op, DepPartOpKind part_op)
    //--------------------------------------------------------------------------
    {
      ProfilingInfo info(LEGION_PROF_PARTITION);
      // Pass the part_op as the ID
      info.id = part_op;
      info.op_id = (op != NULL) ? op->get_unique_op_id() : 0;
      Realm::ProfilingRequest &req = requests.add_request((target_proc.exists())
                        ? target_proc : Processor::get_executing_processor(),
                        LG_LEGION_PROFILING_ID, &info, sizeof(info));
      req.add_measurement<
                  Realm::ProfilingMeasurements::OperationTimeline>();
    }

    //--------------------------------------------------------------------------
    void LegionProfiler::add_task_request(Realm::ProfilingRequestSet &requests,
                                          TaskID tid, UniqueID uid)
    //--------------------------------------------------------------------------
    {
      increment_total_outstanding_requests();
      ProfilingInfo info(LEGION_PROF_TASK); 
      info.id = tid;
      info.op_id = uid;
      Realm::ProfilingRequest &req = requests.add_request((target_proc.exists())
                        ? target_proc : Processor::get_executing_processor(),
                        LG_LEGION_PROFILING_ID, &info, sizeof(info));
      req.add_measurement<
                Realm::ProfilingMeasurements::OperationTimeline>();
      req.add_measurement<
                Realm::ProfilingMeasurements::OperationProcessorUsage>();
      req.add_measurement<
                Realm::ProfilingMeasurements::OperationEventWaits>();
    }

    //--------------------------------------------------------------------------
    void LegionProfiler::add_meta_request(Realm::ProfilingRequestSet &requests,
                                          LgTaskID tid, UniqueID uid)
    //--------------------------------------------------------------------------
    {
      increment_total_outstanding_requests();
      ProfilingInfo info(LEGION_PROF_META); 
      info.id = tid;
      info.op_id = uid;
      Realm::ProfilingRequest &req = requests.add_request((target_proc.exists())
                        ? target_proc : Processor::get_executing_processor(),
                        LG_LEGION_PROFILING_ID, &info, sizeof(info));
      req.add_measurement<
                Realm::ProfilingMeasurements::OperationTimeline>();
      req.add_measurement<
                Realm::ProfilingMeasurements::OperationProcessorUsage>();
      req.add_measurement<
                Realm::ProfilingMeasurements::OperationEventWaits>();
    }

    //--------------------------------------------------------------------------
    void LegionProfiler::add_copy_request(Realm::ProfilingRequestSet &requests,
                                          UniqueID uid)
    //--------------------------------------------------------------------------
    {
      ProfilingInfo info(LEGION_PROF_COPY); 
      // No ID here
      info.op_id = uid;
      Realm::ProfilingRequest &req = requests.add_request((target_proc.exists())
                        ? target_proc : Processor::get_executing_processor(),
                        LG_LEGION_PROFILING_ID, &info, sizeof(info));
      req.add_measurement<
                Realm::ProfilingMeasurements::OperationTimeline>();
      req.add_measurement<
                Realm::ProfilingMeasurements::OperationMemoryUsage>();
    }

    //--------------------------------------------------------------------------
    void LegionProfiler::add_fill_request(Realm::ProfilingRequestSet &requests,
                                          UniqueID uid)
    //--------------------------------------------------------------------------
    {
      // wonchan: don't track fill operations for the moment
      // as their requests and responses do not exactly match
      //increment_total_outstanding_requests();
      ProfilingInfo info(LEGION_PROF_FILL);
      // No ID here
      info.op_id = uid;
      Realm::ProfilingRequest &req = requests.add_request((target_proc.exists())
                        ? target_proc : Processor::get_executing_processor(),
                        LG_LEGION_PROFILING_ID, &info, sizeof(info));
      req.add_measurement<
                Realm::ProfilingMeasurements::OperationTimeline>();
      req.add_measurement<
                Realm::ProfilingMeasurements::OperationMemoryUsage>();
    }

    //--------------------------------------------------------------------------
    void LegionProfiler::add_inst_request(Realm::ProfilingRequestSet &requests,
                                          UniqueID uid)
    //--------------------------------------------------------------------------
    {
      ProfilingInfo info(LEGION_PROF_INST); 
      // No ID here
      info.op_id = uid;
      // Instances use two profiling requests so that we can get MemoryUsage
      // right away - the Timeline doesn't come until we delete the instance
      Processor p = (target_proc.exists() 
                        ? target_proc : Processor::get_executing_processor());
      Realm::ProfilingRequest &req1 = requests.add_request(p,
                        LG_LEGION_PROFILING_ID, &info, sizeof(info));
      req1.add_measurement<
                 Realm::ProfilingMeasurements::InstanceMemoryUsage>();
      Realm::ProfilingRequest &req2 = requests.add_request(p,
                        LG_LEGION_PROFILING_ID, &info, sizeof(info));
      req2.add_measurement<
                 Realm::ProfilingMeasurements::InstanceTimeline>();
    }

    //--------------------------------------------------------------------------
    void LegionProfiler::add_partition_request(
                                           Realm::ProfilingRequestSet &requests,
                                           UniqueID uid, DepPartOpKind part_op)
    //--------------------------------------------------------------------------
    {
      ProfilingInfo info(LEGION_PROF_PARTITION);
      // Pass the partition op kind as the ID
      info.id = part_op;
      info.op_id = uid;
      Realm::ProfilingRequest &req = requests.add_request((target_proc.exists())
                        ? target_proc : Processor::get_executing_processor(),
                        LG_LEGION_PROFILING_ID, &info, sizeof(info));
      req.add_measurement<
                  Realm::ProfilingMeasurements::OperationTimeline>();
    }

    //--------------------------------------------------------------------------
    void LegionProfiler::process_results(Processor p, const void *buffer,
                                         size_t size)
    //--------------------------------------------------------------------------
    {
#ifdef LEGION_PROF_SELF_PROFILE
      long long t_start = Realm::Clock::current_time_in_nanoseconds();
#endif
      if (thread_local_profiling_instance == NULL)
        create_thread_local_profiling_instance();
      Realm::ProfilingResponse response(buffer, size);
#ifdef DEBUG_LEGION
      assert(response.user_data_size() == sizeof(ProfilingInfo));
#endif
      const ProfilingInfo *info = (const ProfilingInfo*)response.user_data();
      switch (info->kind)
      {
        case LEGION_PROF_TASK:
          {
#ifdef DEBUG_LEGION
            assert(response.has_measurement<
                Realm::ProfilingMeasurements::OperationTimeline>());
            assert(response.has_measurement<
                Realm::ProfilingMeasurements::OperationProcessorUsage>());
#endif
            Realm::ProfilingMeasurements::OperationTimeline *timeline = 
              response.get_measurement<
                    Realm::ProfilingMeasurements::OperationTimeline>();
            Realm::ProfilingMeasurements::OperationProcessorUsage *usage = 
              response.get_measurement<
                    Realm::ProfilingMeasurements::OperationProcessorUsage>();
            Realm::ProfilingMeasurements::OperationEventWaits *waits = 
              response.get_measurement<
                    Realm::ProfilingMeasurements::OperationEventWaits>();
            // Ignore anything that was predicated false for now
            if (usage != NULL)
              thread_local_profiling_instance->process_task(info->id, 
                  info->op_id, timeline, usage, waits);
            if (timeline != NULL)
              delete timeline;
            if (timeline != NULL)
              delete usage;
            decrement_total_outstanding_requests();
            break;
          }
        case LEGION_PROF_META:
          {
#ifdef DEBUG_LEGION
            assert(response.has_measurement<
                Realm::ProfilingMeasurements::OperationTimeline>());
            assert(response.has_measurement<
                Realm::ProfilingMeasurements::OperationProcessorUsage>());
#endif
            Realm::ProfilingMeasurements::OperationTimeline *timeline = 
              response.get_measurement<
                    Realm::ProfilingMeasurements::OperationTimeline>();
            Realm::ProfilingMeasurements::OperationProcessorUsage *usage = 
              response.get_measurement<
                    Realm::ProfilingMeasurements::OperationProcessorUsage>();
            Realm::ProfilingMeasurements::OperationEventWaits *waits = 
              response.get_measurement<
                    Realm::ProfilingMeasurements::OperationEventWaits>();
            // Ignore anything that was predicated false for now
            if (usage != NULL)
              thread_local_profiling_instance->process_meta(info->id, 
                  info->op_id, timeline, usage, waits);
            if (timeline != NULL)
              delete timeline;
            if (usage != NULL)
              delete usage;
            decrement_total_outstanding_requests();
            break;
          }
        case LEGION_PROF_MESSAGE:
          {
#ifdef DEBUG_LEGION
            assert(response.has_measurement<
                Realm::ProfilingMeasurements::OperationTimeline>());
            assert(response.has_measurement<
                Realm::ProfilingMeasurements::OperationProcessorUsage>());
#endif
            Realm::ProfilingMeasurements::OperationTimeline *timeline = 
              response.get_measurement<
                    Realm::ProfilingMeasurements::OperationTimeline>();
            Realm::ProfilingMeasurements::OperationProcessorUsage *usage = 
              response.get_measurement<
                    Realm::ProfilingMeasurements::OperationProcessorUsage>();
            Realm::ProfilingMeasurements::OperationEventWaits *waits = 
              response.get_measurement<
                    Realm::ProfilingMeasurements::OperationEventWaits>();
            if (usage != NULL)
              thread_local_profiling_instance->process_message(timeline, 
                  usage, waits);
            if (timeline != NULL)
              delete timeline;
            if (usage != NULL)
              delete usage;
            decrement_total_outstanding_requests();
            break;
          }
        case LEGION_PROF_COPY:
          {
#ifdef DEBUG_LEGION
            assert(response.has_measurement<
                Realm::ProfilingMeasurements::OperationTimeline>());
            assert(response.has_measurement<
                Realm::ProfilingMeasurements::OperationMemoryUsage>());
#endif
            Realm::ProfilingMeasurements::OperationTimeline *timeline = 
              response.get_measurement<
                    Realm::ProfilingMeasurements::OperationTimeline>();
            Realm::ProfilingMeasurements::OperationMemoryUsage *usage = 
              response.get_measurement<
                    Realm::ProfilingMeasurements::OperationMemoryUsage>();
            // Ignore anything that was predicated false for now
            if (usage != NULL)
              thread_local_profiling_instance->process_copy(info->op_id,
                                                            timeline, usage);
            if (timeline != NULL)
              delete timeline;
            if (usage != NULL)
              delete usage;
            break;
          }
        case LEGION_PROF_FILL:
          {
#ifdef DEBUG_LEGION
            assert(response.has_measurement<
                Realm::ProfilingMeasurements::OperationTimeline>());
            assert(response.has_measurement<
                Realm::ProfilingMeasurements::OperationMemoryUsage>());
#endif
            Realm::ProfilingMeasurements::OperationTimeline *timeline = 
              response.get_measurement<
                    Realm::ProfilingMeasurements::OperationTimeline>();
            Realm::ProfilingMeasurements::OperationMemoryUsage *usage = 
              response.get_measurement<
                    Realm::ProfilingMeasurements::OperationMemoryUsage>();
            // Ignore anything that was predicated false for now
            if (usage != NULL)
              thread_local_profiling_instance->process_fill(info->op_id,
                                                            timeline, usage);
            if (timeline != NULL)
              delete timeline;
            if (usage != NULL)
              delete usage;
            // wonchan: don't track fill operations for the moment
            // as their requests and responses do not exactly match
            //decrement_total_outstanding_requests();
            break;
          }
        case LEGION_PROF_INST:
          {
	    // Record data based on which measurements we got back this time
	    if (response.has_measurement<
                Realm::ProfilingMeasurements::InstanceTimeline>())
	    {
	      Realm::ProfilingMeasurements::InstanceTimeline *timeline = 
                response.get_measurement<
                      Realm::ProfilingMeasurements::InstanceTimeline>();
	      thread_local_profiling_instance->process_inst_timeline(
								info->op_id,
								timeline);
	      delete timeline;
	    }
	    if (response.has_measurement<
                Realm::ProfilingMeasurements::InstanceMemoryUsage>())
	    {
	      Realm::ProfilingMeasurements::InstanceMemoryUsage *usage = 
                response.get_measurement<
                      Realm::ProfilingMeasurements::InstanceMemoryUsage>();
	      thread_local_profiling_instance->process_inst_usage(info->op_id,
								  usage);
	      delete usage;
	    }
            break;
          }
        case LEGION_PROF_PARTITION:
          {
#ifdef DEBUG_LEGION
            assert(response.has_measurement<
                Realm::ProfilingMeasurements::OperationTimeline>());
#endif
            Realm::ProfilingMeasurements::OperationTimeline *timeline = 
              response.get_measurement<
                    Realm::ProfilingMeasurements::OperationTimeline>();
            thread_local_profiling_instance->process_partition(info->op_id,
                                        (DepPartOpKind)info->id, timeline);
            if (timeline != NULL)
              delete timeline;
            break;
          }
        default:
          assert(false);
      }
#ifdef LEGION_PROF_SELF_PROFILE
      long long t_stop = Realm::Clock::current_time_in_nanoseconds();
      thread_local_profiling_instance->record_proftask(p, info->op_id, 
                                                       t_start, t_stop);
#endif
    }

    //--------------------------------------------------------------------------
    void LegionProfiler::finalize(void)
    //--------------------------------------------------------------------------
    {
      for (std::vector<LegionProfInstance*>::const_iterator it = 
            instances.begin(); it != instances.end(); it++) {
        (*it)->dump_state(serializer);
      }  
    }

    //--------------------------------------------------------------------------
    void LegionProfiler::record_instance_creation(PhysicalInstance inst,
                       Memory memory, UniqueID op_id, unsigned long long create)
    //--------------------------------------------------------------------------
    {
      if (thread_local_profiling_instance == NULL)
        create_thread_local_profiling_instance();
      thread_local_profiling_instance->process_inst_create(op_id, inst, create);
    }

    //--------------------------------------------------------------------------
    void LegionProfiler::record_message_kinds(const char *const *const
                                  message_names, unsigned int num_message_kinds)
    //--------------------------------------------------------------------------
    {
      for (unsigned idx = 0; idx < num_message_kinds; idx++)
      {
        LegionProfDesc::MessageDesc message_desc;
        message_desc.kind = idx;
        message_desc.name = message_names[idx];
        serializer->serialize(message_desc);
      }
    }

    //--------------------------------------------------------------------------
    void LegionProfiler::record_message(MessageKind kind, 
                                        unsigned long long start,
                                        unsigned long long stop)
    //--------------------------------------------------------------------------
    {
      Processor current = Processor::get_executing_processor();
      if (thread_local_profiling_instance == NULL)
        create_thread_local_profiling_instance();
      thread_local_profiling_instance->record_message(current, kind, 
                                                      start, stop);
    }

    //--------------------------------------------------------------------------
    void LegionProfiler::record_mapper_call_kinds(const char *const *const
                               mapper_call_names, unsigned int num_mapper_calls)
    //--------------------------------------------------------------------------
    {
      for (unsigned idx = 0; idx < num_mapper_calls; idx++)
      {
        LegionProfDesc::MapperCallDesc mapper_call_desc;
        mapper_call_desc.kind = idx;
        mapper_call_desc.name = mapper_call_names[idx];
        serializer->serialize(mapper_call_desc);
      }
    }

    //--------------------------------------------------------------------------
    void LegionProfiler::record_mapper_call(MappingCallKind kind, UniqueID uid,
                              unsigned long long start, unsigned long long stop)
    //--------------------------------------------------------------------------
    {
      Processor current = Processor::get_executing_processor();
      if (thread_local_profiling_instance == NULL)
        create_thread_local_profiling_instance();
      thread_local_profiling_instance->record_mapper_call(current, kind, uid, 
                                                   start, stop);
    }

    //--------------------------------------------------------------------------
    void LegionProfiler::record_runtime_call_kinds(const char *const *const
                             runtime_call_names, unsigned int num_runtime_calls)
    //--------------------------------------------------------------------------
    {
      for (unsigned idx = 0; idx < num_runtime_calls; idx++)
      {
        LegionProfDesc::RuntimeCallDesc runtime_call_desc;
        runtime_call_desc.kind = idx;
        runtime_call_desc.name = runtime_call_names[idx];
        serializer->serialize(runtime_call_desc);
      }
    }

    //--------------------------------------------------------------------------
    void LegionProfiler::record_runtime_call(RuntimeCallKind kind,
                              unsigned long long start, unsigned long long stop)
    //--------------------------------------------------------------------------
    {
      Processor current = Processor::get_executing_processor();
      if (thread_local_profiling_instance == NULL)
        create_thread_local_profiling_instance();
      thread_local_profiling_instance->record_runtime_call(current, kind, 
                                                           start, stop);
    }

    //--------------------------------------------------------------------------
    void LegionProfiler::create_thread_local_profiling_instance(void)
    //--------------------------------------------------------------------------
    {
      thread_local_profiling_instance = new LegionProfInstance(this);
      // Task the lock and save the reference
      AutoLock p_lock(profiler_lock);
      instances.push_back(thread_local_profiling_instance);
    }

    //--------------------------------------------------------------------------
    DetailedProfiler::DetailedProfiler(Runtime *runtime, RuntimeCallKind call)
      : profiler(runtime->profiler), call_kind(call), start_time(0)
    //--------------------------------------------------------------------------
    {
      if (profiler != NULL)
        start_time = Realm::Clock::current_time_in_nanoseconds();
    }

    //--------------------------------------------------------------------------
    DetailedProfiler::DetailedProfiler(const DetailedProfiler &rhs)
      : profiler(rhs.profiler), call_kind(rhs.call_kind)
    //--------------------------------------------------------------------------
    {
      // should never be called
      assert(false);
    }

    //--------------------------------------------------------------------------
    DetailedProfiler::~DetailedProfiler(void)
    //--------------------------------------------------------------------------
    {
      if (profiler != NULL)
      {
        unsigned long long stop_time = 
          Realm::Clock::current_time_in_nanoseconds();
        profiler->record_runtime_call(call_kind, start_time, stop_time);
      }
    }

    //--------------------------------------------------------------------------
    DetailedProfiler& DetailedProfiler::operator=(const DetailedProfiler &rhs)
    //--------------------------------------------------------------------------
    {
      // should never be called
      assert(false);
      return *this;
    }

  }; // namespace Internal
}; // namespace Legion
<|MERGE_RESOLUTION|>--- conflicted
+++ resolved
@@ -537,27 +537,17 @@
       profiler_lock = Reservation::create_reservation();
 
       if (!strcmp(serializer_type, "binary")) {
-<<<<<<< HEAD
         if (prof_logfile == NULL) 
           REPORT_LEGION_ERROR(ERROR_UNKNOWN_PROFILER_OPTION,
               "ERROR: Please specify -lg:prof_logfile "
               "<logfile_name> when running with -lg:serializer binary")
-=======
-        if (prof_logfile == NULL) {
-          fprintf(stderr, "ERROR: Please specify -lg:prof_logfile <logfile_name> "
-                          "when running with -lg:serializer binary\n");
-          exit(-1);
-        }
         std::string filename(prof_logfile);
         size_t pct = filename.find_first_of('%', 0);
         if (pct == std::string::npos) {
-          fprintf(stderr, "ERROR: The logfile name must contain '%' "
-                          "which will be replaced with the node id\n");
-          exit(-1);
-        }
-
-	      // replace % with node number
->>>>>>> 72174a47
+          REPORT_LEGION_ERROR(ERROR_MISSING_PROFILER_OPTION,
+              "ERROR: The logfile name must contain '%' "
+              "which will be replaced with the node id\n")
+        // replace % with node number
         Processor current = Processor::get_executing_processor();
         std::stringstream ss;
         ss << filename.substr(0, pct) << current.address_space() <<
