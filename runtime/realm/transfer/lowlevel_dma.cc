/* Copyright 2017 Stanford University, NVIDIA Corporation
 * Copyright 2017 Los Alamos National Laboratory
 *
 * Licensed under the Apache License, Version 2.0 (the "License");
 * you may not use this file except in compliance with the License.
 * You may obtain a copy of the License at
 *
 *     http://www.apache.org/licenses/LICENSE-2.0
 *
 * Unless required by applicable law or agreed to in writing, software
 * distributed under the License is distributed on an "AS IS" BASIS,
 * WITHOUT WARRANTIES OR CONDITIONS OF ANY KIND, either express or implied.
 * See the License for the specific language governing permissions and
 * limitations under the License.
 */

#include "realm/realm_config.h"
#include "lowlevel_dma.h"
#include "channel.h"
#include "arrays.h"
#include "accessor.h"
#include "realm/threads.h"
#include <realm/transfer/transfer.h>
#include <errno.h>
// included for file memory data transfer
#include <unistd.h>
#ifdef REALM_USE_KERNEL_AIO
#include <linux/aio_abi.h>
#include <sys/syscall.h>
#else
#include <aio.h>
#endif

#include <queue>
#include <algorithm>
#include <iomanip>

#define CHECK_PTHREAD(cmd) do { \
  int ret = (cmd); \
  if(ret != 0) { \
    fprintf(stderr, "PTHREAD: %s = %d (%s)\n", #cmd, ret, strerror(ret)); \
    exit(1); \
  } \
} while(0)

using namespace LegionRuntime::Accessor;
using namespace LegionRuntime;

#ifndef __GNUC__
#include "atomics.h"
#endif

#include "realm/timers.h"
#include "realm/serialize.h"

using namespace Realm::Serialization;

TYPE_IS_SERIALIZABLE(Realm::OffsetsAndSize);
TYPE_IS_SERIALIZABLE(Realm::CopySrcDstField);

namespace Realm {

    Logger log_dma("dma");
    Logger log_ib_alloc("ib_alloc");
    Logger& log_new_dma = LegionRuntime::LowLevel::log_new_dma;
    //extern Logger log_new_dma;
    Logger log_aio("aio");
#ifdef EVENT_GRAPH_TRACE
    extern Logger log_event_graph;
    extern Event find_enclosing_termination_event(void);
#endif

  typedef LegionRuntime::LowLevel::XferDes XferDes;
  typedef LegionRuntime::LowLevel::XferDesFence XferDesFence;
  typedef LegionRuntime::LowLevel::XferOrder XferOrder;
  typedef LegionRuntime::LowLevel::Buffer Buffer;

    class IBFence : public Realm::Operation::AsyncWorkItem {
    public:
      IBFence(Realm::Operation *op) : Realm::Operation::AsyncWorkItem(op) {}
      virtual void request_cancellation(void) {
        // ignored for now
      }
      virtual void print(std::ostream& os) const { os << "IBFence"; }
    };

    class IBAllocRequest {
    public:
      IBAllocRequest(gasnet_node_t _owner, void* _req, int _idx,
                     ID::IDType _src_inst_id, ID::IDType _dst_inst_id,
                     size_t _ib_size)
        : owner(_owner), req(_req), idx(_idx), src_inst_id(_src_inst_id),
          dst_inst_id(_dst_inst_id), ib_size(_ib_size) {ib_offset = -1;}
    public:
      gasnet_node_t owner;
      void* req;
      int idx;
      ID::IDType src_inst_id, dst_inst_id;
      size_t ib_size;
      off_t ib_offset;
    };

    class PendingIBQueue {
    public:
      PendingIBQueue();

      void enqueue_request(Memory tgt_mem, IBAllocRequest* req);

      void dequeue_request(Memory tgt_mem);

    protected:
      GASNetHSL queue_mutex;
      std::map<Memory, std::queue<IBAllocRequest*> *> queues;
    };

    class DmaRequest;

    class DmaRequestQueue {
    public:
      DmaRequestQueue(Realm::CoreReservationSet& crs);

      void enqueue_request(DmaRequest *r);

      DmaRequest *dequeue_request(bool sleep = true);

      void shutdown_queue(void);

      void start_workers(int count);

      void worker_thread_loop(void);

    protected:
      GASNetHSL queue_mutex;
      GASNetCondVar queue_condvar;
      std::map<int, std::list<DmaRequest *> *> queues;
      int queue_sleepers;
      bool shutdown_flag;
      CoreReservation core_rsrv;
      std::vector<Thread *> worker_threads;
    };

  ////////////////////////////////////////////////////////////////////////
  //
  // class DmaRequest
  //

    DmaRequest::DmaRequest(int _priority, Event _after_copy) 
      : Operation(_after_copy, Realm::ProfilingRequestSet()),
	state(STATE_INIT), priority(_priority)
    {
      tgt_fetch_completion = Event::NO_EVENT;
      pthread_mutex_init(&request_lock, NULL);
    }

    DmaRequest::DmaRequest(int _priority, Event _after_copy,
			   const Realm::ProfilingRequestSet &reqs)
      : Realm::Operation(_after_copy, reqs), state(STATE_INIT),
	priority(_priority)
    {
      tgt_fetch_completion = Event::NO_EVENT;
      pthread_mutex_init(&request_lock, NULL);
    }

    DmaRequest::~DmaRequest(void)
    {
      pthread_mutex_destroy(&request_lock);
    }

    void DmaRequest::print(std::ostream& os) const
    {
      os << "DmaRequest";
    }


  ////////////////////////////////////////////////////////////////////////
  //
  // class DmaRequest::Waiter
  //

    DmaRequest::Waiter::Waiter(void)
    {
    }

    DmaRequest::Waiter::~Waiter(void)
    {
    }

    static PendingIBQueue *ib_req_queue = 0;

    PendingIBQueue::PendingIBQueue() {}

    void PendingIBQueue::enqueue_request(Memory tgt_mem, IBAllocRequest* req)
    {
      AutoHSLLock al(queue_mutex);
      assert(ID(tgt_mem).memory.owner_node == gasnet_mynode());
      // If we can allocate in target memory, no need to pend the request
      off_t ib_offset = get_runtime()->get_memory_impl(tgt_mem)->alloc_bytes(req->ib_size);
      if (ib_offset >= 0) {
        if (req->owner == gasnet_mynode()) {
          // local ib alloc request
          CopyRequest* cr = (CopyRequest*) req->req;
          RegionInstanceImpl *src_impl = get_runtime()->get_instance_impl(req->src_inst_id);
          RegionInstanceImpl *dst_impl = get_runtime()->get_instance_impl(req->dst_inst_id);
          InstPair inst_pair(src_impl->me, dst_impl->me);
          cr->handle_ib_response(req->idx, inst_pair, req->ib_size, ib_offset);
        } else {
          // remote ib alloc request
          RemoteIBAllocResponseAsync::send_request(req->owner, req->req, req->idx,
              req->src_inst_id, req->dst_inst_id, req->ib_size, ib_offset); 
        }
        // Remember to free IBAllocRequest
        delete req;

        return;
      }
      log_ib_alloc.info("enqueue_request: src_inst(%llx) dst_inst(%llx) "
                        "no enough space in memory(%llx)", req->src_inst_id, req->dst_inst_id, tgt_mem.id);
      //log_ib_alloc.info() << " (" << req->src_inst_id << "," 
      //  << req->dst_inst_id << "): no enough space in memory" << tgt_mem;
      std::map<Memory, std::queue<IBAllocRequest*> *>::iterator it = queues.find(tgt_mem);
      if (it == queues.end()) {
        std::queue<IBAllocRequest*> *q = new std::queue<IBAllocRequest*>;
        q->push(req);
        queues[tgt_mem] = q;
        //log_ib_alloc.info("enqueue_request: queue_length(%lu)", q->size());
      } else {
        it->second->push(req);
        //log_ib_alloc.info("enqueue_request: queue_length(%lu)", it->second->size());
      }
    }

    void PendingIBQueue::dequeue_request(Memory tgt_mem)
    {
      AutoHSLLock al(queue_mutex);
      assert(ID(tgt_mem).memory.owner_node == gasnet_mynode());
      std::map<Memory, std::queue<IBAllocRequest*> *>::iterator it = queues.find(tgt_mem);
      // no pending ib requests
      if (it == queues.end()) return;
      while (!it->second->empty()) {
        IBAllocRequest* req = it->second->front();
        off_t ib_offset = get_runtime()->get_memory_impl(tgt_mem)->alloc_bytes(req->ib_size);
        if (ib_offset < 0) break;
        //printf("req: src_inst_id(%llx) dst_inst_id(%llx) ib_size(%lu) idx(%d)\n", req->src_inst_id, req->dst_inst_id, req->ib_size, req->idx);
        // deal with the completed ib alloc request
        log_ib_alloc.info() << "IBAllocRequest (" << req->src_inst_id << "," 
          << req->dst_inst_id << "): completed!";
        if (req->owner == gasnet_mynode()) {
          // local ib alloc request
          CopyRequest* cr = (CopyRequest*) req->req;
          RegionInstanceImpl *src_impl = get_runtime()->get_instance_impl(req->src_inst_id);
          RegionInstanceImpl *dst_impl = get_runtime()->get_instance_impl(req->dst_inst_id);
          InstPair inst_pair(src_impl->me, dst_impl->me);
          cr->handle_ib_response(req->idx, inst_pair, req->ib_size, ib_offset);
        } else {
          // remote ib alloc request
          RemoteIBAllocResponseAsync::send_request(req->owner, req->req, req->idx,
              req->src_inst_id, req->dst_inst_id, req->ib_size, ib_offset); 
        }
        it->second->pop();
        // Remember to free IBAllocRequest
        delete req;
      }
      // if queue is empty, delete from list
      if(it->second->empty()) {
	delete it->second;
	queues.erase(it);
      }
    }

    DmaRequestQueue::DmaRequestQueue(Realm::CoreReservationSet& crs)
      : queue_condvar(queue_mutex)
      , core_rsrv("DMA request queue", crs, CoreReservationParameters())
    {
      queue_sleepers = 0;
      shutdown_flag = false;
    }

    void DmaRequestQueue::shutdown_queue(void)
    {
      queue_mutex.lock();

      assert(queues.empty());

      // set the shutdown flag and wake up any sleepers
      shutdown_flag = true;

      queue_condvar.broadcast();
      queue_mutex.unlock();

      // reap all the threads
      for(std::vector<Thread *>::iterator it = worker_threads.begin();
	  it != worker_threads.end();
	  it++) {
	(*it)->join();
	delete (*it);
      }
      worker_threads.clear();
    }

    void DmaRequestQueue::enqueue_request(DmaRequest *r)
    {
      // Record that it is ready - check for cancellation though
      bool ok_to_run = r->mark_ready();
      if(!ok_to_run) {
	r->mark_finished(false /*!successful*/);
	return;
      }

      queue_mutex.lock();

      // there's a queue per priority level
      // priorities are negated so that the highest logical priority comes first
      int p = -r->priority;
      std::map<int, std::list<DmaRequest *> *>::iterator it = queues.find(p);
      if(it == queues.end()) {
	// nothing at this priority level - make a new list
	std::list<DmaRequest *> *l = new std::list<DmaRequest *>;
	l->push_back(r);
	queues[p] = l;
      } else {
	// push ourselves onto the back of the existing queue
	it->second->push_back(r);
      }

      // if anybody was sleeping, wake them up
      if(queue_sleepers > 0) {
	queue_sleepers = 0;
	queue_condvar.broadcast();
      }

      queue_mutex.unlock();
    }

    DmaRequest *DmaRequestQueue::dequeue_request(bool sleep /*= true*/)
    {
      queue_mutex.lock();

      // quick check - are there any requests at all?
      while(queues.empty()) {
	if(!sleep || shutdown_flag) {
	  queue_mutex.unlock();
	  return 0;
	}

	// sleep until there are, or until shutdown
	queue_sleepers++;
	queue_condvar.wait();
      }

      // grab the first request from the highest-priority queue there is
      // priorities are negated so that the highest logical priority comes first
      std::map<int, std::list<DmaRequest *> *>::iterator it = queues.begin();
      assert(!it->second->empty());
      DmaRequest *r = it->second->front();
      it->second->pop_front();
      // if queue is empty, delete from list
      if(it->second->empty()) {
	delete it->second;
	queues.erase(it);
      }

      queue_mutex.unlock();
      
      return r;
    } 

    CopyRequest::CopyRequest(const void *data, size_t datalen,
			     Event _before_copy,
			     Event _after_copy,
			     int _priority)
      : DmaRequest(_priority, _after_copy),
	oas_by_inst(0),
	before_copy(_before_copy)
    {
      FixedBufferDeserializer deserializer(data, datalen);

      domain = TransferDomain::deserialize_new(deserializer);
      oas_by_inst = new OASByInst;
      bool ok = ((deserializer >> *oas_by_inst) &&
		 (deserializer >> requests));
      assert((domain != 0) && ok && (deserializer.bytes_left() == 0));

      // If either one of the instances is in GPU memory increase priority
      if(priority == 0) {
	for(OASByInst::const_iterator it = oas_by_inst->begin();
	    it != oas_by_inst->end();
	    ++it) {
          Memory::Kind src_kind = it->first.first.get_location().kind();
          if (src_kind == Memory::GPU_FB_MEM) {
            priority = 1;
	    break;
	  }
          Memory::Kind dst_kind = it->first.second.get_location().kind();
          if (dst_kind == Memory::GPU_FB_MEM) {
            priority = 1;
	    break;
	  }
	}
      }

      // <NEW_DMA>
      ib_completion = GenEventImpl::create_genevent()->current_event();
      ib_req = new IBAllocOp(ib_completion);
      ib_by_inst.clear();
      priority_ib_queue.clear();
      // </NEW_DMA>

#if 0
      size_t num_pairs = *idata++;

      for (unsigned idx = 0; idx < num_pairs; idx++) {
	RegionInstance src_inst = ID((ID::IDType)*idata++).convert<RegionInstance>();
	RegionInstance dst_inst = ID((ID::IDType)*idata++).convert<RegionInstance>();
	InstPair ip(src_inst, dst_inst);

        // If either one of the instances is in GPU memory increase priority
        if (priority == 0)
        {
          MemoryImpl::MemoryKind src_kind = get_runtime()->get_memory_impl(get_runtime()->get_instance_impl(src_inst)->memory)->kind;
          if (src_kind == MemoryImpl::MKIND_GPUFB)
            priority = 1;
          else
          {
            MemoryImpl::MemoryKind dst_kind = get_runtime()->get_memory_impl(get_runtime()->get_instance_impl(dst_inst)->memory)->kind;
            if (dst_kind == MemoryImpl::MKIND_GPUFB)
              priority = 1;
          }
        }

	OASVec& oasvec = (*oas_by_inst)[ip];

	unsigned count = *idata++;
	for(unsigned i = 0; i < count; i++) {
	  OffsetsAndSize oas;
	  oas.src_offset = *idata++;
	  oas.dst_offset = *idata++;
	  oas.size = *idata++;
          oas.serdez_id = *idata++;
	  oasvec.push_back(oas);
	}
      }
      // Unpack any profiling requests 
      // TODO: unbreak once the serialization stuff is repaired
      //const void *result = requests.deserialize(idata);
      //Realm::Operation::reconstruct_measurements();
      // better have consumed exactly the right amount of data
      //assert((((unsigned long)result) - ((unsigned long)data)) == datalen);
      size_t request_size = *reinterpret_cast<const size_t*>(idata);
      idata += sizeof(size_t) / sizeof(ID::IDType);
      FixedBufferDeserializer deserializer(idata, request_size);
      deserializer >> requests;
#endif
      Realm::Operation::reconstruct_measurements();

      log_dma.info() << "dma request " << (void *)this << " deserialized - is="
		     << *domain << " before=" << before_copy << " after=" << get_finish_event();
      for(OASByInst::const_iterator it = oas_by_inst->begin();
	  it != oas_by_inst->end();
	  it++)
	for(OASVec::const_iterator it2 = it->second.begin();
	    it2 != it->second.end();
	    it2++)
	  log_dma.info() << "dma request " << (void *)this << " field: " <<
	    it->first.first << "[" << it2->src_field_id << "+" << it2->src_subfield_offset << "]->" <<
	    it->first.second << "[" << it2->dst_field_id << "+" << it2->dst_subfield_offset << "] size=" << it2->size <<
	    " serdez=" << it2->serdez_id;
    }

    CopyRequest::CopyRequest(const TransferDomain *_domain, //const Domain& _domain,
			     OASByInst *_oas_by_inst,
			     Event _before_copy,
			     Event _after_copy,
			     int _priority,
                             const Realm::ProfilingRequestSet &reqs)
      : DmaRequest(_priority, _after_copy, reqs)
      , domain(_domain->clone())
      , oas_by_inst(_oas_by_inst)
      , before_copy(_before_copy)
    {
      // <NEW_DMA>
      ib_completion = GenEventImpl::create_genevent()->current_event();
      ib_req = new IBAllocOp(ib_completion);
      ib_by_inst.clear();
      priority_ib_queue.clear();
      // </NEW_DMA>
      log_dma.info() << "dma request " << (void *)this << " created - is="
		     << *domain << " before=" << before_copy << " after=" << get_finish_event();
      for(OASByInst::const_iterator it = oas_by_inst->begin();
	  it != oas_by_inst->end();
	  it++)
	for(OASVec::const_iterator it2 = it->second.begin();
	    it2 != it->second.end();
	    it2++)
	  log_dma.info() << "dma request " << (void *)this << " field: " <<
	    it->first.first << "[" << it2->src_field_id << "+" << it2->src_subfield_offset << "]->" <<
	    it->first.second << "[" << it2->dst_field_id << "+" << it2->dst_subfield_offset << "] size=" << it2->size <<
	    " serdez=" << it2->serdez_id;
    }
 
    CopyRequest::~CopyRequest(void)
    {
      //<NEWDMA>
      // destroy all xfer des
      std::vector<XferDesID>::iterator it;
      for (it = path.begin(); it != path.end(); it++) {
        LegionRuntime::LowLevel::destroy_xfer_des(*it);
      }
      // free intermediate buffers
      {
      //  AutoHSLLock al(ib_mutex);
      //  for (OASByInst::iterator it = oas_by_inst->begin(); it != oas_by_inst->end(); it++) {
      //    IBVec& ib_vec = ib_by_inst[it->first];
      //    for (IBVec::iterator it2 = ib_vec.begin(); it2 != ib_vec.end(); it2++) {
      //      if(ID(it2->memory).memory.owner_node == gasnet_mynode()) {
      //        get_runtime()->get_memory_impl(it2->memory)->free_bytes(it2->offset, it2->size);
      //        ib_req_queue->dequeue_request(it2->memory);
      //      } else {
      //        RemoteIBFreeRequestAsync::send_request(ID(it2->memory).memory.owner_node,
      //            it2->memory, it2->offset, it2->size);
      //      }
      //    }
      //  }
      }
      //</NEWDMA>
      delete oas_by_inst;
      delete domain;
    }

#if 0
    size_t CopyRequest::compute_size(void) const
    {
      size_t result = 0;
      // TODO
      //size_t result += domain.compute_size();
      result += sizeof(ID::IDType); // number of requests;
      for(OASByInst::iterator it2 = oas_by_inst->begin(); it2 != oas_by_inst->end(); it2++) {
        OASVec& oasvec = it2->second;
        result += (3 + oasvec.size() * 4) * sizeof(ID::IDType);
      }
      // TODO: unbreak once the serialization stuff is repaired
      //result += requests.compute_size();
      ByteCountSerializer counter;
      counter << requests;
      result += sizeof(size_t) + counter.bytes_used();
      return result;
    }

    void CopyRequest::serialize(void *buffer)
    {
      ID::IDType *msgptr = (ID::IDType *)buffer;
      // domain info goes first
      // TODO
      //msgptr = domain.serialize(msgptr);

      *msgptr++ = oas_by_inst->size();

      // now OAS vectors
      for(OASByInst::iterator it2 = oas_by_inst->begin(); it2 != oas_by_inst->end(); it2++) {
	RegionInstance src_inst = it2->first.first;
	RegionInstance dst_inst = it2->first.second;
	OASVec& oasvec = it2->second;

	*msgptr++ = src_inst.id;
	*msgptr++ = dst_inst.id;
	*msgptr++ = oasvec.size();
	for(OASVec::iterator it3 = oasvec.begin(); it3 != oasvec.end(); it3++) {
	  *msgptr++ = it3->src_offset;
	  *msgptr++ = it3->dst_offset;
	  *msgptr++ = it3->size;
          *msgptr++ = it3->serdez_id;
	}
      }
      // TODO: unbreak once the serialization stuff is repaired
      //requests.serialize(msgptr); 
      // We sent this message remotely, so we need to clear the profiling
      // so it doesn't get sent accidentally
      ByteCountSerializer counter;
      counter << requests;
      *reinterpret_cast<size_t*>(msgptr) = counter.bytes_used();
      msgptr += sizeof(size_t) / sizeof(ID::IDType);
      FixedBufferSerializer serializer(msgptr, counter.bytes_used());
      serializer << requests;
      clear_profiling();
    }
#endif

    void CopyRequest::forward_request(gasnet_node_t target_node)
    {
      RemoteCopyArgs args;
      args.redop_id = 0;
      args.red_fold = false;
      args.before_copy = before_copy;
      args.after_copy = finish_event;
      args.priority = priority;

      DynamicBufferSerializer dbs(128);
      bool ok = ((dbs << *domain) &&
		 (dbs << *oas_by_inst) &&
		 (dbs << requests));
      assert(ok);

      size_t msglen = dbs.bytes_used();
      void *msgdata = dbs.detach_buffer(-1 /*no trim*/);

      log_dma.debug() << "forwarding copy: target=" << target_node << " finish=" << finish_event;
      RemoteCopyMessage::request(target_node, args, msgdata, msglen, PAYLOAD_FREE);

      clear_profiling();
    }

    void DmaRequest::Waiter::sleep_on_event(Event e, 
					    Reservation l /*= Reservation::NO_RESERVATION*/)
    {
      current_lock = l;
      EventImpl::add_waiter(e, this);
    }

    bool DmaRequest::Waiter::event_triggered(Event e, bool poisoned)
    {
      if(poisoned) {
	Realm::log_poison.info() << "cancelling poisoned dma operation - op=" << req << " after=" << req->get_finish_event();
	req->handle_poisoned_precondition(e);
	return false;
      }

      log_dma.debug("request %p triggered in state %d (lock = " IDFMT ")",
		    req, req->state, current_lock.id);

      if(current_lock.exists()) {
	current_lock.release();
	current_lock = Reservation::NO_RESERVATION;
      }

      // this'll enqueue the DMA if it can, or wait on another event if it 
      //  can't
      req->check_readiness(false, queue);

      // don't delete us!
      return false;
    }

    void DmaRequest::Waiter::print(std::ostream& os) const
    {
      os << "dma request " << (void *)req << ": after " << req->get_finish_event();
    }

    Event DmaRequest::Waiter::get_finish_event(void) const
    {
      return req->get_finish_event();
    }

    ////////////////////////////////////////////////////////////////////////
    //
    // class RemoteIBAllocRequestAsync
    //

    /*static*/ void RemoteIBAllocRequestAsync::handle_request(RequestArgs args)
    {
      assert(ID(args.memory).memory.owner_node == gasnet_mynode());
      IBAllocRequest* ib_req
          = new IBAllocRequest(args.node, args.req, args.idx,
                               args.src_inst_id, args.dst_inst_id, args.size);
      ib_req_queue->enqueue_request(args.memory, ib_req);
    }

    /*static*/ void RemoteIBAllocRequestAsync::send_request(gasnet_node_t target, Memory tgt_mem, void* req, int idx, ID::IDType src_inst_id, ID::IDType dst_inst_id, size_t ib_size)
    {
      RequestArgs args;
      args.node = gasnet_mynode();
      args.memory = tgt_mem;
      args.req = req;
      args.idx = idx;
      args.src_inst_id = src_inst_id;
      args.dst_inst_id = dst_inst_id;
      args.size = ib_size;
      Message::request(target, args);
    }

    ////////////////////////////////////////////////////////////////////////
    //
    // class RemoteIBAllocResponseAsync
    //

    /*static*/ void RemoteIBAllocResponseAsync::handle_request(RequestArgs args)
    {
      CopyRequest* req = (CopyRequest*) args.req;
      RegionInstanceImpl *src_impl = get_runtime()->get_instance_impl(args.src_inst_id);
      RegionInstanceImpl *dst_impl = get_runtime()->get_instance_impl(args.dst_inst_id);
      InstPair inst_pair(src_impl->me, dst_impl->me);
      req->handle_ib_response(args.idx, inst_pair, args.size, args.offset);
    }

    /*static*/ void RemoteIBAllocResponseAsync::send_request(gasnet_node_t target, void* req, int idx, ID::IDType src_inst_id, ID::IDType dst_inst_id, size_t ib_size, off_t ib_offset)
    {
      RequestArgs args;
      args.req = req;
      args.idx = idx;
      args.src_inst_id = src_inst_id;
      args.dst_inst_id = dst_inst_id;
      args.size = ib_size;
      args.offset = ib_offset;
      Message::request(target, args);
    }

    ////////////////////////////////////////////////////////////////////////
    //
    // class RemoteIBFreeRequestAsync
    //

    /*static*/ void RemoteIBFreeRequestAsync::handle_request(RequestArgs args)
    {
      assert(ID(args.memory).memory.owner_node == gasnet_mynode());
      get_runtime()->get_memory_impl(args.memory)->free_bytes(args.ib_offset, args.ib_size);
      ib_req_queue->dequeue_request(args.memory);
    }

    /*static*/ void RemoteIBFreeRequestAsync::send_request(gasnet_node_t target, Memory tgt_mem, off_t ib_offset, size_t ib_size)
    {
      RequestArgs args;
      args.memory = tgt_mem;
      args.ib_offset = ib_offset;
      args.ib_size = ib_size;
      Message::request(target, args);
    }


#define IB_MAX_SIZE (64 * 1024 * 1024)

    void free_intermediate_buffer(DmaRequest* req, Memory mem, off_t offset, size_t size)
    {
      //CopyRequest* cr = (CopyRequest*) req;
      //AutoHSLLock al(cr->ib_mutex);
      if(ID(mem).memory.owner_node == gasnet_mynode()) {
        get_runtime()->get_memory_impl(mem)->free_bytes(offset, size);
        ib_req_queue->dequeue_request(mem);
      } else {
        RemoteIBFreeRequestAsync::send_request(ID(mem).memory.owner_node,
            mem, offset, size);
      }
    }


    void CopyRequest::alloc_intermediate_buffer(InstPair inst_pair, Memory tgt_mem, int idx)
    {
      assert(oas_by_inst->find(inst_pair) != oas_by_inst->end());
      OASVec& oasvec = (*oas_by_inst)[inst_pair];
      size_t ib_elmnt_size = 0, domain_size = 0;
      for(OASVec::const_iterator it = oasvec.begin(); it != oasvec.end(); it++) {
        ib_elmnt_size += it->size;
      }
      domain_size = domain->volume();
#if 0
      if (domain.get_dim() == 0) {
#ifdef COPY_ALL_ELEMENTS_FOR_UNSTRUCTURED
        IndexSpaceImpl *ispace = get_runtime()->get_index_space_impl(domain.get_index_space());
        assert(get_runtime()->get_instance_impl(inst_pair.second)->metadata.is_valid());
        if (ispace->me == get_runtime()->get_instance_impl(inst_pair.second)->metadata.is) {
          // perform a 1D copy from first_element to last_element
          Realm::StaticAccess<IndexSpaceImpl> data(ispace);
          assert(data->num_elmts > 0);
          Rect<1> new_rect(make_point(data->first_elmt), make_point(data->last_elmt));
          Domain new_domain = Domain::from_rect<1>(new_rect);
          domain_size = new_domain.get_volume();
        } else {
#endif
          domain_size = domain.get_volume();
#ifdef COPY_ALL_ELEMENTS_FOR_UNSTRUCTURED
        }
#endif
      } else {
        domain_size = domain.get_volume();
      }
#endif
      size_t ib_size;
      if (domain_size * ib_elmnt_size < IB_MAX_SIZE)
        ib_size = domain_size * ib_elmnt_size;
      else
        ib_size = IB_MAX_SIZE;
      //log_ib_alloc.info("alloc_ib: src_inst_id(%llx) dst_inst_id(%llx) idx(%d) size(%lu) memory(%llx)", inst_pair.first.id, inst_pair.second.id, idx, ib_size, tgt_mem.id);
      if (ID(tgt_mem).memory.owner_node == gasnet_mynode()) {
        // create local intermediate buffer
        IBAllocRequest* ib_req
          = new IBAllocRequest(gasnet_mynode(), this, idx, inst_pair.first.id,
                               inst_pair.second.id, ib_size);
        ib_req_queue->enqueue_request(tgt_mem, ib_req);
      } else {
        // create remote intermediate buffer
        RemoteIBAllocRequestAsync::send_request(ID(tgt_mem).memory.owner_node, tgt_mem, this, idx, inst_pair.first.id, inst_pair.second.id, ib_size);
      }
    }

    void CopyRequest::handle_ib_response(int idx, InstPair inst_pair, size_t ib_size, off_t ib_offset)
    {
      Event event_to_trigger = Event::NO_EVENT;
      {
        AutoHSLLock al(ib_mutex);
        IBByInst::iterator ib_it = ib_by_inst.find(inst_pair);
        assert(ib_it != ib_by_inst.end());
        IBVec& ibvec = ib_it->second;
        assert((int)ibvec.size() > idx);
        ibvec[idx].size = ib_size;
        ibvec[idx].offset = ib_offset;
        event_to_trigger = ibvec[idx].event;
      }
      GenEventImpl::trigger(event_to_trigger, false/*!poisoned*/);
      //ibvec[idx].fence->mark_finished(true);
    }

    bool CopyRequest::check_readiness(bool just_check, DmaRequestQueue *rq)
    {
      if(state == STATE_INIT)
	state = STATE_METADATA_FETCH;

      // remember which queue we're going to be assigned to if we sleep
      waiter.req = this;
      waiter.queue = rq;

      // make sure our node has all the meta data it needs, but don't take more than one lock
      //  at a time
      if(state == STATE_METADATA_FETCH) {
	Event e = domain->request_metadata();
	if(!e.has_triggered()) {
	  log_dma.debug() << "transfer domain metadata - req=" << (void *)this
			  << " ready=" << e;
	  waiter.sleep_on_event(e);
	  return false;
	}
#if 0
	// index space first
	if(domain.get_dim() == 0) {
	  IndexSpaceImpl *is_impl = get_runtime()->get_index_space_impl(domain.get_index_space());
	  if(!is_impl->locked_data.valid) {
	    log_dma.debug("dma request %p - no index space metadata yet", this);
	    if(just_check) return false;

	    Event e = is_impl->lock.acquire(1, false, ReservationImpl::ACQUIRE_BLOCKING);
	    if(e.has_triggered()) {
	      log_dma.debug("request %p - index space metadata invalid - instant trigger", this);
	      is_impl->lock.release();
	    } else {
	      log_dma.debug("request %p - index space metadata invalid - sleeping on lock " IDFMT "", this, is_impl->lock.me.id);
	      waiter.sleep_on_event(e, is_impl->lock.me);
	      return false;
	    }
	  }

          // we need more than just the metadata - we also need the valid mask
          {
            Event e = is_impl->request_valid_mask();
            if(!e.has_triggered()) {
              log_dma.debug() << "request " << (void *)this << " - valid mask needed for index space "
			      << domain.get_index_space() << " - sleeping on event " << e;
	      waiter.sleep_on_event(e);
              return false;
            }
          }
	}
#endif

	// now go through all instance pairs
	for(OASByInst::iterator it = oas_by_inst->begin(); it != oas_by_inst->end(); it++) {
	  RegionInstanceImpl *src_impl = get_runtime()->get_instance_impl(it->first.first);
	  RegionInstanceImpl *dst_impl = get_runtime()->get_instance_impl(it->first.second);

	  {
	    Event e = src_impl->request_metadata();
	    if(!e.has_triggered()) {
	      if(just_check) {
		log_dma.debug("dma request %p - no src instance (" IDFMT ") metadata yet", this, src_impl->me.id);
		return false;
	      }
	      log_dma.debug() << "request " << (void *)this << " - src instance metadata invalid - sleeping on event " << e;
	      waiter.sleep_on_event(e);
	      return false;
	    }
	  }

	  {
	    Event e = dst_impl->request_metadata();
	    if(!e.has_triggered()) {
	      if(just_check) {
		log_dma.debug("dma request %p - no dst instance (" IDFMT ") metadata yet", this, dst_impl->me.id);
		return false;
	      }
	      log_dma.debug() << "request " << (void *)this << " - dst instance metadata invalid - sleeping on event " << e;
	      waiter.sleep_on_event(e);
	      return false;
	    }
	  }
	}

	// if we got all the way through, we've got all the metadata we need
	state = STATE_DST_FETCH;
      }

      // make sure the destination has fetched metadata
      if(state == STATE_DST_FETCH) {
	// TODO
	// SJT: actually, is this needed any more?
        //Memory tgt_mem = get_runtime()->get_instance_impl(oas_by_inst->begin()->first.second)->memory;
        //gasnet_node_t tgt_node = ID(tgt_mem).memory.owner_node;
	//assert(tgt_node == gasnet_mynode());
#if 0
        if ((domain.get_dim() == 0) && (tgt_node != gasnet_mynode())) {
          if (tgt_fetch_completion == Event::NO_EVENT) {
            tgt_fetch_completion = GenEventImpl::create_genevent()->current_event();
            Realm::ValidMaskFetchMessage::send_request(tgt_node,
                                                domain.get_index_space(),
                                                tgt_fetch_completion);
          }

          if (!tgt_fetch_completion.has_triggered()) {
            if (just_check) return false;
            waiter.sleep_on_event(tgt_fetch_completion);
            return false;
          }
        }
#endif
        state = STATE_GEN_PATH;
      }

      if(state == STATE_GEN_PATH) {
        log_dma.debug("generate paths");
        Memory src_mem = get_runtime()->get_instance_impl(oas_by_inst->begin()->first.first)->memory;
        Memory dst_mem = get_runtime()->get_instance_impl(oas_by_inst->begin()->first.second)->memory;
        find_shortest_path(src_mem, dst_mem, mem_path);
        ib_req->mark_ready();
        ib_req->mark_started();
        // Pass 1: create IBInfo blocks
        for (OASByInst::iterator it = oas_by_inst->begin(); it != oas_by_inst->end(); it++) {
          AutoHSLLock al(ib_mutex);
          IBVec& ib_vec = ib_by_inst[it->first];
          assert(ib_vec.size() == 0);
          for (size_t i = 1; i < mem_path.size() - 1; i++) {
            IBInfo ib_info;
            ib_info.memory = mem_path[i];
            //ib_info.fence = new IBFence(ib_req);
            ib_info.status = IBInfo::INIT;
            ib_info.event = GenEventImpl::create_genevent()->current_event();
            //ib_req->add_async_work_item(ib_info.fence); 
            ib_vec.push_back(ib_info);
            PendingIBInfo pid_info;
            pid_info.idx = i - 1;
            pid_info.ip = it->first;
            pid_info.memory = mem_path[i];
            priority_ib_queue.insert(pid_info);
          }
        }
        // Pass 2: send ib allocation requests
        //for (OASByInst::iterator it = oas_by_inst->begin(); it != oas_by_inst->end(); it++) {
        //  for (size_t i = 1; i < mem_path.size() - 1; i++) {
        //    alloc_intermediate_buffer(it->first, mem_path[i], i - 1);
        //  }
        //}
        ib_req->mark_finished(true);
        // once we've marked the ib_req finished, we no longer own it - it will be deleted by the OperationTable
        ib_req = 0;
        state = STATE_BEFORE_EVENT;
      }

      // make sure our functional precondition has occurred
      if(state == STATE_BEFORE_EVENT) {
	// has the before event triggered?  if not, wait on it
	bool poisoned = false;
	if(before_copy.has_triggered_faultaware(poisoned)) {
	  if(poisoned) {
	    log_dma.debug("request %p - poisoned precondition", this);
	    handle_poisoned_precondition(before_copy);
	    return true;  // not enqueued, but never going to be
	  } else {
	    log_dma.debug("request %p - before event triggered", this);
	    state = STATE_ALLOC_IB;
	  }
	} else {
	  log_dma.debug("request %p - before event not triggered", this);
	  if(just_check) return false;

	  log_dma.debug("request %p - sleeping on before event", this);
	  waiter.sleep_on_event(before_copy);
	  return false;
	}
      }

      if(state == STATE_ALLOC_IB) {
        // log_dma.debug("wait for the ib allocations to complete");
        PriorityIBQueue::iterator it;
        for (it = priority_ib_queue.begin(); it != priority_ib_queue.end(); it++) {
          IBVec& ibvec = ib_by_inst[(*it).ip];
          if (ibvec[(*it).idx].status == IBInfo::INIT) {
            // launch ib allocation requests
            ibvec[(*it).idx].status = IBInfo::SENT;
            alloc_intermediate_buffer((*it).ip, (*it).memory, (*it).idx);
          }
          if (ibvec[(*it).idx].status == IBInfo::SENT) {
            Event e = ibvec[(*it).idx].event;
            if (e.has_triggered()) {
              ibvec[(*it).idx].status = IBInfo::COMPLETED;
              //log_ib_alloc.info("alloc complete: copy_request(%llx) src_inst(%lx) dst_inst(%lx) idx(%lx)", this, (*it).ip.first.id, (*it).ip.second.id, (*it).idx);
            } else {
              if (just_check) return false;
              waiter.sleep_on_event(e);
              return false;
            }
          }
        }
        //if (priority_ib_queue.size() > 0)
          //log_ib_alloc.info("alloc complete: copy_request(%llx) all intermediate buffers allocated!", this);
        state = STATE_READY;
        //if (ib_completion.has_triggered()) {
        //  state = STATE_BEFORE_EVENT;
        //} else {
        //  if (just_check) return false;
        //  waiter.sleep_on_event(ib_completion);
        //  return false;
        //}
      }

      if(state == STATE_READY) {
	log_dma.debug("request %p ready", this);
	if(just_check) return true;

	state = STATE_QUEUED;
	// <NEWDMA>
	mark_ready();
	perform_dma();
	return true;
	// </NEWDMA>
	assert(rq != 0);
	log_dma.debug("request %p enqueued", this);

	// once we're enqueued, we may be deleted at any time, so no more
	//  references
	rq->enqueue_request(this);
	return true;
      }

      if(state == STATE_QUEUED)
	return true;

      assert(0);
      return false;
    }

#ifdef DO_WE_NEED_THIS
    namespace RangeExecutors {
      class Memcpy {
      public:
	Memcpy(void *_dst_base, const void *_src_base, size_t _elmt_size)
	  : dst_base((char *)_dst_base), src_base((const char *)_src_base),
	    elmt_size(_elmt_size) {}

	template <class T>
	Memcpy(T *_dst_base, const T *_src_base)
	  : dst_base((char *)_dst_base), src_base((const char *)_src_base),
	    elmt_size(sizeof(T)) {}

	void do_span(int offset, int count)
	{
	  off_t byte_offset = offset * elmt_size;
	  size_t byte_count = count * elmt_size;
	  memcpy(dst_base + byte_offset,
		 src_base + byte_offset,
		 byte_count);
	}

      protected:
	char *dst_base;
	const char *src_base;
	size_t elmt_size;
      };

      class GasnetPut {
      public:
	GasnetPut(MemoryImpl *_tgt_mem, off_t _tgt_offset,
		  const void *_src_ptr, size_t _elmt_size)
	  : tgt_mem(_tgt_mem), tgt_offset(_tgt_offset),
	    src_ptr((const char *)_src_ptr), elmt_size(_elmt_size) {}

        virtual ~GasnetPut(void) { }

	void do_span(int offset, int count)
	{
	  off_t byte_offset = offset * elmt_size;
	  size_t byte_count = count * elmt_size;
	
	  tgt_mem->put_bytes(tgt_offset + byte_offset,
			     src_ptr + byte_offset,
			     byte_count);
	}

      protected:
	MemoryImpl *tgt_mem;
	off_t tgt_offset;
	const char *src_ptr;
	size_t elmt_size;
      };

      class GasnetPutBatched {
      public:
	GasnetPutBatched(MemoryImpl *_tgt_mem, off_t _tgt_offset,
			 const void *_src_ptr,
			 size_t _elmt_size)
	  : tgt_mem((GASNetMemory *)_tgt_mem), tgt_offset(_tgt_offset),
	    src_ptr((const char *)_src_ptr), elmt_size(_elmt_size) {}

	void do_span(int offset, int count)
	{
	  off_t byte_offset = offset * elmt_size;
	  size_t byte_count = count * elmt_size;
	
	  offsets.push_back(tgt_offset + byte_offset);
	  srcs.push_back(src_ptr + byte_offset);
	  sizes.push_back(byte_count);
	}

	void finish(void)
	{
	  if(offsets.size() > 0) {
	    DetailedTimer::ScopedPush sp(TIME_SYSTEM);
	    tgt_mem->put_batch(offsets.size(),
			       &offsets[0],
			       &srcs[0],
			       &sizes[0]);
	  }
	}

      protected:
	GASNetMemory *tgt_mem;
	off_t tgt_offset;
	const char *src_ptr;
	size_t elmt_size;
	std::vector<off_t> offsets;
	std::vector<const void *> srcs;
	std::vector<size_t> sizes;
      };

      class GasnetPutReduce : public GasnetPut {
      public:
	GasnetPutReduce(MemoryImpl *_tgt_mem, off_t _tgt_offset,
			const ReductionOpUntyped *_redop, bool _redfold,
			const void *_src_ptr, size_t _elmt_size)
	  : GasnetPut(_tgt_mem, _tgt_offset, _src_ptr, _elmt_size),
	    redop(_redop), redfold(_redfold) {}

        virtual ~GasnetPutReduce(void) { }

	void do_span(int offset, int count)
	{
	  assert(redfold == false);
	  off_t tgt_byte_offset = offset * redop->sizeof_lhs;
	  off_t src_byte_offset = offset * elmt_size;
	  assert(elmt_size == redop->sizeof_rhs);

	  char buffer[1024];
	  assert(redop->sizeof_lhs <= 1024);

	  for(int i = 0; i < count; i++) {
	    tgt_mem->get_bytes(tgt_offset + tgt_byte_offset,
			       buffer,
			       redop->sizeof_lhs);

	    redop->apply(buffer, src_ptr + src_byte_offset, 1, true);
	      
	    tgt_mem->put_bytes(tgt_offset + tgt_byte_offset,
			       buffer,
			       redop->sizeof_lhs);
	  }
	}

      protected:
	const ReductionOpUntyped *redop;
	bool redfold;
      };

      class GasnetPutRedList : public GasnetPut {
      public:
	GasnetPutRedList(MemoryImpl *_tgt_mem, off_t _tgt_offset,
			 ReductionOpID _redopid,
			 const ReductionOpUntyped *_redop,
			 const void *_src_ptr, size_t _elmt_size)
	  : GasnetPut(_tgt_mem, _tgt_offset, _src_ptr, _elmt_size),
	    redopid(_redopid), redop(_redop) {}

        virtual ~GasnetPutRedList(void) { }

	void do_span(int offset, int count)
	{
	  if(count == 0) return;
	  assert(offset == 0); // too lazy to do pointer math on _src_ptr
	  unsigned *ptrs = new unsigned[count];
	  redop->get_list_pointers(ptrs, src_ptr, count);

	  // now figure out how many reductions go to each node
	  unsigned *nodecounts = new unsigned[gasnet_nodes()];
	  for(unsigned i = 0; i < gasnet_nodes(); i++)
	    nodecounts[i] = 0;

	  for(int i = 0; i < count; i++) {
	    off_t elem_offset = tgt_offset + ptrs[i] * redop->sizeof_lhs;
	    int home_node = tgt_mem->get_home_node(elem_offset, redop->sizeof_lhs);
	    assert(home_node >= 0);
	    ptrs[i] = home_node;
	    nodecounts[home_node]++;
	  }

	  size_t max_entries_per_msg = (1 << 20) / redop->sizeof_list_entry;
	  char *entry_buffer = new char[max_entries_per_msg * redop->sizeof_list_entry];

	  for(unsigned i = 0; i < gasnet_nodes(); i++) {
	    unsigned pos = 0;
	    for(int j = 0; j < count; j++) {
	      //printf("S: [%d] = %d\n", j, ptrs[j]);
	      if(ptrs[j] != i) continue;

	      memcpy(entry_buffer + (pos * redop->sizeof_list_entry),
		     ((const char *)src_ptr) + (j * redop->sizeof_list_entry),
		     redop->sizeof_list_entry);
	      pos++;

	      if(pos == max_entries_per_msg) {
		if(i == gasnet_mynode()) {
		  tgt_mem->apply_reduction_list(tgt_offset, redop, pos,
						entry_buffer);
		} else {
		  do_remote_apply_red_list(i, tgt_mem->me, tgt_offset,
					   redopid, 
					   entry_buffer, pos * redop->sizeof_list_entry, 0);
		}
		pos = 0;
	      }
	    }
	    if(pos > 0) {
	      if(i == gasnet_mynode()) {
		tgt_mem->apply_reduction_list(tgt_offset, redop, pos,
					      entry_buffer);
	      } else {
		do_remote_apply_red_list(i, tgt_mem->me, tgt_offset,
					 redopid, 
					 entry_buffer, pos * redop->sizeof_list_entry, 0);
	      }
	    }
	  }

	  delete[] entry_buffer;
	  delete[] ptrs;
	  delete[] nodecounts;
	}

      protected:
	ReductionOpID redopid;
	const ReductionOpUntyped *redop;
      };

      class GasnetGet {
      public:
	GasnetGet(void *_tgt_ptr,
		  MemoryImpl *_src_mem, off_t _src_offset,
		  size_t _elmt_size)
	  : tgt_ptr((char *)_tgt_ptr), src_mem(_src_mem),
	    src_offset(_src_offset), elmt_size(_elmt_size) {}

	void do_span(int offset, int count)
	{
	  off_t byte_offset = offset * elmt_size;
	  size_t byte_count = count * elmt_size;
	
	  DetailedTimer::ScopedPush sp(TIME_SYSTEM);
	  src_mem->get_bytes(src_offset + byte_offset,
			     tgt_ptr + byte_offset,
			     byte_count);
	}

      protected:
	char *tgt_ptr;
	MemoryImpl *src_mem;
	off_t src_offset;
	size_t elmt_size;
      };

      class GasnetGetBatched {
      public:
	GasnetGetBatched(void *_tgt_ptr,
			 MemoryImpl *_src_mem, off_t _src_offset,
			 size_t _elmt_size)
	  : tgt_ptr((char *)_tgt_ptr), src_mem((GASNetMemory *)_src_mem),
	    src_offset(_src_offset), elmt_size(_elmt_size) {}

	void do_span(int offset, int count)
	{
	  off_t byte_offset = offset * elmt_size;
	  size_t byte_count = count * elmt_size;
	
	  offsets.push_back(src_offset + byte_offset);
	  dsts.push_back(tgt_ptr + byte_offset);
	  sizes.push_back(byte_count);
	}

	void finish(void)
	{
	  if(offsets.size() > 0) {
	    DetailedTimer::ScopedPush sp(TIME_SYSTEM);
	    src_mem->get_batch(offsets.size(),
			       &offsets[0],
			       &dsts[0],
			       &sizes[0]);
	  }
	}

      protected:
	char *tgt_ptr;
	GASNetMemory *src_mem;
	off_t src_offset;
	size_t elmt_size;
	std::vector<off_t> offsets;
	std::vector<void *> dsts;
	std::vector<size_t> sizes;
      };

      class GasnetGetAndPut {
      public:
	GasnetGetAndPut(MemoryImpl *_tgt_mem, off_t _tgt_offset,
			MemoryImpl *_src_mem, off_t _src_offset,
			size_t _elmt_size)
	  : tgt_mem(_tgt_mem), tgt_offset(_tgt_offset),
	    src_mem(_src_mem), src_offset(_src_offset), elmt_size(_elmt_size) {}

	static const size_t CHUNK_SIZE = 16384;

	void do_span(int offset, int count)
	{
	  off_t byte_offset = offset * elmt_size;
	  size_t byte_count = count * elmt_size;

	  while(byte_count > CHUNK_SIZE) {
	    src_mem->get_bytes(src_offset + byte_offset, chunk, CHUNK_SIZE);
	    tgt_mem->put_bytes(tgt_offset + byte_offset, chunk, CHUNK_SIZE);
	    byte_offset += CHUNK_SIZE;
	    byte_count -= CHUNK_SIZE;
	  }
	  if(byte_count > 0) {
	    src_mem->get_bytes(src_offset + byte_offset, chunk, byte_count);
	    tgt_mem->put_bytes(tgt_offset + byte_offset, chunk, byte_count);
	  }
	}

      protected:
	MemoryImpl *tgt_mem;
	off_t tgt_offset;
	MemoryImpl *src_mem;
	off_t src_offset;
	size_t elmt_size;
	char chunk[CHUNK_SIZE];
      };

#ifdef DEAD_DMA_CODE
      class RemoteWrite {
      public:
	RemoteWrite(Memory _tgt_mem, off_t _tgt_offset,
		    const void *_src_ptr, size_t _elmt_size,
		    Event _event)
	  : tgt_mem(_tgt_mem), tgt_offset(_tgt_offset),
	    src_ptr((const char *)_src_ptr), elmt_size(_elmt_size),
	    event(_event), span_count(0) {}

	void do_span(int offset, int count)
	{
	  // if this isn't the first span, push the previous one out before
	  //  we overwrite it
	  if(span_count > 0)
	    really_do_span(false);

	  span_count++;
	  prev_offset = offset;
	  prev_count = count;
	}

	Event finish(void)
	{
	  log_dma.debug("remote write done with %d spans", span_count);
	  // if we got any spans, the last one is still waiting to go out
	  if(span_count > 0) {
	    really_do_span(true);
	    return Event::NO_EVENT; // recipient will trigger the event
	  }

	  return event;
	}

      protected:
	void really_do_span(bool last)
	{
	  off_t byte_offset = prev_offset * elmt_size;
	  size_t byte_count = prev_count * elmt_size;

	  // if we don't have an event for our completion, we need one now
	  if(!event.exists())
	    event = GenEventImpl::create_genevent()->current_event();

	  DetailedTimer::ScopedPush sp(TIME_SYSTEM);
	  do_remote_write(tgt_mem, tgt_offset + byte_offset,
			  src_ptr + byte_offset, byte_count,
			  0, last ? event : Event::NO_EVENT);
	}

	Memory tgt_mem;
	off_t tgt_offset;
	const char *src_ptr;
	size_t elmt_size;
	Event event;
	int span_count;
	int prev_offset, prev_count;
      };
#endif

    }; // namespace RangeExecutors
#endif

#if 0
    // helper function to figure out which field we're in
    void find_field_start(const std::vector<size_t>& field_sizes, off_t byte_offset,
				 size_t size, off_t& field_start, int& field_size)
    {
      off_t start = 0;
      for(std::vector<size_t>::const_iterator it = field_sizes.begin();
	  it != field_sizes.end();
	  it++) {
	assert((*it) > 0);
	if(byte_offset < (off_t)(*it)) {
	  assert((byte_offset + size) <= (*it));
	  field_start = start;
	  field_size = (*it);
	  return;
	}
	start += (*it);
	byte_offset -= (*it);
      }
      assert(0);
    }
#endif

    class RemoteWriteInstPairCopier : public InstPairCopier {
    public:
      RemoteWriteInstPairCopier(RegionInstance src_inst, RegionInstance dst_inst,
                                OASVec &_oas_vec)
	: src_acc(src_inst.get_accessor()), dst_acc(dst_inst.get_accessor()),
          oas_vec(_oas_vec)
      {}

      virtual ~RemoteWriteInstPairCopier(void) { }

      virtual void copy_field(off_t src_index, off_t dst_index, off_t elem_count,
                              unsigned offset_index)
      {
	assert(0); // DEAD CODE
#if 0
        off_t src_offset = oas_vec[offset_index].src_offset;
        off_t dst_offset = oas_vec[offset_index].dst_offset;
        unsigned bytes = oas_vec[offset_index].size;
	char buffer[1024];

	for(int i = 0; i < elem_count; i++) {
	  src_acc.read_untyped(ptr_t(src_index + i), buffer, bytes, src_offset);
          if(0 && i == 0) {
            printf("remote write: (%zd:%zd->%zd:%zd) %d bytes:",
                   (ssize_t)(src_index + i), (ssize_t)src_offset,
                   (ssize_t)(dst_index + i), (ssize_t)dst_offset, bytes);
            for(unsigned j = 0; j < bytes; j++)
              printf(" %02x", (unsigned char)(buffer[j]));
            printf("\n");
          }
	  dst_acc.write_untyped(ptr_t(dst_index + i), buffer, bytes, dst_offset);
	}
#endif
      }

      virtual void flush(void) {}

    protected:
      RegionAccessor<AccessorType::Generic> src_acc;
      RegionAccessor<AccessorType::Generic> dst_acc;
      OASVec &oas_vec;
    };

  ////////////////////////////////////////////////////////////////////////
  //
  // class MemPairCopier
  //

    MemPairCopier::MemPairCopier(void) 
      : total_reqs(0), total_bytes(0)
    { 
    }

    MemPairCopier::~MemPairCopier(void)
    {
    }

    // default behavior of flush is just to report bytes (maybe)
    void MemPairCopier::flush(DmaRequest *req)
    {
#ifdef EVENT_GRAPH_TRACE
      log_event_graph.debug("Copy Size: (" IDFMT ",%d) %ld",
			    after_copy.id, after_copy.gen, total_bytes);
      report_bytes(after_copy);
#endif
    }

    void MemPairCopier::record_bytes(size_t bytes)
    {
      total_reqs++;
      total_bytes += bytes;
    }


  ////////////////////////////////////////////////////////////////////////
  //
  // class MemPairCopierFactory
  //

    MemPairCopierFactory::MemPairCopierFactory(const std::string& _name)
      : name(_name)
    {
    }

    MemPairCopierFactory::~MemPairCopierFactory(void)
    {
    }

    const std::string& MemPairCopierFactory::get_name(void) const
    {
      return name;
    }


    class BufferedMemPairCopier : public MemPairCopier {
    public:
      BufferedMemPairCopier(Memory _src_mem, Memory _dst_mem, size_t _buffer_size = 32768)
	: buffer_size(_buffer_size)
      {
	src_mem = get_runtime()->get_memory_impl(_src_mem);
	dst_mem = get_runtime()->get_memory_impl(_dst_mem);
	buffer = new char[buffer_size];
      }

      virtual ~BufferedMemPairCopier(void)
      {
	delete[] buffer;
      }

      virtual InstPairCopier *inst_pair(RegionInstance src_inst, RegionInstance dst_inst,
                                        OASVec &oas_vec)
      {
	return new SpanBasedInstPairCopier<BufferedMemPairCopier>(this, src_inst, 
                                                          dst_inst, oas_vec);
      }

      void copy_span(off_t src_offset, off_t dst_offset, size_t bytes)
      {
	//printf("buffered copy of %zd bytes (" IDFMT ":%zd -> " IDFMT ":%zd)\n", bytes, src_mem->me.id, src_offset, dst_mem->me.id, dst_offset);
	while(bytes > buffer_size) {
	  src_mem->get_bytes(src_offset, buffer, buffer_size);
	  dst_mem->put_bytes(dst_offset, buffer, buffer_size);
	  src_offset += buffer_size;
	  dst_offset += buffer_size;
	  bytes -= buffer_size;
          record_bytes(buffer_size);
	}
	if(bytes > 0) {
	  src_mem->get_bytes(src_offset, buffer, bytes);
	  dst_mem->put_bytes(dst_offset, buffer, bytes);
          record_bytes(bytes);
	}
      }

      // default behavior of 2D copy is to unroll to 1D copies
      void copy_span(off_t src_offset, off_t dst_offset, size_t bytes,
		     off_t src_stride, off_t dst_stride, size_t lines)
      {
	while(lines-- > 0) {
	  copy_span(src_offset, dst_offset, bytes);
	  src_offset += src_stride;
	  dst_offset += dst_stride;
	}
      }

    protected:
      size_t buffer_size;
      MemoryImpl *src_mem, *dst_mem;
      char *buffer;
    };
     
    class MemcpyMemPairCopier : public MemPairCopier {
    public:
      MemcpyMemPairCopier(Memory _src_mem, Memory _dst_mem)
      {
	MemoryImpl *src_impl = get_runtime()->get_memory_impl(_src_mem);
	src_base = (const char *)(src_impl->get_direct_ptr(0, src_impl->size));
	assert(src_base);

	MemoryImpl *dst_impl = get_runtime()->get_memory_impl(_dst_mem);
	dst_base = (char *)(dst_impl->get_direct_ptr(0, dst_impl->size));
	assert(dst_base);
      }

      virtual ~MemcpyMemPairCopier(void) { }

      virtual InstPairCopier *inst_pair(RegionInstance src_inst, RegionInstance dst_inst,
                                        OASVec &oas_vec)
      {
	return new SpanBasedInstPairCopier<MemcpyMemPairCopier>(this, src_inst, 
                                                          dst_inst, oas_vec);
      }

      void copy_span(off_t src_offset, off_t dst_offset, size_t bytes)
      {
	//printf("memcpy of %zd bytes\n", bytes);
	memcpy(dst_base + dst_offset, src_base + src_offset, bytes);
        record_bytes(bytes);
      }

      // default behavior of 2D copy is to unroll to 1D copies
      void copy_span(off_t src_offset, off_t dst_offset, size_t bytes,
		     off_t src_stride, off_t dst_stride, size_t lines)
      {
	while(lines-- > 0) {
	  copy_span(src_offset, dst_offset, bytes);
	  src_offset += src_stride;
	  dst_offset += dst_stride;
	}
      }

    protected:
      const char *src_base;
      char *dst_base;
    };

    class LocalReductionMemPairCopier : public MemPairCopier {
    public:
      LocalReductionMemPairCopier(Memory _src_mem, Memory _dst_mem,
				  ReductionOpID redop_id, bool _fold)
      {
	MemoryImpl *src_impl = get_runtime()->get_memory_impl(_src_mem);
	src_base = (const char *)(src_impl->get_direct_ptr(0, src_impl->size));
	assert(src_base);

	MemoryImpl *dst_impl = get_runtime()->get_memory_impl(_dst_mem);
	dst_base = (char *)(dst_impl->get_direct_ptr(0, dst_impl->size));
	assert(dst_base);

	redop = get_runtime()->reduce_op_table[redop_id];
	fold = _fold;
      }

      virtual ~LocalReductionMemPairCopier(void) { }

      virtual InstPairCopier *inst_pair(RegionInstance src_inst, RegionInstance dst_inst,
                                        OASVec &oas_vec)
      {
	return new SpanBasedInstPairCopier<LocalReductionMemPairCopier>(this, src_inst, 
									dst_inst, oas_vec);
      }

      void copy_span(off_t src_offset, off_t dst_offset, size_t bytes)
      {
	//printf("reduction of %zd bytes\n", bytes);
	assert((bytes % redop->sizeof_rhs) == 0);
	if(fold)
	  redop->fold(dst_base + dst_offset, src_base + src_offset,
		      bytes / redop->sizeof_rhs, false /*non-exclusive*/);
	else
	  redop->apply(dst_base + dst_offset, src_base + src_offset,
		       bytes / redop->sizeof_rhs, false /*non-exclusive*/);
      }

      // default behavior of 2D copy is to unroll to 1D copies
      void copy_span(off_t src_offset, off_t dst_offset, size_t bytes,
		     off_t src_stride, off_t dst_stride, size_t lines)
      {
	// two cases here:
	// 1) if bytes == sizeof_rhs, we can use the apply/fold_strided calls
	if(bytes == redop->sizeof_rhs) {
	  if(fold)
	    redop->fold_strided(dst_base + dst_offset, src_base + src_offset,
				src_stride, dst_stride, lines, false /*non-exclusive*/);
	  else
	    redop->apply_strided(dst_base + dst_offset, src_base + src_offset,
				 src_stride, dst_stride, lines, false /*non-exclusive*/);
	  return;
	}

	// 2) with multiple elements per line, have to do a apply/fold call per line
	while(lines-- > 0) {
	  copy_span(src_offset, dst_offset, bytes);
	  src_offset += src_stride;
	  dst_offset += dst_stride;
	}
      }

    protected:
      const char *src_base;
      char *dst_base;
      const ReductionOpUntyped *redop;
      bool fold;
    };

    class BufferedReductionMemPairCopier : public MemPairCopier {
    public:
      BufferedReductionMemPairCopier(Memory _src_mem, Memory _dst_mem,
				     ReductionOpID redop_id, bool _fold,
				     size_t _buffer_size = 1024) // in elements
	: buffer_size(_buffer_size)
      {
	src_mem = get_runtime()->get_memory_impl(_src_mem);
	dst_mem = get_runtime()->get_memory_impl(_dst_mem);
	redop = get_runtime()->reduce_op_table[redop_id];
	fold = _fold;

	src_buffer = new char[buffer_size * redop->sizeof_rhs];
	dst_buffer = new char[buffer_size * (fold ? redop->sizeof_rhs : redop->sizeof_lhs)];
      }

      virtual ~BufferedReductionMemPairCopier(void)
      {
	delete[] src_buffer;
	delete[] dst_buffer;
      }

      virtual InstPairCopier *inst_pair(RegionInstance src_inst, RegionInstance dst_inst,
                                        OASVec &oas_vec)
      {
	return new SpanBasedInstPairCopier<BufferedReductionMemPairCopier>(this, src_inst, 
									   dst_inst, oas_vec);
      }

      void copy_span(off_t src_offset, off_t dst_offset, size_t bytes)
      {
	//printf("buffered copy of %zd bytes (" IDFMT ":%zd -> " IDFMT ":%zd)\n", bytes, src_mem->me.id, src_offset, dst_mem->me.id, dst_offset);
	size_t dst_size = fold ? redop->sizeof_rhs : redop->sizeof_lhs;

	assert((bytes % redop->sizeof_rhs) == 0);
	size_t elems = bytes / redop->sizeof_rhs;

	while(elems > 0) {
	  // figure out how many elements we can do at a time
	  size_t count = (elems > buffer_size) ? buffer_size : elems;

	  // fetch source and dest data into buffers
	  src_mem->get_bytes(src_offset, src_buffer, count * redop->sizeof_rhs);
	  dst_mem->get_bytes(dst_offset, dst_buffer, count * dst_size);

	  // apply reduction to local buffers
	  if(fold)
	    redop->fold(dst_buffer, src_buffer, count, true /*exclusive*/);
	  else
	    redop->apply(dst_buffer, src_buffer, count, true /*exclusive*/);

	  dst_mem->put_bytes(dst_offset, dst_buffer, count * dst_size);

	  src_offset += count * redop->sizeof_rhs;
	  dst_offset += count * dst_size;
	  elems -= count;
	}
      }

      // default behavior of 2D copy is to unroll to 1D copies
      void copy_span(off_t src_offset, off_t dst_offset, size_t bytes,
		     off_t src_stride, off_t dst_stride, size_t lines)
      {
	while(lines-- > 0) {
	  copy_span(src_offset, dst_offset, bytes);
	  src_offset += src_stride;
	  dst_offset += dst_stride;
	}
      }

    protected:
      size_t buffer_size;
      MemoryImpl *src_mem, *dst_mem;
      char *src_buffer;
      char *dst_buffer;
      const ReductionOpUntyped *redop;
      bool fold;
    };
     
#if 0
    // a MemPairCopier that keeps a list of events for component copies and doesn't trigger
    //  the completion event until they're all done
    class DelayedMemPairCopierX : public MemPairCopier {
    public:
      DelayedMemPairCopierX(void) {}

      virtual ~DelayedMemPairCopierX(void) {}
      
      virtual void flush(Event after_copy)
      {
	// create a merged event for all the copies and used that to perform a delayed trigger
	//  of the after_copy event (if it exists)
	if(after_copy.exists()) {
	  if(events.size() > 0) {
	    Event merged = GenEventImpl::merge_events(events);

	    // deferred trigger based on this merged event
	    get_runtime()->get_genevent_impl(after_copy)->trigger(after_copy.gen, gasnet_mynode(), merged);
	  } else {
	    // no actual copies occurred, so manually trigger event ourselves
	    get_runtime()->get_genevent_impl(after_copy)->trigger(after_copy.gen, gasnet_mynode());
	  }
	} else {
	  if(events.size() > 0) {
	    // we don't have an event we can use to signal completion, so wait on the events ourself
	    for(std::set<Event>::const_iterator it = events.begin();
		it != events.end();
		it++)
	      (*it).wait();
	  } else {
	    // nothing happened and we don't need to tell anyone - life is simple
	  }
	}
#ifdef EVENT_GRAPH_TRACE
        report_bytes(after_copy);
#endif
      }

    protected:
      std::set<Event> events;
    };
#endif
     
    static unsigned rdma_sequence_no = 1;

    class RemoteWriteMemPairCopier : public MemPairCopier {
    public:
      RemoteWriteMemPairCopier(Memory _src_mem, Memory _dst_mem)
      {
	src_mem = get_runtime()->get_memory_impl(_src_mem);
	src_base = (const char *)(src_mem->get_direct_ptr(0, src_mem->size));
	assert(src_base);

	dst_mem = get_runtime()->get_memory_impl(_dst_mem);
#ifdef TIME_REMOTE_WRITES
        span_time = 0;
        gather_time = 0;
#endif
	sequence_id = __sync_fetch_and_add(&rdma_sequence_no, 1);
	num_writes = 0;
      }

      virtual ~RemoteWriteMemPairCopier(void)
      {
      }

      virtual InstPairCopier *inst_pair(RegionInstance src_inst, RegionInstance dst_inst,
                                        OASVec &oas_vec)
      {
	return new SpanBasedInstPairCopier<RemoteWriteMemPairCopier>(this, src_inst, 
                                                              dst_inst, oas_vec);
      }

      struct PendingGather {
	off_t dst_start;
	off_t dst_size;
	SpanList src_spans;
      };

      // this is no longer limited by LMB size, so try for large blocks when
      //  possible
      static const size_t TARGET_XFER_SIZE = 4 << 20;

      void copy_span(off_t src_offset, off_t dst_offset, size_t bytes)
      {
	//printf("remote write of %zd bytes (" IDFMT ":%zd -> " IDFMT ":%zd)\n", bytes, src_mem->me.id, src_offset, dst_mem->me.id, dst_offset);
#ifdef TIME_REMOTE_WRITES
        unsigned long long start = TimeStamp::get_current_time_in_micros();
#endif
        record_bytes(bytes);
	if(bytes >= TARGET_XFER_SIZE) {
	  // large enough that we can transfer it by itself
#ifdef DEBUG_REMOTE_WRITES
	  printf("remote write of %zd bytes (" IDFMT ":%zd -> " IDFMT ":%zd)\n", bytes, src_mem->me.id, src_offset, dst_mem->me.id, dst_offset);
#endif
	  num_writes += do_remote_write(dst_mem->me, dst_offset, src_base + src_offset, bytes, 
					sequence_id, false /* no copy */);
	} else {
	  // see if this can be added to an existing gather
	  PendingGather *g;
	  std::map<off_t, PendingGather *>::iterator it = gathers.find(dst_offset);
	  if(it != gathers.end()) {
	    g = it->second;
	    gathers.erase(it); // remove from the existing location - we'll re-add it (probably) with the updated offset
	  } else {
	    // nope, start a new one
	    g = new PendingGather;
	    g->dst_start = dst_offset;
	    g->dst_size = 0;
	  }

	  // sanity checks
	  assert((g->dst_start + g->dst_size) == dst_offset);

	  // now see if this particular span is disjoint or can be tacked on to the end of the last one
	  if(g->src_spans.size() > 0) {
	    SpanListEntry& last_span = g->src_spans.back();
	    if(((char *)(last_span.first) + last_span.second) == (src_base + src_offset)) {
	      // append
	      last_span.second += bytes;
	    } else {
	      g->src_spans.push_back(std::make_pair(src_base + src_offset, bytes));
	    }
	  } else {
	    // first span
	    g->src_spans.push_back(std::make_pair(src_base + src_offset, bytes));
	  }
	  g->dst_size += bytes;

	  // is this span big enough to push now?
	  if((size_t)g->dst_size >= TARGET_XFER_SIZE) {
	    // yes, copy it
	    copy_gather(g);
	    delete g;
	  } else {
	    // no, put it back in the pending list, keyed by the next dst_offset that'll match it
	    gathers.insert(std::make_pair(g->dst_start + g->dst_size, g));
	  }
	}
#ifdef TIME_REMOTE_WRITES
        unsigned long long stop = TimeStamp::get_current_time_in_micros();
        span_time += (stop - start);
#endif
      }

      void copy_span(off_t src_offset, off_t dst_offset, size_t bytes,
		     off_t src_stride, off_t dst_stride, size_t lines)
      {
	// case 1: although described as 2D, both src and dst coalesce
	if(((size_t)src_stride == bytes) && ((size_t)dst_stride == bytes)) {
	  copy_span(src_offset, dst_offset, bytes * lines);
	  return;
	}

	// case 2: if dst coalesces, we'll let the RDMA code do the gather for us -
	//  this won't merge with any other copies though
	if((size_t)dst_stride == bytes) {
#ifdef NEW2D_DEBUG
	  printf("GATHER copy\n");
#endif
	  num_writes += do_remote_write(dst_mem->me, dst_offset,
					src_base + src_offset, bytes, src_stride, lines,
					sequence_id, false /* no copy */);
          record_bytes(bytes * lines);
	  return;
	}
	
	// default is to unroll the lines here, and let the PendingGather code try to
	//  put things back in bigger pieces
	while(lines-- > 0) {
	  copy_span(src_offset, dst_offset, bytes);
	  src_offset += src_stride;
	  dst_offset += dst_stride;
	}
      }

      void copy_gather(const PendingGather *g)
      {
#ifdef TIME_REMOTE_WRITES
        unsigned long long start = TimeStamp::get_current_time_in_micros();
#endif
        // special case: if there's only one source span, it's not actually
        //   a gather (so we don't need to make a copy)
        if(g->src_spans.size() == 1) {
          const SpanListEntry& span = *(g->src_spans.begin());
#ifdef DEBUG_REMOTE_WRITES
	  printf("remote write of %zd bytes (singleton " IDFMT ":%zd -> " IDFMT ":%zd)\n", span.second, src_mem->me.id, (char *)span.first - src_base, dst_mem->me.id, g->dst_start);
          printf("  datb[%p]: %08x %08x %08x %08x %08x %08x %08x %08x\n",
                 span.first,
                 ((unsigned *)(span.first))[0], ((unsigned *)(span.first))[1],
                 ((unsigned *)(span.first))[2], ((unsigned *)(span.first))[3],
                 ((unsigned *)(span.first))[4], ((unsigned *)(span.first))[5],
                 ((unsigned *)(span.first))[6], ((unsigned *)(span.first))[7]);
#endif
	  // TODO: handle case where single write can include event trigger in message
	  //num_writes += do_remote_write(dst_mem->me, g->dst_start, span.first, span.second, trigger, false /* no copy */);
	  num_writes += do_remote_write(dst_mem->me, g->dst_start, span.first, span.second, 
					sequence_id, false /* no copy */);
          return;
        }

	// general case: do_remote_write knows how to take a span list now, so let it
	//  handle the actual gathering
#ifdef DEBUG_REMOTE_WRITES
	printf("remote write of %zd bytes (gather -> " IDFMT ":%zd), trigger=" IDFMT "/%d\n", g->dst_size, dst_mem->me.id, g->dst_start, trigger.id, trigger.gen);
#endif
	// TODO: handle case where single write can include event trigger in message
	num_writes += do_remote_write(dst_mem->me, g->dst_start, 
				      g->src_spans, g->dst_size,
				      sequence_id, false /* no copy - data won't change til copy event triggers */);
#ifdef TIME_REMOTE_WRITES
        unsigned long long stop = TimeStamp::get_current_time_in_micros();
        gather_time += (stop - start);
#endif
      }

      virtual void flush(DmaRequest *req)
      {
#ifdef TIME_REMOTE_WRITES
        size_t total_gathers = gathers.size();
        size_t total_spans = 0;
        for (std::map<off_t,PendingGather*>::const_iterator it = gathers.begin();
              it != gathers.end(); it++)
        {
          total_spans += it->second->src_spans.size();
        }
        unsigned long long start = TimeStamp::get_current_time_in_micros();
#endif

	// do we have any pending gathers to push out?
        while(!gathers.empty()) {
	  std::map<off_t, PendingGather *>::iterator it = gathers.begin();
	  PendingGather *g = it->second;
	  gathers.erase(it);

	  copy_gather(g);
	  delete g;
	}

        // if we did any remote writes, we need a fence, and the DMA request
	//  needs to know about it
        if(total_reqs > 0) {
          Realm::RemoteWriteFence *fence = new Realm::RemoteWriteFence(req);
          req->add_async_work_item(fence);
          do_remote_fence(dst_mem->me, sequence_id, num_writes, fence);
        }

#ifdef TIME_REMOTE_WRITES
        unsigned long long stop = TimeStamp::get_current_time_in_micros();
        gather_time += (stop - start);
        printf("Remote Write: span time: %lld  gather time %lld "
                "total gathers %ld total spans %d\n", 
                span_time, gather_time, total_gathers, total_spans);
#endif

        MemPairCopier::flush(req);
      }

    protected:
      MemoryImpl *src_mem, *dst_mem;
      const char *src_base;
      std::map<off_t, PendingGather *> gathers;
#ifdef TIME_REMOTE_WRITES
      unsigned long long span_time;
      unsigned long long gather_time;
#endif
      unsigned sequence_id, num_writes;
    };
     
    class RemoteReduceMemPairCopier : public MemPairCopier {
    public:
      RemoteReduceMemPairCopier(Memory _src_mem, Memory _dst_mem,
				ReductionOpID _redop_id, bool _fold)
      {
	src_mem = get_runtime()->get_memory_impl(_src_mem);
	src_base = (const char *)(src_mem->get_direct_ptr(0, src_mem->size));
	assert(src_base);

	dst_mem = get_runtime()->get_memory_impl(_dst_mem);

	redop_id = _redop_id;
	redop = get_runtime()->reduce_op_table[redop_id];
	fold = _fold;

	sequence_id = __sync_fetch_and_add(&rdma_sequence_no, 1);
	num_writes = 0;
      }

      virtual ~RemoteReduceMemPairCopier(void)
      {
      }

      virtual InstPairCopier *inst_pair(RegionInstance src_inst, RegionInstance dst_inst,
                                        OASVec &oas_vec)
      {
	return new SpanBasedInstPairCopier<RemoteReduceMemPairCopier>(this, src_inst, 
								      dst_inst, oas_vec);
      }

      void copy_span(off_t src_offset, off_t dst_offset, size_t bytes)
      {
	//printf("remote write of %zd bytes (" IDFMT ":%zd -> " IDFMT ":%zd)\n", bytes, src_mem->me.id, src_offset, dst_mem->me.id, dst_offset);
#ifdef TIME_REMOTE_WRITES
        unsigned long long start = TimeStamp::get_current_time_in_micros();
#endif

#ifdef DEBUG_REMOTE_WRITES
	printf("remote reduce of %zd bytes (" IDFMT ":%zd -> " IDFMT ":%zd)\n", bytes, src_mem->me.id, src_offset, dst_mem->me.id, dst_offset);
#endif
	num_writes += do_remote_reduce(dst_mem->me, dst_offset, redop_id, fold,
				       src_base + src_offset, bytes / redop->sizeof_rhs,
				       redop->sizeof_rhs, redop->sizeof_lhs,
				       sequence_id, false /* no copy */);

        record_bytes(bytes);
      }

      void copy_span(off_t src_offset, off_t dst_offset, size_t bytes,
		     off_t src_stride, off_t dst_stride, size_t lines)
      {
	// TODO: figure out 2D coalescing for reduction case (sizes may not match)
	//if((src_stride == bytes) && (dst_stride == bytes)) {
	//  copy_span(src_offset, dst_offset, bytes * lines);
	//  return;
	//}
	
	// default is to unroll the lines here
	while(lines-- > 0) {
	  copy_span(src_offset, dst_offset, bytes);
	  src_offset += src_stride;
	  dst_offset += dst_stride;
	}
      }

      virtual void flush(DmaRequest *req)
      {
        // if we did any remote writes, we need a fence, and the DMA request
	//  needs to know about it
        if(total_reqs > 0) {
          Realm::RemoteWriteFence *fence = new Realm::RemoteWriteFence(req);
          req->add_async_work_item(fence);
          do_remote_fence(dst_mem->me, sequence_id, num_writes, fence);
        }

        MemPairCopier::flush(req);
      }

    protected:
      MemoryImpl *src_mem, *dst_mem;
      const char *src_base;
      unsigned sequence_id, num_writes;
      ReductionOpID redop_id;
      const ReductionOpUntyped *redop;
      bool fold;
    };

    class RemoteSerdezMemPairCopier : public MemPairCopier {
    public:
      RemoteSerdezMemPairCopier(Memory _src_mem, Memory _dst_mem,
				CustomSerdezID _serdez_id)
      {
	src_mem = get_runtime()->get_memory_impl(_src_mem);
	src_base = (const char *)(src_mem->get_direct_ptr(0, src_mem->size));
	assert(src_base);

	dst_mem = get_runtime()->get_memory_impl(_dst_mem);

	serdez_id = _serdez_id;
	serdez_op = get_runtime()->custom_serdez_table[serdez_id];

	sequence_id = __sync_fetch_and_add(&rdma_sequence_no, 1);
	num_writes = 0;
      }

      virtual ~RemoteSerdezMemPairCopier(void)
      {
      }

      virtual InstPairCopier *inst_pair(RegionInstance src_inst, RegionInstance dst_inst,
                                        OASVec &oas_vec)
      {
	return new SpanBasedInstPairCopier<RemoteSerdezMemPairCopier>(this, src_inst,
								      dst_inst, oas_vec);
      }

      void copy_span(off_t src_offset, off_t dst_offset, size_t bytes)
      {
	//printf("remote write of %zd bytes (" IDFMT ":%zd -> " IDFMT ":%zd)\n", bytes, src_mem->me.id, src_offset, dst_mem->me.id, dst_offset);
#ifdef TIME_REMOTE_WRITES
        unsigned long long start = TimeStamp::get_current_time_in_micros();
#endif

#ifdef DEBUG_REMOTE_WRITES
	printf("remote serdez of %zd bytes (" IDFMT ":%zd -> " IDFMT ":%zd)\n", bytes, src_mem->me.id, src_offset, dst_mem->me.id, dst_offset);
#endif
	num_writes += do_remote_serdez(dst_mem->me, dst_offset, serdez_id,
				       src_base + src_offset, bytes / serdez_op->sizeof_field_type, sequence_id);

        record_bytes(bytes);
      }

      void copy_span(off_t src_offset, off_t dst_offset, size_t bytes,
		     off_t src_stride, off_t dst_stride, size_t lines)
      {
	// TODO: figure out 2D coalescing for reduction case (sizes may not match)
	//if((src_stride == bytes) && (dst_stride == bytes)) {
	//  copy_span(src_offset, dst_offset, bytes * lines);
	//  return;
	//}

	// default is to unroll the lines here
	while(lines-- > 0) {
	  copy_span(src_offset, dst_offset, bytes);
	  src_offset += src_stride;
	  dst_offset += dst_stride;
	}
      }

      virtual void flush(DmaRequest *req)
      {
        // if we did any remote writes, we need a fence, and the DMA request
	//  needs to know about it
        if(total_reqs > 0) {
          Realm::RemoteWriteFence *fence = new Realm::RemoteWriteFence(req);
          req->add_async_work_item(fence);
          do_remote_fence(dst_mem->me, sequence_id, num_writes, fence);
        }

        MemPairCopier::flush(req);
      }

    protected:
      MemoryImpl *src_mem, *dst_mem;
      const char *src_base;
      unsigned sequence_id, num_writes;
      CustomSerdezID serdez_id;
      const CustomSerdezUntyped *serdez_op;
    };
    

    static AsyncFileIOContext *aio_context = 0;

#ifdef REALM_USE_KERNEL_AIO
    inline int io_setup(unsigned nr, aio_context_t *ctxp)
    {
      return syscall(__NR_io_setup, nr, ctxp);
    }

    inline int io_destroy(aio_context_t ctx)
    {
      return syscall(__NR_io_destroy, ctx);
    }

    inline int io_submit(aio_context_t ctx, long nr, struct iocb **iocbpp)
    {
      return syscall(__NR_io_submit, ctx, nr, iocbpp);
    }

    inline int io_getevents(aio_context_t ctx, long min_nr, long max_nr,
                            struct io_event *events, struct timespec *timeout)
    {
      return syscall(__NR_io_getevents, ctx, min_nr, max_nr, events, timeout);
    }

    class KernelAIOWrite : public AsyncFileIOContext::AIOOperation {
    public:
      KernelAIOWrite(aio_context_t aio_ctx,
                     int fd, size_t offset, size_t bytes,
		     const void *buffer, Request* request = NULL);
      virtual void launch(void);
      virtual bool check_completion(void);

    public:
      aio_context_t ctx;
      struct iocb cb;
    };

    KernelAIOWrite::KernelAIOWrite(aio_context_t aio_ctx,
				   int fd, size_t offset, size_t bytes,
				   const void *buffer, Request* request)
    {
      completed = false;
      ctx = aio_ctx;
      memset(&cb, 0, sizeof(cb));
      cb.aio_data = (uint64_t)this;
      cb.aio_fildes = fd;
      cb.aio_lio_opcode = IOCB_CMD_PWRITE;
      cb.aio_buf = (uint64_t)buffer;
      cb.aio_offset = offset;
      cb.aio_nbytes = bytes;
      req = request;
    }

    void KernelAIOWrite::launch(void)
    {
      struct iocb *cbs[1];
      cbs[0] = &cb;
      log_aio.debug("write issued: op=%p cb=%p", this, &cb);
#ifndef NDEBUG
      int ret =
#endif
	io_submit(ctx, 1, cbs);
      assert(ret == 1);
    }

    bool KernelAIOWrite::check_completion(void)
    {
      return completed;
    }

    class KernelAIORead : public AsyncFileIOContext::AIOOperation {
    public:
      KernelAIORead(aio_context_t aio_ctx,
                     int fd, size_t offset, size_t bytes,
		     void *buffer, Request* request = NULL);
      virtual void launch(void);
      virtual bool check_completion(void);

    public:
      aio_context_t ctx;
      struct iocb cb;
    };

    KernelAIORead::KernelAIORead(aio_context_t aio_ctx,
				 int fd, size_t offset, size_t bytes,
				 void *buffer, Request* request)
    {
      completed = false;
      ctx = aio_ctx;
      memset(&cb, 0, sizeof(cb));
      cb.aio_data = (uint64_t)this;
      cb.aio_fildes = fd;
      cb.aio_lio_opcode = IOCB_CMD_PREAD;
      cb.aio_buf = (uint64_t)buffer;
      cb.aio_offset = offset;
      cb.aio_nbytes = bytes;
      req = request;
    }

    void KernelAIORead::launch(void)
    {
      struct iocb *cbs[1];
      cbs[0] = &cb;
      log_aio.debug("read issued: op=%p cb=%p", this, &cb);
#ifndef NDEBUG
      int ret =
#endif
	io_submit(ctx, 1, cbs);
      assert(ret == 1);
    }

    bool KernelAIORead::check_completion(void)
    {
      return completed;
    }
#else
    class PosixAIOWrite : public AsyncFileIOContext::AIOOperation {
    public:
      PosixAIOWrite(int fd, size_t offset, size_t bytes,
		    const void *buffer, Request* request = NULL);
      virtual void launch(void);
      virtual bool check_completion(void);

    public:
      struct aiocb cb;
    };

    PosixAIOWrite::PosixAIOWrite(int fd, size_t offset, size_t bytes,
				 const void *buffer, Request* request)
    {
      completed = false;
      memset(&cb, 0, sizeof(cb));
      cb.aio_fildes = fd;
      cb.aio_buf = (void *)buffer;
      cb.aio_offset = offset;
      cb.aio_nbytes = bytes;
      req = request;
    }

    void PosixAIOWrite::launch(void)
    {
      log_aio.debug("write issued: op=%p cb=%p", this, &cb);
#ifndef NDEBUG
      int ret =
#endif
	aio_write(&cb);
      assert(ret == 0);
    }

    bool PosixAIOWrite::check_completion(void)
    {
      int ret = aio_error(&cb);
      if(ret == EINPROGRESS) return false;
      log_aio.debug("write returned: op=%p cb=%p ret=%d", this, &cb, ret);
      assert(ret == 0);
      return true;
    }

    class PosixAIORead : public AsyncFileIOContext::AIOOperation {
    public:
      PosixAIORead(int fd, size_t offset, size_t bytes,
		   void *buffer, Request* request = NULL);
      virtual void launch(void);
      virtual bool check_completion(void);

    public:
      struct aiocb cb;
    };

    PosixAIORead::PosixAIORead(int fd, size_t offset, size_t bytes,
			       void *buffer, Request* request)
    {
      completed = false;
      memset(&cb, 0, sizeof(cb));
      cb.aio_fildes = fd;
      cb.aio_buf = buffer;
      cb.aio_offset = offset;
      cb.aio_nbytes = bytes;
      req = request;
    }

    void PosixAIORead::launch(void)
    {
      log_aio.debug("read issued: op=%p cb=%p", this, &cb);
#ifndef NDEBUG
      int ret =
#endif
	aio_read(&cb);
      assert(ret == 0);
    }

    bool PosixAIORead::check_completion(void)
    {
      int ret = aio_error(&cb);
      if(ret == EINPROGRESS) return false;
      log_aio.debug("read returned: op=%p cb=%p ret=%d", this, &cb, ret);
      assert(ret == 0);
      return true;
    }
#endif

    class AIOFence : public Realm::Operation::AsyncWorkItem {
    public:
      AIOFence(Realm::Operation *_op) : Realm::Operation::AsyncWorkItem(_op) {}
      virtual void request_cancellation(void) {}
      virtual void print(std::ostream& os) const { os << "AIOFence"; }
    };

    class AIOFenceOp : public AsyncFileIOContext::AIOOperation {
    public:
      AIOFenceOp(DmaRequest *_req);
      virtual void launch(void);
      virtual bool check_completion(void);

    public:
      DmaRequest *req;
      AIOFence *f;
    };

    AIOFenceOp::AIOFenceOp(DmaRequest *_req)
    {
      completed = false;
      req = _req;
      f = new AIOFence(req);
      req->add_async_work_item(f);
    }

    void AIOFenceOp::launch(void)
    {
      log_aio.debug("fence launched: op=%p req=%p", this, req);
      completed = true;
    }

    bool AIOFenceOp::check_completion(void)
    {
      assert(completed);
      log_aio.debug("fence completed: op=%p req=%p", this, req);
      f->mark_finished(true /*successful*/);
      return true;
    }

    AsyncFileIOContext::AsyncFileIOContext(int _max_depth)
      : max_depth(_max_depth)
    {
#ifdef REALM_USE_KERNEL_AIO
      aio_ctx = 0;
#ifndef NDEBUG
      int ret =
#endif
	io_setup(max_depth, &aio_ctx);
      assert(ret == 0);
#endif
    }

    AsyncFileIOContext::~AsyncFileIOContext(void)
    {
      assert(pending_operations.empty());
      assert(launched_operations.empty());
#ifdef REALM_USE_KERNEL_AIO
#ifndef NDEBUG
      int ret =
#endif
	io_destroy(aio_ctx);
      assert(ret == 0);
#endif
    }

    void AsyncFileIOContext::enqueue_write(int fd, size_t offset, 
					   size_t bytes, const void *buffer,
                                           Request* req)
    {
#ifdef REALM_USE_KERNEL_AIO
      KernelAIOWrite *op = new KernelAIOWrite(aio_ctx,
					      fd, offset, bytes, buffer, req);
#else
      PosixAIOWrite *op = new PosixAIOWrite(fd, offset, bytes, buffer, req);
#endif
      {
	AutoHSLLock al(mutex);
	if(launched_operations.size() < (size_t)max_depth) {
	  op->launch();
	  launched_operations.push_back(op);
	} else {
	  pending_operations.push_back(op);
	}
      }
    }

    void AsyncFileIOContext::enqueue_read(int fd, size_t offset, 
					  size_t bytes, void *buffer,
                                          Request* req)
    {
#ifdef REALM_USE_KERNEL_AIO
      KernelAIORead *op = new KernelAIORead(aio_ctx,
					    fd, offset, bytes, buffer, req);
#else
      PosixAIORead *op = new PosixAIORead(fd, offset, bytes, buffer, req);
#endif
      {
	AutoHSLLock al(mutex);
	if(launched_operations.size() < (size_t)max_depth) {
	  op->launch();
	  launched_operations.push_back(op);
	} else {
	  pending_operations.push_back(op);
	}
      }
    }

    void AsyncFileIOContext::enqueue_fence(DmaRequest *req)
    {
      AIOFenceOp *op = new AIOFenceOp(req);
      {
	AutoHSLLock al(mutex);
	if(launched_operations.size() < (size_t)max_depth) {
	  op->launch();
	  launched_operations.push_back(op);
	} else {
	  pending_operations.push_back(op);
	}
      }
    }

    bool AsyncFileIOContext::empty(void)
    {
      AutoHSLLock al(mutex);
      return launched_operations.empty();
    }

    long AsyncFileIOContext::available(void)
    {
      AutoHSLLock al(mutex);
      return (max_depth - launched_operations.size());
    }

    void AsyncFileIOContext::make_progress(void)
    {
      AutoHSLLock al(mutex);

      // first, reap as many events as we can - oldest first
#ifdef REALM_USE_KERNEL_AIO
      while(true) {
	struct io_event events[8];
	struct timespec ts;
	ts.tv_sec = 0;
	ts.tv_nsec = 0;  // no delay
	int ret = io_getevents(aio_ctx, 1, 8, events, &ts);
	if(ret == 0) break;
	log_aio.debug("io_getevents returned %d events", ret);
	for(int i = 0; i < ret; i++) {
	  AIOOperation *op = (AIOOperation *)(events[i].data);
	  log_aio.debug("io_getevents: event[%d] = %p", i, op);
	  op->completed = true;
	}
      }
#endif

      // now actually mark events completed in oldest-first order
      while(!launched_operations.empty()) {
	AIOOperation *op = launched_operations.front();
	if(!op->check_completion()) break;
	log_aio.debug("aio op completed: op=%p", op);
        // <NEW_DMA>
        if (op->req != NULL) {
          Request* request = (Request*)(op->req);
          request->xd->notify_request_read_done(request);
          request->xd->notify_request_write_done(request);
        }
        // </NEW_DMA>
	delete op;
	launched_operations.pop_front();
      }

      // finally, if there are any pending ops, and room for them, launch them
      while((launched_operations.size() < (size_t)max_depth) &&
	    !pending_operations.empty()) {
	AIOOperation *op = pending_operations.front();
	pending_operations.pop_front();
	op->launch();
	launched_operations.push_back(op);
      }
    }

    /*static*/
    AsyncFileIOContext* AsyncFileIOContext::get_singleton() {
      return aio_context;
    }

    // MemPairCopier from disk memory to cpu memory
    class DisktoCPUMemPairCopier : public MemPairCopier {
    public:
      DisktoCPUMemPairCopier(int _fd, Memory _dst_mem)
      {
        MemoryImpl *dst_impl = get_runtime()->get_memory_impl(_dst_mem);
        dst_base = (char *)(dst_impl->get_direct_ptr(0, dst_impl->size));
        assert(dst_base);
        fd = _fd;
      }

      virtual ~DisktoCPUMemPairCopier(void)
      {
      }

      virtual InstPairCopier *inst_pair(RegionInstance src_inst, RegionInstance dst_inst,
                                        OASVec &osa_vec)
      {
        return new SpanBasedInstPairCopier<DisktoCPUMemPairCopier>(this, src_inst,
                                           dst_inst, osa_vec);
      }

      void copy_span(off_t src_offset, off_t dst_offset, size_t bytes)
      {
	aio_context->enqueue_read(fd, src_offset, bytes,
				  dst_base + dst_offset);
	record_bytes(bytes);
      }

      void copy_span(off_t src_offset, off_t dst_offset, size_t bytes,
                     off_t src_stride, off_t dst_stride, size_t lines)
      {
        while(lines-- > 0) {
          copy_span(src_offset, dst_offset, bytes);
          src_offset += src_stride;
          dst_offset += dst_stride;
        }
      }

      void flush(DmaRequest *req)
      {
	aio_context->enqueue_fence(req);
	MemPairCopier::flush(req);
      }

    protected:
      char *dst_base;
      int fd; // file descriptor
    };

    // MemPairCopier from disk memory to cpu memory
    class DiskfromCPUMemPairCopier : public MemPairCopier {
    public:
      DiskfromCPUMemPairCopier(Memory _src_mem, int _fd)
      { 
	MemoryImpl *src_impl = get_runtime()->get_memory_impl(_src_mem);
        src_base = (char *)(src_impl->get_direct_ptr(0, src_impl->size));
        assert(src_base);
        fd = _fd;
      }

      virtual ~DiskfromCPUMemPairCopier(void)
      {
      }

      virtual InstPairCopier *inst_pair(RegionInstance src_inst, RegionInstance dst_inst,
                                        OASVec &osa_vec)
      {
        return new SpanBasedInstPairCopier<DiskfromCPUMemPairCopier>(this, src_inst,
                                           dst_inst, osa_vec);
      }

      void copy_span(off_t src_offset, off_t dst_offset, size_t bytes)
      {
	aio_context->enqueue_write(fd, dst_offset, bytes,
				   src_base + src_offset);
	record_bytes(bytes);
      }

      void copy_span(off_t src_offset, off_t dst_offset, size_t bytes,
                     off_t src_stride, off_t dst_stride, size_t lines)
      {
        while(lines-- > 0) {
          copy_span(src_offset, dst_offset, bytes);
          src_offset += src_stride;
          dst_offset += dst_stride;
        }
      }

      void flush(DmaRequest *req)
      {
	aio_context->enqueue_fence(req);
	MemPairCopier::flush(req);
      }

    protected:
      char *src_base;
      int fd; // file descriptor
    };

    class FilefromCPUMemPairCopier : public MemPairCopier {
    public:
      class FileWriteCopier : public InstPairCopier
      {
      public:
        enum {max_nr = 1};
        FileWriteCopier(int _fd, char* _base, RegionInstance src_inst,
                        RegionInstance dst_inst, OASVec &oas_vec,
			FilefromCPUMemPairCopier *_mpc)
        {
	  fd = _fd;
          inst_copier = new SpanBasedInstPairCopier<FileWriteCopier>(this, src_inst, dst_inst, oas_vec);
          src_base = _base;
	  mpc = _mpc;
        }

        ~FileWriteCopier(void)
        {
          delete inst_copier;
        }

        virtual void copy_field(off_t src_index, off_t dst_index, off_t elem_count,
                                unsigned offset_index)
        {
          inst_copier->copy_field(src_index, dst_index, elem_count, offset_index);
        }

        virtual void copy_all_fields(off_t src_index, off_t dst_index, off_t elem_count)
        {
          inst_copier->copy_all_fields(src_index, dst_index, elem_count);
        }

        virtual void copy_all_fields(off_t src_index, off_t dst_index, off_t count_per_line,
  				     off_t src_stride, off_t dst_stride, off_t lines)
        {
          inst_copier->copy_all_fields(src_index, dst_index, count_per_line, src_stride, dst_stride, lines);
        }

        virtual void flush(void)
        {
          inst_copier->flush();
        }

        void copy_span(off_t src_offset, off_t dst_offset, size_t bytes)
        {
	  aio_context->enqueue_write(fd, dst_offset, bytes,
				     src_base + src_offset);
	  mpc->record_bytes(bytes);
        }

        void copy_span(off_t src_offset, off_t dst_offset, size_t bytes,
                       off_t src_stride, off_t dst_stride, size_t lines)
        {
          while(lines-- > 0) {
            copy_span(src_offset, dst_offset, bytes);
            src_offset += src_stride;
            dst_offset += dst_stride;
          }
        }

      protected:
	int fd;
        char *src_base;
        InstPairCopier* inst_copier;
	FilefromCPUMemPairCopier *mpc;
      };

      FilefromCPUMemPairCopier(Memory _src_mem, Memory _dst_mem)
      {
        MemoryImpl *src_impl = get_runtime()->get_memory_impl(_src_mem);
        src_base = (char *)(src_impl->get_direct_ptr(0, src_impl->size));
        dst_mem = (FileMemory*) get_runtime()->get_memory_impl(_dst_mem);
      }

      virtual ~FilefromCPUMemPairCopier(void) {}

      virtual InstPairCopier *inst_pair(RegionInstance src_inst, RegionInstance dst_inst,
                                        OASVec &oas_vec)
      {
        ID id(dst_inst);
        unsigned index = id.instance.inst_idx;
        int fd = dst_mem->get_file_des(index);
        return new FileWriteCopier(fd, src_base, src_inst, dst_inst, oas_vec, this);
      }

      void flush(DmaRequest *req)
      {
	aio_context->enqueue_fence(req);
	MemPairCopier::flush(req);
      }

    protected:
      char *src_base;
      FileMemory *dst_mem;
    };

    class FiletoCPUMemPairCopier : public MemPairCopier {
    public:
      class FileReadCopier : public InstPairCopier
      {
      public:
        enum {max_nr = 1};
    	FileReadCopier(int _fd, char* _base, RegionInstance src_inst,
                       RegionInstance dst_inst, OASVec &oas_vec, FiletoCPUMemPairCopier *_mpc)
        {
          fd = _fd;
          inst_copier = new SpanBasedInstPairCopier<FileReadCopier>(this, src_inst, dst_inst, oas_vec);
          dst_base = _base;
	  mpc = _mpc;
        }

        ~FileReadCopier(void)
        {
          delete inst_copier;
        }

        virtual void copy_field(off_t src_index, off_t dst_index, off_t elem_count,
                                unsigned offset_index)
        {
          inst_copier->copy_field(src_index, dst_index, elem_count, offset_index);
        }

        virtual void copy_all_fields(off_t src_index, off_t dst_index, off_t elem_count)
        {
          inst_copier->copy_all_fields(src_index, dst_index, elem_count);
        }

        virtual void copy_all_fields(off_t src_index, off_t dst_index, off_t count_per_line,
  				     off_t src_stride, off_t dst_stride, off_t lines)
        {
          inst_copier->copy_all_fields(src_index, dst_index, count_per_line, src_stride, dst_stride, lines);
        }

        virtual void flush(void)
        {
          inst_copier->flush();
        }

        void copy_span(off_t src_offset, off_t dst_offset, size_t bytes)
        {
	  aio_context->enqueue_read(fd, src_offset, bytes,
				    dst_base + dst_offset);
	  mpc->record_bytes(bytes);
        }

        void copy_span(off_t src_offset, off_t dst_offset, size_t bytes,
                       off_t src_stride, off_t dst_stride, size_t lines)
        {
          while(lines-- > 0) {
            copy_span(src_offset, dst_offset, bytes);
            src_offset += src_stride;
            dst_offset += dst_stride;
          }
        }

      protected:
	int fd;
        char *dst_base;
        InstPairCopier* inst_copier;
	FiletoCPUMemPairCopier *mpc;
      };

      FiletoCPUMemPairCopier(Memory _src_mem, Memory _dst_mem)
      {
        MemoryImpl *dst_impl = get_runtime()->get_memory_impl(_dst_mem);
        dst_base = (char *)(dst_impl->get_direct_ptr(0, dst_impl->size));
        src_mem = (FileMemory*) get_runtime()->get_memory_impl(_src_mem);
      }

      virtual ~FiletoCPUMemPairCopier(void) {}

      virtual InstPairCopier *inst_pair(RegionInstance src_inst, RegionInstance dst_inst,
                                        OASVec &oas_vec)
      {
        ID id(src_inst);
        unsigned index = id.instance.inst_idx;
        int fd = src_mem->get_file_des(index);
        return new FileReadCopier(fd, dst_base, src_inst, dst_inst, oas_vec, this);
      }

      void flush(DmaRequest *req)
      {
	aio_context->enqueue_fence(req);
	MemPairCopier::flush(req);
      }

    protected:
      char *dst_base;
      FileMemory *src_mem;
    };
     
    // most of the smarts from MemPairCopier::create_copier are now captured in the various factories

    class MemcpyMemPairCopierFactory : public MemPairCopierFactory {
    public:
      MemcpyMemPairCopierFactory(void)
	: MemPairCopierFactory("memcpy")
      {}

      virtual bool can_perform_copy(Memory src_mem, Memory dst_mem,
				    ReductionOpID redop_id, bool fold)
      {
	// non-reduction copies between anything SYSMEM and/or ZC
	//  (TODO: really should be anything with a direct CPU pointer, but GPUFBMemory
	//  returns non-null for that right now...)
	if(redop_id != 0)
	  return false;

	MemoryImpl *src_impl = get_runtime()->get_memory_impl(src_mem);
	MemoryImpl::MemoryKind src_kind = src_impl->kind;
	
	if((src_kind != MemoryImpl::MKIND_SYSMEM) &&
	   (src_kind != MemoryImpl::MKIND_ZEROCOPY))
	  return false;

	MemoryImpl *dst_impl = get_runtime()->get_memory_impl(dst_mem);
	MemoryImpl::MemoryKind dst_kind = dst_impl->kind;
	
	if((dst_kind != MemoryImpl::MKIND_SYSMEM) &&
	   (dst_kind != MemoryImpl::MKIND_ZEROCOPY))
	  return false;

	return true;
      }

      virtual MemPairCopier *create_copier(Memory src_mem, Memory dst_mem,
					   ReductionOpID redop_id, bool fold)
      {
	return new MemcpyMemPairCopier(src_mem, dst_mem);
      }
    };


    void create_builtin_dma_channels(Realm::RuntimeImpl *r)
    {
      r->add_dma_channel(new MemcpyMemPairCopierFactory);
    }

    MemPairCopier *MemPairCopier::create_copier(Memory src_mem, Memory dst_mem,
						ReductionOpID redop_id /*= 0*/,
						CustomSerdezID serdez_id /*= 0*/,
						bool fold /*= false*/)
    {
      // try to use new DMA channels first
      const std::vector<MemPairCopierFactory *>& channels = get_runtime()->get_dma_channels();
      for(std::vector<MemPairCopierFactory *>::const_iterator it = channels.begin();
	  it != channels.end();
	  it++) {
	if((*it)->can_perform_copy(src_mem, dst_mem, redop_id, fold)) {
	  // impls and kinds are just for logging now
	  MemoryImpl *src_impl = get_runtime()->get_memory_impl(src_mem);
	  MemoryImpl *dst_impl = get_runtime()->get_memory_impl(dst_mem);

	  MemoryImpl::MemoryKind src_kind = src_impl->kind;
	  MemoryImpl::MemoryKind dst_kind = dst_impl->kind;

	  log_dma.info("copier: " IDFMT "(%d) -> " IDFMT "(%d) = %s",
		       src_mem.id, src_kind, dst_mem.id, dst_kind, (*it)->get_name().c_str());
	  return (*it)->create_copier(src_mem, dst_mem, redop_id, fold);
	}
      }

      // old style - various options in here are being turned into assert(0)'s as they are 
      //  replaced by DMA channel-provided copiers

      MemoryImpl *src_impl = get_runtime()->get_memory_impl(src_mem);
      MemoryImpl *dst_impl = get_runtime()->get_memory_impl(dst_mem);

      MemoryImpl::MemoryKind src_kind = src_impl->kind;
      MemoryImpl::MemoryKind dst_kind = dst_impl->kind;

      log_dma.info("copier: " IDFMT "(%d) -> " IDFMT "(%d)", src_mem.id, src_kind, dst_mem.id, dst_kind);
      if(redop_id == 0) {
        if (serdez_id != 0) {
          // handle serdez cases, for now we only support remote serdez case
          if((dst_kind == MemoryImpl::MKIND_REMOTE) ||
             (dst_kind == MemoryImpl::MKIND_RDMA)) {
              assert(src_kind != MemoryImpl::MKIND_REMOTE);
              return new RemoteSerdezMemPairCopier(src_mem, dst_mem, serdez_id);
          }
          log_dma.warning("Unsupported serdez transfer case (" IDFMT " -> " IDFMT ")",
                          src_mem.id, dst_mem.id);
          assert(0);
        }
	// can we perform simple memcpy's?
	if(((src_kind == MemoryImpl::MKIND_SYSMEM) || (src_kind == MemoryImpl::MKIND_ZEROCOPY)) &&
	   ((dst_kind == MemoryImpl::MKIND_SYSMEM) || (dst_kind == MemoryImpl::MKIND_ZEROCOPY))) {
	  assert(0);
	  //return new MemcpyMemPairCopier(src_mem, dst_mem);
	}

        // can we perform transfer between disk and cpu memory
        if (((src_kind == MemoryImpl::MKIND_SYSMEM) || (src_kind == MemoryImpl::MKIND_ZEROCOPY)) &&
            (dst_kind == MemoryImpl::MKIND_DISK)) {
          // printf("Create DiskfromCPUMemPairCopier\n");
          int fd = ((DiskMemory *)dst_impl)->fd;
          return new DiskfromCPUMemPairCopier(src_mem, fd);
        }

        if ((src_kind == MemoryImpl::MKIND_DISK) &&
            ((dst_kind == MemoryImpl::MKIND_SYSMEM) || (dst_kind == MemoryImpl::MKIND_ZEROCOPY))) {
          // printf("Create DisktoCPUMemPairCopier\n");
          int fd = ((DiskMemory *)src_impl)->fd;
          return new DisktoCPUMemPairCopier(fd, dst_mem);
        }

        // can we perform transfer between cpu and file memory
        if (((src_kind == MemoryImpl::MKIND_SYSMEM) || (src_kind == MemoryImpl::MKIND_ZEROCOPY)) &&
            (dst_kind == MemoryImpl::MKIND_FILE)) {
          //printf("Create FilefromCPUMemPairCopier\n");
          return new FilefromCPUMemPairCopier(src_mem, dst_mem);
        }

        if ((src_kind == MemoryImpl::MKIND_FILE) &&
            ((dst_kind == MemoryImpl::MKIND_SYSMEM) || (dst_kind == MemoryImpl::MKIND_ZEROCOPY))) {
          //printf("Create FiletoCPUMemPairCopier\n");
          return new FiletoCPUMemPairCopier(src_mem, dst_mem);
        }

	// GPU FB-related copies should be handled by module-provided dma channels now
	if((src_kind == MemoryImpl::MKIND_GPUFB) || (dst_kind == MemoryImpl::MKIND_GPUFB)) {
	  assert(0);
	}

	// try as many things as we can think of
	if((dst_kind == MemoryImpl::MKIND_REMOTE) ||
	   (dst_kind == MemoryImpl::MKIND_RDMA)) {
	  assert(src_kind != MemoryImpl::MKIND_REMOTE);
	  return new RemoteWriteMemPairCopier(src_mem, dst_mem);
	}

	// fallback
	return new BufferedMemPairCopier(src_mem, dst_mem);
      } else {
	// reduction case
	// can we perform simple memcpy's?
	if(((src_kind == MemoryImpl::MKIND_SYSMEM) || (src_kind == MemoryImpl::MKIND_ZEROCOPY)) &&
	   ((dst_kind == MemoryImpl::MKIND_SYSMEM) || (dst_kind == MemoryImpl::MKIND_ZEROCOPY))) {
	  return new LocalReductionMemPairCopier(src_mem, dst_mem, redop_id, fold);
	}

	// reductions to a remote memory get shipped over there to be applied
	if((dst_kind == MemoryImpl::MKIND_REMOTE) ||
	   (dst_kind == MemoryImpl::MKIND_RDMA)) {
	  assert(src_kind != MemoryImpl::MKIND_REMOTE);
	  return new RemoteReduceMemPairCopier(src_mem, dst_mem, redop_id, fold);
	}

	// fallback is pretty damn slow
	log_dma.warning("using a buffering copier for reductions (" IDFMT " -> " IDFMT ")",
			src_mem.id, dst_mem.id);
	return new BufferedReductionMemPairCopier(src_mem, dst_mem, redop_id, fold);
      }
    }

    template <unsigned DIM>
    static unsigned compress_strides(const Arrays::Rect<DIM> &r,
				     const Arrays::Point<1> in1[DIM], const Arrays::Point<1> in2[DIM],
				     Arrays::Point<DIM>& extents,
				     Arrays::Point<1> out1[DIM], Arrays::Point<1> out2[DIM])
    {
      // sort the dimensions by the first set of strides for maximum gathering goodness
      unsigned stride_order[DIM];
      for(unsigned i = 0; i < DIM; i++) stride_order[i] = i;
      // yay, bubble sort!
      for(unsigned i = 0; i < DIM; i++)
	for(unsigned j = 0; j < i; j++)
	  if(in1[stride_order[j]] > in1[stride_order[j+1]]) {
	    int t = stride_order[j];
	    stride_order[j] = stride_order[j+1];
	    stride_order[j+1] = t;
	  }

      int curdim = -1;
      Arrays::coord_t exp1 = 0, exp2 = 0;

      // now go through dimensions, collapsing each if it matches the expected stride for
      //  both sets (can't collapse for first)
      for(unsigned i = 0; i < DIM; i++) {
	unsigned d = stride_order[i];
	Arrays::coord_t e = r.dim_size(d);
	if(i && (exp1 == in1[d][0]) && (exp2 == in2[d][0])) {
	  // collapse and grow extent
	  extents.x[curdim] *= e;
	  exp1 *= e;
	  exp2 *= e;
	} else {
	  // no match - create a new dimension
	  curdim++;
	  extents.x[curdim] = e;
	  exp1 = in1[d][0] * e;
	  exp2 = in2[d][0] * e;
	  out1[curdim] = in1[d];
	  out2[curdim] = in2[d];
	}
      }

      return curdim+1;
    }

#if 0
    void CopyRequest::perform_dma_mask(MemPairCopier *mpc)
    {
      // TODO
      assert(0);
      IndexSpaceImpl *ispace = get_runtime()->get_index_space_impl(domain.get_index_space());
      assert(ispace->valid_mask_complete);

      // this is the SOA-friendly loop nesting
      for(OASByInst::iterator it = oas_by_inst->begin(); it != oas_by_inst->end(); it++) {
	RegionInstance src_inst = it->first.first;
	RegionInstance dst_inst = it->first.second;
	OASVec& oasvec = it->second;

	InstPairCopier *ipc = mpc->inst_pair(src_inst, dst_inst, oasvec);

	// does the copier want to iterate the domain itself?
	if(ipc->copy_all_fields(domain))
	  continue;

	// index space instances use 1D linearizations for translation
	Arrays::Mapping<1, 1> *src_linearization = get_runtime()->get_instance_impl(src_inst)->metadata.linearization.get_mapping<1>();
	Arrays::Mapping<1, 1> *dst_linearization = get_runtime()->get_instance_impl(dst_inst)->metadata.linearization.get_mapping<1>();

	// does the destination instance space's index space match what we're copying?  if so,
	//  it's ok to copy extra elements (to decrease sparsity) because they're unused in
	//  the destination
	assert(get_runtime()->get_instance_impl(dst_inst)->metadata.is_valid());
	size_t rlen_target;
	if(ispace->me == get_runtime()->get_instance_impl(dst_inst)->metadata.is) {
	  rlen_target = 32768 / 4; // aim for ~32KB transfers at least
	} else {
	  rlen_target = 1;
	}
	
	ElementMask::Enumerator *e = ispace->valid_mask->enumerate_enabled();
	Arrays::coord_t rstart; size_t rlen;
	while(e->get_next(rstart, rlen)) {
	  // do we want to copy extra elements to fill in some holes?
	  while(rlen < rlen_target) {
	    // see where the next valid elements are
	    Arrays::coord_t rstart2; size_t rlen2;
	    // if none, stop
	    if(!e->peek_next(rstart2, rlen2)) break;
	    // or if they don't even start until outside the window, stop
	    if(rstart2 > (rstart + (off_t)rlen_target)) break;
	    // ok, include the next valid element(s) and any invalid ones in between
	    //printf("bloating from %d to %d\n", rlen, rstart2 + rlen2 - rstart);
	    rlen = rstart2 + rlen2 - rstart;
	    // and actually take the next range from the enumerator
	    e->get_next(rstart2, rlen2);
	  }

	  int sstart = src_linearization->image((Arrays::coord_t)rstart);
	  int dstart = dst_linearization->image((Arrays::coord_t)rstart);
#ifdef DEBUG_LOW_LEVEL
	  assert(src_linearization->image_is_dense(Arrays::Rect<1>((Arrays::coord_t)rstart, (Arrays::coord_t)(rstart + rlen - 1))));
	  assert(dst_linearization->image_is_dense(Arrays::Rect<1>((Arrays::coord_t)rstart, (Arrays::coord_t)(rstart + rlen - 1))));
#endif
	  //printf("X: %d+%d %d %d\n", rstart, rlen, sstart, dstart);

	  for (unsigned idx = 0; idx < oasvec.size(); idx++)
	    ipc->copy_field(sstart, dstart, rlen, idx);
	}
        delete e;
	delete ipc;
      }
    }
#endif

#if 0
    bool oas_sort_by_dst(OffsetsAndSize a, OffsetsAndSize b) {return a.dst_offset < b.dst_offset; }
#endif

    DomainLinearization create_ib_linearization(const Domain& dm)
    {
      //std::vector<Layouts::DimKind> kind_vec;
      std::vector<size_t> size_vec;
      switch (dm.get_dim()) {
      case 1:
      {
        /*
        kind_vec.push_back(Layouts::DIM_X);
        size_vec.push_back(dm.get_rect<1>().dim_size(0));
        Layouts::SplitDimLinearization<1> cl(dm.get_rect<1>().lo,
                                             make_point(0),
                                             kind_vec,
                                             size_vec);
        */
        Arrays::FortranArrayLinearization<1> cl(dm.get_rect<1>(), 0);
        return DomainLinearization::from_mapping<1>(
                   Arrays::Mapping<1, 1>::new_dynamic_mapping(cl));
      }
      case 2:
      {
        /*
        kind_vec.push_back(Layouts::DIM_X);
        kind_vec.push_back(Layouts::DIM_Y);
        size_vec.push_back(dm.get_rect<2>().dim_size(0));
        size_vec.push_back(dm.get_rect<2>().dim_size(1));
        Layouts::SplitDimLinearization<2> cl(dm.get_rect<2>().lo,
                                             make_point(0),
                                             kind_vec,
                                             size_vec);
        */
        Arrays::FortranArrayLinearization<2> cl(dm.get_rect<2>(), 0);
        return DomainLinearization::from_mapping<2>(
                   Arrays::Mapping<2, 1>::new_dynamic_mapping(cl));
      }
      case 3:
      {
        /*
        kind_vec.push_back(Layouts::DIM_X);
        kind_vec.push_back(Layouts::DIM_Y);
        kind_vec.push_back(Layouts::DIM_Z);
        size_vec.push_back(dm.get_rect<3>().dim_size(0));
        size_vec.push_back(dm.get_rect<3>().dim_size(1));
        size_vec.push_back(dm.get_rect<3>().dim_size(2));
        Layouts::SplitDimLinearization<3> cl(dm.get_rect<3>().lo,
                                             make_point(0),
                                             kind_vec,
                                             size_vec);
        */
        Arrays::FortranArrayLinearization<3> cl(dm.get_rect<3>(), 0);
        return DomainLinearization::from_mapping<3>(
                   Arrays::Mapping<3, 1>::new_dynamic_mapping(cl));
      }
      default:
        assert(0);
      }
      assert(0);
      return DomainLinearization();
    }

#if 0
    Buffer simple_create_intermediate_buffer(const IBInfo& ib_info,
					     //const Domain& domain,
                                             OASVec oasvec, OASVec& oasvec_src, OASVec& oasvec_dst,
                                             DomainLinearization linearization)
    {
      oasvec_src.clear();
      oasvec_dst.clear();
      std::sort(oasvec.begin(), oasvec.end(), oas_sort_by_dst);
      off_t ib_elmnt_size = 0;
      for (unsigned i = 0; i < oasvec.size(); i++) {
        OffsetsAndSize oas_src, oas_dst;
        oas_src.src_offset = oasvec[i].src_offset;
        oas_src.dst_offset = ib_elmnt_size;
        oas_src.size = oasvec[i].size;
        oas_dst.src_offset = ib_elmnt_size;
        oas_dst.dst_offset = oasvec[i].dst_offset;
        oas_dst.size = oasvec[i].size;
        ib_elmnt_size += oasvec[i].size;
        oasvec_src.push_back(oas_src);
        oasvec_dst.push_back(oas_dst);
      }
#ifndef NDEBUG
      size_t ib_size; /*size of ib (bytes)*/
      // TODO
      // if (domain.get_volume() * ib_elmnt_size < IB_MAX_SIZE)
      //   ib_size = domain.get_volume() * ib_elmnt_size;
      // else
        ib_size = IB_MAX_SIZE;
      // Make sure the size we want here matches our previous allocation
      assert(ib_size == ib_info.size);
#endif
      //off_t ib_offset = get_runtime()->get_memory_impl(tgt_mem)->alloc_bytes(ib_size);
      //assert(ib_offset >= 0);
      // Create a new linearization order x->y in Domain
      // DomainLinearization dl;
      // if (domain.get_dim() == 0)
      //   dl = linearization;
      // else
      //   dl = create_ib_linearization(domain);
      Buffer ib_buf(ib_info.offset, true, 
		    0/*domain.get_volume()*/, ib_elmnt_size, ib_info.size, ib_info.memory);
      return ib_buf;
    }
#endif

    inline bool is_cpu_mem(Memory::Kind kind)
    {
      return (kind == Memory::REGDMA_MEM || kind == Memory::LEVEL3_CACHE || kind == Memory::LEVEL2_CACHE
              || kind == Memory::LEVEL1_CACHE || kind == Memory::SYSTEM_MEM || kind == Memory::SOCKET_MEM
              || kind == Memory::Z_COPY_MEM);
    }

    XferDes::XferKind get_xfer_des(Memory src_mem, Memory dst_mem)
    {
      Memory::Kind src_ll_kind = get_runtime()->get_memory_impl(src_mem)->lowlevel_kind;
      Memory::Kind dst_ll_kind = get_runtime()->get_memory_impl(dst_mem)->lowlevel_kind;
      if(ID(src_mem).memory.owner_node == ID(dst_mem).memory.owner_node) {
        switch(src_ll_kind) {
        case Memory::GLOBAL_MEM:
          if (is_cpu_mem(dst_ll_kind))
            return XferDes::XFER_GASNET_READ;
          else
            return XferDes::XFER_NONE;
        case Memory::REGDMA_MEM:
        case Memory::LEVEL3_CACHE:
        case Memory::LEVEL2_CACHE:
        case Memory::LEVEL1_CACHE:
        case Memory::SYSTEM_MEM:
        case Memory::SOCKET_MEM:
        case Memory::Z_COPY_MEM:
          if (is_cpu_mem(dst_ll_kind))
            return XferDes::XFER_MEM_CPY;
          else if (dst_ll_kind == Memory::GLOBAL_MEM)
            return XferDes::XFER_GASNET_WRITE;
          else if (dst_ll_kind == Memory::GPU_FB_MEM) {
            std::set<Memory> visible_mems;
            Machine::get_machine().get_visible_memories(dst_mem, visible_mems);
            if (visible_mems.count(src_mem) == 0)
              return XferDes::XFER_NONE;
            return XferDes::XFER_GPU_TO_FB;
          }
          else if (dst_ll_kind == Memory::DISK_MEM)
            return XferDes::XFER_DISK_WRITE;
          else if (dst_ll_kind == Memory::HDF_MEM)
            return XferDes::XFER_HDF_WRITE;
          else if (dst_ll_kind == Memory::FILE_MEM)
            return XferDes::XFER_FILE_WRITE;
          assert(0);
          break;
        case Memory::GPU_FB_MEM:
        {
          std::set<Memory> visible_mems;
          Machine::get_machine().get_visible_memories(src_mem, visible_mems);
          if (dst_ll_kind == Memory::GPU_FB_MEM) {
            if (src_mem == dst_mem)
              return XferDes::XFER_GPU_IN_FB;
            else if (visible_mems.count(dst_mem) != 0)
              return XferDes::XFER_GPU_PEER_FB;
            return XferDes::XFER_NONE;
          }
          else if (is_cpu_mem(dst_ll_kind) && visible_mems.count(dst_mem) != 0)
              return XferDes::XFER_GPU_FROM_FB;
          else
            return XferDes::XFER_NONE;
        }
        case Memory::DISK_MEM:
          if (is_cpu_mem(dst_ll_kind))
            return XferDes::XFER_DISK_READ;
          else
            return XferDes::XFER_NONE;
        case Memory::FILE_MEM:
          if (is_cpu_mem(dst_ll_kind))
            return XferDes::XFER_FILE_READ;
          else
            return XferDes::XFER_NONE;
        case Memory::HDF_MEM:
          if (is_cpu_mem(dst_ll_kind))
            return XferDes::XFER_HDF_READ;
          else
            return XferDes::XFER_NONE;
        default:
          assert(0);
        }
      } else {
        if (is_cpu_mem(src_ll_kind) && dst_ll_kind == Memory::REGDMA_MEM)
          return XferDes::XFER_REMOTE_WRITE;
        else
          return XferDes::XFER_NONE;
      }
      return XferDes::XFER_NONE;
    }

    void find_shortest_path(Memory src_mem, Memory dst_mem, std::vector<Memory>& path)
    {
      std::map<Memory, std::vector<Memory> > dist;
      std::set<Memory> all_mem;
      std::queue<Memory> active_nodes;
      all_mem.insert(src_mem);
      all_mem.insert(dst_mem);
      Node* node = &(get_runtime()->nodes[ID(src_mem).memory.owner_node]);
      for (std::vector<MemoryImpl*>::const_iterator it = node->ib_memories.begin();
           it != node->ib_memories.end(); it++) {
        all_mem.insert((*it)->me);
      }
      node = &(get_runtime()->nodes[ID(dst_mem).memory.owner_node]);
      for (std::vector<MemoryImpl*>::const_iterator it = node->ib_memories.begin();
           it != node->ib_memories.end(); it++) {
        all_mem.insert((*it)->me);
      }
      for (std::set<Memory>::iterator it = all_mem.begin(); it != all_mem.end(); it++) {
        if (get_xfer_des(src_mem, *it) != XferDes::XFER_NONE) {
          dist[*it] = std::vector<Memory>();
          dist[*it].push_back(src_mem);
          dist[*it].push_back(*it);
          active_nodes.push(*it);
        }
      }
      while (!active_nodes.empty()) {
        Memory cur = active_nodes.front();
        active_nodes.pop();
        std::vector<Memory> sub_path = dist[cur];
        for(std::set<Memory>::iterator it = all_mem.begin(); it != all_mem.end(); it ++) {
          if (get_xfer_des(cur, *it) != XferDes::XFER_NONE) {
            if (dist.find(*it) == dist.end()) {
              dist[*it] = sub_path;
              dist[*it].push_back(*it);
              active_nodes.push(*it);
            }
          }
        }
      }
      assert(dist.find(dst_mem) != dist.end());
      path = dist[dst_mem];
    }


  class WrappingFIFOIterator : public TransferIterator {
  public:
    WrappingFIFOIterator(size_t _base, size_t _size);

    template <typename S>
    static TransferIterator *deserialize_new(S& deserializer);
      
    virtual void reset(void);
    virtual bool done(void) const;

    virtual size_t step(size_t max_bytes, AddressInfo& info,
			unsigned flags,
			bool tentative = false);
    virtual void confirm_step(void);
    virtual void cancel_step(void);

    static Serialization::PolymorphicSerdezSubclass<TransferIterator, WrappingFIFOIterator> serdez_subclass;

    template <typename S>
    bool serialize(S& serializer) const;

  protected:
    size_t base, size, offset, prev_offset;
    bool tentative_valid;
  };

  WrappingFIFOIterator::WrappingFIFOIterator(size_t _base, size_t _size)
    : base(_base)
    , size(_size)
    , offset(0)
    , tentative_valid(false)
  {}

  template <typename S>
  /*static*/ TransferIterator *WrappingFIFOIterator::deserialize_new(S& deserializer)
  {
    size_t base, size;
    if((deserializer >> base) && (deserializer >> size))
      return new WrappingFIFOIterator(base, size);
    else
      return 0;
  }   

  void WrappingFIFOIterator::reset(void)
  {
    offset = 0;
  }

  bool WrappingFIFOIterator::done(void) const
  {
    // we never know when we're done
    return false;
  }

  size_t WrappingFIFOIterator::step(size_t max_bytes, AddressInfo &info,
				    unsigned flags,
				    bool tentative /*= false*/)
  {
    assert(!tentative_valid);

    if(tentative) {
      prev_offset = offset;
      tentative_valid = true;
    }

    info.base_offset = base + offset;
    info.num_lines = 1;
    info.line_stride = 0;
    info.num_planes = 1;
    info.plane_stride = 0;
    size_t bytes;
    size_t bytes_left = size - offset;
    if(bytes_left <= max_bytes) {
      offset = 0;
      bytes = bytes_left;
    } else {
      offset += max_bytes;
      bytes = max_bytes;
    }
    info.bytes_per_chunk = bytes;
    return bytes;
  }

  void WrappingFIFOIterator::confirm_step(void)
  {
    assert(tentative_valid);
    tentative_valid = false;
  }

  void WrappingFIFOIterator::cancel_step(void)
  {
    assert(tentative_valid);
    offset = prev_offset;
    tentative_valid = false;
  }

  /*static*/ Serialization::PolymorphicSerdezSubclass<TransferIterator, WrappingFIFOIterator> WrappingFIFOIterator::serdez_subclass;

  template <typename S>
  bool WrappingFIFOIterator::serialize(S& serializer) const
  {
    return (serializer << base) && (serializer << size);
  }

    void CopyRequest::perform_new_dma(Memory src_mem, Memory dst_mem)
    {
      //mark_started();
      //std::vector<Memory> mem_path;
      //find_shortest_path(src_mem, dst_mem, mem_path);
      // TODO
      for (OASByInst::iterator it = oas_by_inst->begin(); it != oas_by_inst->end(); it++) {
        std::vector<XferDesID> sub_path;
        for (unsigned idx = 0; idx < mem_path.size() - 1; idx ++) {
          XferDesID new_xdid = LegionRuntime::LowLevel::get_xdq_singleton()->get_guid(ID(mem_path[idx]).memory.owner_node);
          sub_path.push_back(new_xdid);
          path.push_back(new_xdid);
        }
        RegionInstance src_inst = it->first.first;
        RegionInstance dst_inst = it->first.second;
        //OASVec oasvec = it->second, oasvec_src, oasvec_dst;
        IBByInst::iterator ib_it = ib_by_inst.find(it->first);
        assert(ib_it != ib_by_inst.end());
        const IBVec& ibvec = ib_it->second;
        //RegionInstanceImpl *src_impl = get_runtime()->get_instance_impl(src_inst);
        //RegionInstanceImpl *dst_impl = get_runtime()->get_instance_impl(dst_inst);

        //MemoryImpl::MemoryKind src_kind = get_runtime()->get_memory_impl(src_mem)->kind;
        //MemoryImpl::MemoryKind dst_kind = get_runtime()->get_memory_impl(dst_mem)->kind;

        //Memory::Kind dst_ll_kind = get_runtime()->get_memory_impl(dst_mem)->lowlevel_kind;

        // We don't need to care about deallocation of Buffer class
        // This will be handled by XferDes destruction
        // Buffer src_buf(&src_impl->metadata, src_mem);
        // Buffer dst_buf(&dst_impl->metadata, dst_mem);
        // Buffer pre_buf;

	// construct the iterators for the source and dest instances - these
	//  know about each other so they can potentially conspire about
	//  iteration order
<<<<<<< HEAD
	unsigned iter_flags = 0;  // most conservative for now
	std::vector<FieldID> src_fields, dst_fields;
=======
	std::vector<unsigned/*FieldID*/> src_fields, dst_fields;
>>>>>>> d7d7c20d
	for(OASVec::const_iterator it2 = it->second.begin();
	    it2 != it->second.end();
	    ++it2) {
	  src_fields.push_back(it2->src_field_id);
	  dst_fields.push_back(it2->dst_field_id);
	  assert(it2->src_subfield_offset == 0);
	  assert(it2->dst_subfield_offset == 0);
	}
	TransferIterator *src_iter = domain->create_iterator(src_inst,
							     dst_inst,
							     src_fields);
	TransferIterator *dst_iter = domain->create_iterator(dst_inst,
							     src_inst,
							     dst_fields);

        assert(mem_path.size() - 1 == sub_path.size());
	//assert(ibvec.empty() || (0 && "SJT: intermediate buffer functionality temporarily disabled"));
        for (unsigned idx = 0; idx < mem_path.size(); idx ++) {
          log_new_dma.info() << "mem_path[" << idx << "]: " << mem_path[idx] << " kind=" << mem_path[idx].kind();
          if (idx == 0) {
            //pre_buf = src_buf;
          } else {
            XferDesID xd_guid = sub_path[idx - 1];

	    // xferdes inputs
	    XferDesID pre_xd_guid;
	    Memory xd_src_mem;
	    TransferIterator *xd_src_iter;
	    bool mark_started;
	    gasnet_node_t xd_target_node;
	    if(idx == 1) {
	      // first step reads from source
	      pre_xd_guid = XferDes::XFERDES_NO_GUID;
	      xd_src_mem = src_inst.get_location();
	      xd_src_iter = src_iter;
	      mark_started = (it == oas_by_inst->begin());
	      xd_target_node = gasnet_mynode();
	    } else {
	      // reads from intermediate buffer
	      pre_xd_guid = sub_path[idx - 2];
	      xd_src_mem = ibvec[idx - 2].memory;
	      xd_src_iter = new WrappingFIFOIterator(ibvec[idx - 2].offset,
						     ibvec[idx - 2].size);
	      mark_started = false;
	      xd_target_node = ID(ibvec[idx - 2].memory).memory.owner_node;
	    }

	    // xferdes output
	    XferDesID next_xd_guid;
	    Memory xd_dst_mem;
	    TransferIterator *xd_dst_iter;
	    size_t next_max_rw_gap;
	    if(idx == sub_path.size()) {
	      // last step writes to target
	      next_xd_guid = XferDes::XFERDES_NO_GUID;
	      xd_dst_mem = dst_inst.get_location();
	      xd_dst_iter = dst_iter;
	      next_max_rw_gap = 0;  // doesn't matter
	    } else {
	      // writes to intermediate buffer
	      next_xd_guid = sub_path[idx];
	      xd_dst_mem = ibvec[idx - 1].memory;
	      xd_dst_iter = new WrappingFIFOIterator(ibvec[idx - 1].offset,
						     ibvec[idx - 1].size);
	      next_max_rw_gap = ibvec[idx - 1].size;
	    }

            XferDes::XferKind kind = get_xfer_des(mem_path[idx - 1], mem_path[idx]);
	    // special case: gasnet reads must always be done from the node that
	    //  owns the destination memory
	    if(kind == XferDes::XFER_GASNET_READ)
	      xd_target_node = ID(xd_dst_mem).memory.owner_node;

            XferOrder::Type order;
            if (mem_path.size() == 2)
              order = XferOrder::ANY_ORDER;
            else
              order = idx == 1 ? XferOrder::DST_FIFO : XferOrder::SRC_FIFO;
            RegionInstance attach_inst;
            if ((kind == XferDes::XFER_HDF_READ)
              ||(kind == XferDes::XFER_FILE_READ))
              attach_inst = src_inst;
            else if ((kind == XferDes::XFER_HDF_WRITE)
              ||(kind == XferDes::XFER_FILE_WRITE))
              attach_inst = dst_inst;
            else
              attach_inst = RegionInstance::NO_INST;
            
            XferDesFence* complete_fence = new XferDesFence(this);
            add_async_work_item(complete_fence);

#if 0
	    if (idx != mem_path.size() - 1) {
	      cur_buf = simple_create_intermediate_buffer(ibvec[idx-1],
							  oasvec, oasvec_src, oasvec_dst, dst_buf.linearization);
	    } else {
	      cur_buf = dst_buf;
	      oasvec_src = oasvec;
	      oasvec.clear();
	    }
#endif
	    LegionRuntime::LowLevel::
	      create_xfer_des(this, gasnet_mynode(), xd_target_node,
			      xd_guid, pre_xd_guid,
			      next_xd_guid, next_max_rw_gap,
			      ((idx == 1) ? 0 : ibvec[idx - 2].offset),
			      ((idx == 1) ? 0 : ibvec[idx - 2].size),
			      mark_started,
			    //pre_buf, cur_buf, domain, oasvec_src,
			    xd_src_mem, xd_dst_mem, xd_src_iter, xd_dst_iter,
			    16 * 1024 * 1024/*max_req_size*/, 100/*max_nr*/,
			    priority, order, kind, complete_fence, attach_inst);
#if 0
            if (DIM == 0) {
              IndexSpaceImpl *ispace = get_runtime()->get_index_space_impl(domain.get_index_space());
              coord_t range = ispace->valid_mask->last_enabled()
                              - ispace->valid_mask->first_enabled() + 1;
              if (range != (coord_t) ispace->valid_mask->pop_count()) {
                log_new_dma.info("Sparse copies: pop_count(%zu) first(%lld) last(%lld)",
                                 ispace->valid_mask->pop_count(),
                                 ispace->valid_mask->first_enabled(),
                                 ispace->valid_mask->last_enabled());
              }

#ifdef COPY_ALL_ELEMENTS_FOR_UNSTRUCTURED
              // Need to do something special for unstructured data: we perform a 1D copy from first_elemnt to last_elemnt
              // First we should make sure destination instance space's index space match what we're copying
              IndexSpaceImpl *ispace = get_runtime()->get_index_space_impl(domain.get_index_space());
              assert(get_runtime()->get_instance_impl(dst_inst)->metadata.is_valid());
              if (ispace->me == get_runtime()->get_instance_impl(dst_inst)->metadata.is) {
                // perform a 1D copy from first_element to last_element
                Realm::StaticAccess<IndexSpaceImpl> data(ispace);
                assert(data->num_elmts > 0);
                Rect<1> new_rect(make_point(data->first_elmt), make_point(data->last_elmt));
                Domain new_domain = Domain::from_rect<1>(new_rect);
                if (idx != mem_path.size() - 1) {
                  cur_buf = simple_create_intermediate_buffer(ibvec[idx-1],
                              new_domain, oasvec, oasvec_src, oasvec_dst, dst_buf.linearization);
                } else {
                  cur_buf = dst_buf;
                  oasvec_src = oasvec;
                  oasvec.clear();
                }
		LegionRuntime::LowLevel::
                create_xfer_des<1>(this, gasnet_mynode(), xd_guid, pre_xd_guid,
                                   next_xd_guid, mark_started, pre_buf, cur_buf,
                                   new_domain, oasvec_src,
                                   16 * 1024 * 1024/*max_req_size*/, 100/*max_nr*/,
                                   priority, order, kind, complete_fence, attach_inst);
              } else {
#endif
                if (idx != mem_path.size() - 1) {
                  cur_buf = simple_create_intermediate_buffer(ibvec[idx-1],
                              domain, oasvec, oasvec_src, oasvec_dst, dst_buf.linearization);
                } else {
                  cur_buf = dst_buf;
                  oasvec_src = oasvec;
                  oasvec.clear();
                }
		LegionRuntime::LowLevel::
                create_xfer_des<0>(this, gasnet_mynode(), xd_guid, pre_xd_guid,
                                   next_xd_guid, mark_started, pre_buf, cur_buf,
                                   domain, oasvec_src,
                                   16 * 1024 * 1024 /*max_req_size*/, 100/*max_nr*/,
                                   priority, order, kind, complete_fence, attach_inst);
#ifdef COPY_ALL_ELEMENTS_FOR_UNSTRUCTURED
              }
#endif
            }
            else {
              if (idx != mem_path.size() - 1) {
                cur_buf = simple_create_intermediate_buffer(ibvec[idx-1],
                            domain, oasvec, oasvec_src, oasvec_dst, dst_buf.linearization);
              } else {
                cur_buf = dst_buf;
                oasvec_src = oasvec;
                oasvec.clear();
              }
	      LegionRuntime::LowLevel::
              create_xfer_des<DIM>(this, gasnet_mynode(), xd_guid, pre_xd_guid,
                                   next_xd_guid, mark_started, pre_buf, cur_buf,
                                   domain, oasvec_src,
                                   16 * 1024 * 1024/*max_req_size*/, 100/*max_nr*/,
                                   priority, order, kind, complete_fence, attach_inst);
            }
#endif
            //pre_buf = cur_buf;
            //oasvec = oasvec_dst;
          }
        }
      }
    }

#if 0
    template <unsigned DIM>
    void CopyRequest::perform_dma_rect(MemPairCopier *mpc)
    {
      Arrays::Rect<DIM> orig_rect = domain.get_rect<DIM>();

      // empty rectangles are easy to copy...
      if(orig_rect.volume() == 0)
	return;

      // this is the SOA-friendly loop nesting
      for(OASByInst::iterator it = oas_by_inst->begin(); it != oas_by_inst->end(); it++) {
	RegionInstance src_inst = it->first.first;
	RegionInstance dst_inst = it->first.second;
	OASVec& oasvec = it->second;

	InstPairCopier *ipc = mpc->inst_pair(src_inst, dst_inst, oasvec);

	// does the copier want to iterate the domain itself?
	if(ipc->copy_all_fields(domain))
	  continue;

	RegionInstanceImpl *src_impl = get_runtime()->get_instance_impl(src_inst);
	RegionInstanceImpl *dst_impl = get_runtime()->get_instance_impl(dst_inst);
	
	assert(src_impl->metadata.is_valid());
	assert(dst_impl->metadata.is_valid());

	Arrays::Mapping<DIM, 1> *src_linearization = src_impl->metadata.linearization.get_mapping<DIM>();
	Arrays::Mapping<DIM, 1> *dst_linearization = dst_impl->metadata.linearization.get_mapping<DIM>();

	// see what linear subrects we can get - again, iterate over destination first for gathering
	for(typename Arrays::Mapping<DIM, 1>::LinearSubrectIterator lso(orig_rect, *dst_linearization); lso; lso++) {
	  for(typename Arrays::Mapping<DIM, 1>::LinearSubrectIterator lsi(lso.subrect, *src_linearization); lsi; lsi++) {
	    // see if we can compress the strides for a more efficient copy
	    Arrays::Point<1> src_cstrides[DIM], dst_cstrides[DIM];
	    Arrays::Point<DIM> extents;
	    int cdim = compress_strides(lsi.subrect, lso.strides, lsi.strides,
					extents, dst_cstrides, src_cstrides);

#ifdef NEW2D_DEBUG
	    printf("ORIG: (%d,%d,%d)->(%d,%d,%d)\n",
		   orig_rect.lo[0], orig_rect.lo[1], orig_rect.lo[2],
		   orig_rect.hi[0], orig_rect.hi[1], orig_rect.hi[2]);
	    printf("DST:  (%d,%d,%d)->(%d,%d,%d)  %d+(%d,%d,%d)\n",
		   lso.subrect.lo[0], lso.subrect.lo[1], lso.subrect.lo[2],
		   lso.subrect.hi[0], lso.subrect.hi[1], lso.subrect.hi[2],
		   lso.image_lo[0],
		   lso.strides[0][0], lso.strides[1][0], lso.strides[2][0]);
	    printf("SRC:  (%d,%d,%d)->(%d,%d,%d)  %d+(%d,%d,%d)\n",
		   lsi.subrect.lo[0], lsi.subrect.lo[1], lsi.subrect.lo[2],
		   lsi.subrect.hi[0], lsi.subrect.hi[1], lsi.subrect.hi[2],
		   lsi.image_lo[0],
		   lsi.strides[0][0], lsi.strides[1][0], lsi.strides[2][0]);
	    printf("CMP:  %d (%d,%d,%d) +(%d,%d,%d) +(%d,%d,%d)\n",
		   cdim,
		   extents[0], extents[1], extents[2],
		   dst_cstrides[0][0], dst_cstrides[1][0], dst_cstrides[2][0],
		   src_cstrides[0][0], src_cstrides[1][0], src_cstrides[2][0]);
#endif
	    if((cdim == 1) && (dst_cstrides[0][0] == 1) && (src_cstrides[0][0] == 1)) {
	      // all the dimension(s) collapse to a 1-D extent in both source and dest, so one big copy
	      ipc->copy_all_fields(lsi.image_lo[0], lso.image_lo[0], extents[0]);
	      continue;
	    }

	    if((cdim == 2) && (dst_cstrides[0][0] == 1) && (src_cstrides[0][0] == 1)) {
	      // source and/or destination need a 2-D description
	      ipc->copy_all_fields(lsi.image_lo[0], lso.image_lo[0], extents[0],
				   src_cstrides[1][0], dst_cstrides[1][0], extents[1]);
	      continue;
	    }

	    // fall through - just identify dense (sub)subrects and copy them

	    // iterate by output rectangle first - this gives us a chance to gather data when linearizations
	    //  don't match up
	    for(Arrays::GenericDenseSubrectIterator<Arrays::Mapping<DIM, 1> > dso(lsi.subrect, *dst_linearization); dso; dso++) {
	      // dense subrect in dst might not be dense in src
	      for(Arrays::GenericDenseSubrectIterator<Arrays::Mapping<DIM, 1> > dsi(dso.subrect, *src_linearization); dsi; dsi++) {
		Arrays::Rect<1> irect = dsi.image;
		// rectangle in output must be recalculated
		Arrays::Rect<DIM> subrect_check;
		Arrays::Rect<1> orect = dst_linearization->image_dense_subrect(dsi.subrect, subrect_check);
		assert(dsi.subrect == subrect_check);

		//for(OASVec::iterator it2 = oasvec.begin(); it2 != oasvec.end(); it2++)
		for (unsigned idx = 0; idx < oasvec.size(); idx++)
		  ipc->copy_field(irect.lo, orect.lo, irect.hi[0] - irect.lo[0] + 1, idx);
		//it2->src_offset, it2->dst_offset, it2->size);
	      }
	    }
	  }
	}

        // Dammit Sean stop leaking things!
        delete ipc;
      }
    }
#endif

    void CopyRequest::perform_dma(void)
    {
      log_dma.debug("request %p executing", this);

      DetailedTimer::ScopedPush sp(TIME_COPY);

      // <NEWDMA>
      if(measurements.wants_measurement<Realm::ProfilingMeasurements::OperationMemoryUsage>()) {
        const InstPair &pair = oas_by_inst->begin()->first;
        size_t total_field_size = 0;
        for (OASByInst::iterator it = oas_by_inst->begin(); it != oas_by_inst->end(); it++) {
          for (size_t i = 0; i < it->second.size(); i++) {
            total_field_size += it->second[i].size;
          }
        }

        Realm::ProfilingMeasurements::OperationMemoryUsage usage;
        usage.source = pair.first.get_location();
        usage.target = pair.second.get_location();
        usage.size = total_field_size * domain->volume();
        measurements.add_measurement(usage);
      }

      Memory src_mem = oas_by_inst->begin()->first.first.get_location();
      Memory dst_mem = oas_by_inst->begin()->first.second.get_location();
      perform_new_dma(src_mem, dst_mem);
#if 0
      // create a copier for the memory used by all of these instance pairs
      Memory src_mem = get_runtime()->get_instance_impl(oas_by_inst->begin()->first.first)->memory;
      Memory dst_mem = get_runtime()->get_instance_impl(oas_by_inst->begin()->first.second)->memory;

      switch (domain.get_dim()) {
      case 0:
        perform_new_dma<0>(src_mem, dst_mem);
        break;
      case 1:
        perform_new_dma<1>(src_mem, dst_mem);
        break;
      case 2:
        perform_new_dma<2>(src_mem, dst_mem);
        break;
      case 3:
        perform_new_dma<3>(src_mem, dst_mem);
        break;
      default:
        assert(0);
      }
#endif

      // make sure logging precedes the call to mark_finished below
      log_dma.info() << "dma request " << (void *)this << " finished - is="
                     << *domain << " before=" << before_copy << " after=" << get_finish_event();
      mark_finished(true/*successful*/);
      return;
      // </NEWDMA>
#ifdef OLD_DMA_CODE
      // MemPairCopier *mpc = MemPairCopier::create_copier(src_mem, dst_mem);

      CustomSerdezID serdez_id = oas_by_inst->begin()->second.begin()->serdez_id;
      // for now we launches an individual copy request for every serdez copy
      assert(serdez_id == 0 || (oas_by_inst->size() == 1 && oas_by_inst->begin()->second.size() == 1));
      MemPairCopier *mpc = MemPairCopier::create_copier(src_mem, dst_mem, 0, serdez_id);
      switch(domain.get_dim()) {
      case 0:
	{
	  // iterate over valid ranges of an index space
	  perform_dma_mask(mpc);
	  break;
	}

	// rectangle cases
      case 1: perform_dma_rect<1>(mpc); break;
      case 2: perform_dma_rect<2>(mpc); break;
      case 3: perform_dma_rect<3>(mpc); break;

      default: assert(0);
      };

      log_dma.info() << "dma request " << (void *)this << " finished - is="
		     << *domain << " before=" << before_copy << " after=" << get_finish_event();

      mpc->flush(this);

      if(measurements.wants_measurement<Realm::ProfilingMeasurements::OperationMemoryUsage>()) {
        const InstPair &pair = oas_by_inst->begin()->first; 

        Realm::ProfilingMeasurements::OperationMemoryUsage usage;
        usage.source = pair.first.get_location();
        usage.target = pair.second.get_location();
        usage.size = mpc->get_total_bytes();
        measurements.add_measurement(usage);
      }

      // if(after_copy.exists())
      // 	after_copy.impl()->trigger(after_copy.gen, gasnet_mynode());

      delete mpc;
#endif

#ifdef EVEN_MORE_DEAD_DMA_CODE
      RegionInstanceImpl *src_impl = src.impl();
      RegionInstanceImpl *tgt_impl = target.impl();

      // we should have already arranged to have access to this data, so
      //  assert if we don't
      StaticAccess<RegionInstanceImpl> src_data(src_impl, true);
      StaticAccess<RegionInstanceImpl> tgt_data(tgt_impl, true);

      // code path for copies to/from reduction-only instances not done yet
      // are we doing a reduction?
      const ReductionOpUntyped *redop = ((src_data->redopid >= 0) ?
					   get_runtime()->reduce_op_table[src_data->redopid] :
					   0);
      bool red_fold = (tgt_data->redopid >= 0);
      // if destination is a reduction, source must be also and must match
      assert(tgt_data->redopid == src_data->redopid);

      // for now, a reduction list instance can only be copied back to a
      //  non-reduction instance
      bool red_list = (src_data->redopid >= 0) && (src_data->red_list_size >= 0);
      if(red_list)
	assert(tgt_data->redopid < 0);

      MemoryImpl *src_mem = src_impl->memory.impl();
      MemoryImpl *tgt_mem = tgt_impl->memory.impl();

      // get valid masks from region to limit copy to correct data
      IndexSpaceImpl *is_impl = is.impl();
      //RegionMetaDataUntyped::Impl *src_reg = src_data->region.impl();
      //RegionMetaDataUntyped::Impl *tgt_reg = tgt_data->region.impl();

      log_dma.debug("copy: " IDFMT "->" IDFMT " (" IDFMT "/%p)",
		    src.id, target.id, is.id, is_impl->valid_mask);

      // if we're missing the valid mask at this point, we've screwed up
      if(!is_impl->valid_mask_complete) {
	assert(is_impl->valid_mask_complete);
      }

      log_dma.debug("performing copy " IDFMT " (%d) -> " IDFMT " (%d) - %zd bytes (%zd)", src.id, src_mem->kind, target.id, tgt_mem->kind, bytes_to_copy, elmt_size);

      switch(src_mem->kind) {
      case MemoryImpl::MKIND_SYSMEM:
      case MemoryImpl::MKIND_ZEROCOPY:
	{
	  const void *src_ptr = src_mem->get_direct_ptr(src_data->alloc_offset, bytes_to_copy);
	  assert(src_ptr != 0);

	  switch(tgt_mem->kind) {
	  case MemoryImpl::MKIND_SYSMEM:
	  case MemoryImpl::MKIND_ZEROCOPY:
	    {
	      void *tgt_ptr = tgt_mem->get_direct_ptr(tgt_data->alloc_offset, bytes_to_copy);
	      assert(tgt_ptr != 0);

	      assert(!redop);
	      RangeExecutors::Memcpy rexec(tgt_ptr,
					   src_ptr,
					   elmt_size);
	      ElementMask::forall_ranges(rexec, *is_impl->valid_mask);
	    }
	    break;

	  case MemoryImpl::MKIND_GLOBAL:
	    {
	      if(redop) {
		if(red_list) {
		  RangeExecutors::GasnetPutRedList rexec(tgt_mem, tgt_data->alloc_offset,
							 src_data->redopid, redop,
							 src_ptr, redop->sizeof_list_entry);
		  size_t count;
		  src_mem->get_bytes(src_data->count_offset, &count,
				     sizeof(size_t));
		  if(count > 0) {
		    rexec.do_span(0, count);
		    count = 0;
		    src_mem->put_bytes(src_data->count_offset, &count,
				       sizeof(size_t));
		  }
		} else {
		  RangeExecutors::GasnetPutReduce rexec(tgt_mem, tgt_data->alloc_offset,
							redop, red_fold,
							src_ptr, elmt_size);
		  ElementMask::forall_ranges(rexec, *is_impl->valid_mask);
		}
	      } else {
#define USE_BATCHED_GASNET_XFERS
#ifdef USE_BATCHED_GASNET_XFERS
		RangeExecutors::GasnetPutBatched rexec(tgt_mem, tgt_data->alloc_offset,
						       src_ptr, elmt_size);
#else
		RangeExecutors::GasnetPut rexec(tgt_mem, tgt_data->alloc_offset,
						src_ptr, elmt_size);
#endif
		ElementMask::forall_ranges(rexec, *is_impl->valid_mask);

#ifdef USE_BATCHED_GASNET_XFERS
		rexec.finish();
#endif
	      }
	    }
	    break;

	  case MemoryImpl::MKIND_GPUFB:
	    {
	      // all GPU operations are deferred, so we need an event if
	      //  we don't already have one created
	      assert(!redop);
	      if(!after_copy.exists())
		after_copy = Event::Impl::create_event();
	      ((GPUFBMemory *)tgt_mem)->gpu->copy_to_fb(tgt_data->alloc_offset,
							src_ptr,
							is_impl->valid_mask,
							elmt_size,
							Event::NO_EVENT,
							after_copy);
	      return;
	    }
	    break;

	  case MemoryImpl::MKIND_REMOTE:
	    {
	      // use active messages to push data to other node
	      RangeExecutors::RemoteWrite rexec(tgt_impl->memory,
						tgt_data->alloc_offset,
						src_ptr, elmt_size,
						after_copy);

	      ElementMask::forall_ranges(rexec, *is_impl->valid_mask);

	      // if no copies actually occur, we'll get the event back
	      // from the range executor and we have to trigger it ourselves
	      Event finish_event = rexec.finish();
	      if(finish_event.exists()) {
		log_dma.debug("triggering event " IDFMT "/%d after empty remote copy",
			     finish_event.id, finish_event.gen);
		assert(finish_event == after_copy);
		get_runtime()->get_singleevent_impl(finish_event)->trigger(finish_event.gen, gasnet_mynode());
	      }
	      
	      return;
	    }

	  default:
	    assert(0);
	  }
	}
	break;

      case MemoryImpl::MKIND_GLOBAL:
	{
	  switch(tgt_mem->kind) {
	  case MemoryImpl::MKIND_SYSMEM:
	  case MemoryImpl::MKIND_ZEROCOPY:
	    {
	      void *tgt_ptr = tgt_mem->get_direct_ptr(tgt_data->alloc_offset, bytes_to_copy);
	      assert(tgt_ptr != 0);

	      assert(!redop);
#ifdef USE_BATCHED_GASNET_XFERS
	      RangeExecutors::GasnetGetBatched rexec(tgt_ptr, src_mem, 
						     src_data->alloc_offset, elmt_size);
#else
	      RangeExecutors::GasnetGet rexec(tgt_ptr, src_mem, 
					      src_data->alloc_offset, elmt_size);
#endif
	      ElementMask::forall_ranges(rexec, *is_impl->valid_mask);

#ifdef USE_BATCHED_GASNET_XFERS
	      rexec.finish();
#endif
	    }
	    break;

	  case MemoryImpl::MKIND_GLOBAL:
	    {
	      assert(!redop);
	      RangeExecutors::GasnetGetAndPut rexec(tgt_mem, tgt_data->alloc_offset,
						    src_mem, src_data->alloc_offset,
						    elmt_size);
	      ElementMask::forall_ranges(rexec, *is_impl->valid_mask);
	    }
	    break;

	  case MemoryImpl::MKIND_GPUFB:
	    {
	      assert(!redop);
	      // all GPU operations are deferred, so we need an event if
	      //  we don't already have one created
	      if(!after_copy.exists())
		after_copy = Event::Impl::create_event();
	      ((GPUFBMemory *)tgt_mem)->gpu->copy_to_fb_generic(tgt_data->alloc_offset,
								src_mem,
								src_data->alloc_offset,
								is_impl->valid_mask,
								elmt_size,
								Event::NO_EVENT,
								after_copy);
	      return;
	    }
	    break;

	  default:
	    assert(0);
	  }
	}
	break;

      case MemoryImpl::MKIND_GPUFB:
	{
	  switch(tgt_mem->kind) {
	  case MemoryImpl::MKIND_SYSMEM:
	  case MemoryImpl::MKIND_ZEROCOPY:
	    {
	      void *tgt_ptr = tgt_mem->get_direct_ptr(tgt_data->alloc_offset, bytes_to_copy);
	      assert(tgt_ptr != 0);

	      assert(!redop);
	      // all GPU operations are deferred, so we need an event if
	      //  we don't already have one created
	      if(!after_copy.exists())
		after_copy = Event::Impl::create_event();
	      ((GPUFBMemory *)src_mem)->gpu->copy_from_fb(tgt_ptr, src_data->alloc_offset,
							  is_impl->valid_mask,
							  elmt_size,
							  Event::NO_EVENT,
							  after_copy);
	      return;
	    }
	    break;

	  case MemoryImpl::MKIND_GLOBAL:
	    {
	      assert(!redop);
	      // all GPU operations are deferred, so we need an event if
	      //  we don't already have one created
	      if(!after_copy.exists())
		after_copy = Event::Impl::create_event();
	      ((GPUFBMemory *)src_mem)->gpu->copy_from_fb_generic(tgt_mem,
								  tgt_data->alloc_offset,
								  src_data->alloc_offset,
								  is_impl->valid_mask,
								  elmt_size,
								  Event::NO_EVENT,
								  after_copy);
	      return;
	    }
	    break;

	  case MemoryImpl::MKIND_GPUFB:
	    {
	      // only support copies within the same FB for now
	      assert(src_mem == tgt_mem);
	      assert(!redop);
	      // all GPU operations are deferred, so we need an event if
	      //  we don't already have one created
	      if(!after_copy.exists())
		after_copy = Event::Impl::create_event();
	      ((GPUFBMemory *)src_mem)->gpu->copy_within_fb(tgt_data->alloc_offset,
							    src_data->alloc_offset,
							    is_impl->valid_mask,
							    elmt_size,
							    Event::NO_EVENT,
							    after_copy);
	      return;
	    }
	    break;

	  default:
	    assert(0);
	  }
	}
	break;

      default:
	assert(0);
      }

      log_dma.debug("finished copy " IDFMT " (%d) -> " IDFMT " (%d) - %zd bytes (%zd), event=" IDFMT "/%d", src.id, src_mem->kind, target.id, tgt_mem->kind, bytes_to_copy, elmt_size, after_copy.id, after_copy.gen);
#endif
    } 

    ReduceRequest::ReduceRequest(const void *data, size_t datalen,
				 ReductionOpID _redop_id,
				 bool _red_fold,
				 Event _before_copy,
				 Event _after_copy,
				 int _priority)
      : DmaRequest(_priority, _after_copy),
	inst_lock_event(Event::NO_EVENT),
	redop_id(_redop_id), red_fold(_red_fold),
	before_copy(_before_copy)
    {
      FixedBufferDeserializer deserializer(data, datalen);

      domain = TransferDomain::deserialize_new(deserializer);
      bool ok = ((deserializer >> srcs) &&
		 (deserializer >> dst) &&
		 (deserializer >> inst_lock_needed) &&
		 (deserializer >> requests));
      assert((domain != 0) && ok && (deserializer.bytes_left() == 0));

#if 0
      const ID::IDType *idata = (const ID::IDType *)data;

      // TODO
      //idata = domain.deserialize(idata);

      // get sources
      int n_srcs = *idata++;
      for(int i = 0; i < n_srcs; i++) {
	Realm::CopySrcDstField f;
	f.inst.id = *idata++;
	f.offset = *idata++;
	f.size = *idata++;
	srcs.push_back(f);
      }

      // single dst field
      dst.inst.id = *idata++;
      dst.offset = *idata++;
      dst.size = *idata++;

      inst_lock_needed = *idata++;

      // Unpack any requests that we have
      // TODO: unbreak once the serialization stuff is repaired
      //const void *result = requests.deserialize(idata);
      //Realm::Operation::reconstruct_measurements();
      // better have consumed exactly the right amount of data
      //assert((((unsigned long long)result) - ((unsigned long long)data)) == datalen);
      size_t request_size = *reinterpret_cast<const size_t*>(idata);
      idata += sizeof(size_t) / sizeof(ID::IDType);
      FixedBufferDeserializer deserializer(idata, request_size);
      deserializer >> requests;
#endif
      Realm::Operation::reconstruct_measurements();

      log_dma.info() << "dma request " << (void *)this << " deserialized - is="
		     << *domain
		     << " " << (red_fold ? "fold" : "apply") << " " << redop_id
		     << " before=" << before_copy << " after=" << get_finish_event();
      log_dma.info() << "dma request " << (void *)this << " field: "
		     << srcs[0].inst << "[" << srcs[0].field_id << "+" << srcs[0].subfield_offset << "]"
		     << "+" << (srcs.size()-1) << "->"
		     << dst.inst << "[" << dst.field_id << "+" << dst.subfield_offset << "] size=" << dst.size;
    }

    ReduceRequest::ReduceRequest(const TransferDomain *_domain, //const Domain& _domain,
				 const std::vector<Realm::CopySrcDstField>& _srcs,
				 const Realm::CopySrcDstField& _dst,
				 bool _inst_lock_needed,
				 ReductionOpID _redop_id,
				 bool _red_fold,
				 Event _before_copy,
				 Event _after_copy,
				 int _priority, 
                                 const Realm::ProfilingRequestSet &reqs)
      : DmaRequest(_priority, _after_copy, reqs),
	domain(_domain->clone()),
	dst(_dst), 
	inst_lock_needed(_inst_lock_needed), inst_lock_event(Event::NO_EVENT),
	redop_id(_redop_id), red_fold(_red_fold),
	before_copy(_before_copy)
    {
      srcs.insert(srcs.end(), _srcs.begin(), _srcs.end());

      log_dma.info() << "dma request " << (void *)this << " created - is="
		     << *domain
		     << " " << (red_fold ? "fold" : "apply") << " " << redop_id
		     << " before=" << before_copy << " after=" << get_finish_event();
      log_dma.info() << "dma request " << (void *)this << " field: "
		     << srcs[0].inst << "[" << srcs[0].field_id << "+" << srcs[0].subfield_offset << "]"
		     << "+" << (srcs.size()-1) << "->"
		     << dst.inst << "[" << dst.field_id << "+" << dst.subfield_offset << "] size=" << dst.size;
    }

    ReduceRequest::~ReduceRequest(void)
    {
      delete domain;
    }

#if 0
    size_t ReduceRequest::compute_size(void)
    {
      size_t result = 0;
      // TODO
      //result += domain.compute_size();
      result += (4 + 3 * srcs.size()) * sizeof(ID::IDType);
      result += sizeof(ID::IDType); // for inst_lock_needed
      // TODO: unbreak once the serialization stuff is repaired
      //result += requests.compute_size();
      ByteCountSerializer counter;
      counter << requests;
      result += sizeof(size_t) + counter.bytes_used();
      return result;
    }

    void ReduceRequest::serialize(void *buffer)
    {
      ID::IDType *msgptr = (ID::IDType *)buffer;
      // domain info goes first
      //msgptr = domain.serialize(msgptr);

      // now source fields
      *msgptr++ = srcs.size();
      for(std::vector<Realm::CopySrcDstField>::const_iterator it = srcs.begin();
	  it != srcs.end();
	  it++) {
	*msgptr++ = it->inst.id;
	*msgptr++ = it->field_id;
	*msgptr++ = it->subfield_offset;
	*msgptr++ = it->size;
      }

      // and the dest field
      *msgptr++ = dst.inst.id;
      *msgptr++ = dst.field_id;
      *msgptr++ = dst.subfield_offset;
      *msgptr++ = dst.size;

      *msgptr++ = inst_lock_needed;

      // TODO: unbreak once the serialization stuff is repaired
      //requests.serialize(msgptr);
      // We sent this request remotely so we need to clear it's profiling
      ByteCountSerializer counter;
      counter << requests;
      *reinterpret_cast<size_t*>(msgptr) = counter.bytes_used();
      msgptr += sizeof(size_t) / sizeof(ID::IDType);
      FixedBufferSerializer serializer(msgptr, counter.bytes_used());
      serializer << requests;
      clear_profiling();
    }
#endif

    void ReduceRequest::forward_request(gasnet_node_t target_node)
    {
      RemoteCopyArgs args;
      args.redop_id = redop_id;
      args.red_fold = red_fold;
      args.before_copy = before_copy;
      args.after_copy = finish_event;
      args.priority = priority;

      DynamicBufferSerializer dbs(128);
      bool ok = ((dbs << *domain) &&
		 (dbs << srcs) &&
		 (dbs << dst) &&
		 (dbs << inst_lock_needed) &&
		 (dbs << requests));
      assert(ok);

      size_t msglen = dbs.bytes_used();
      void *msgdata = dbs.detach_buffer(-1 /*no trim*/);

      log_dma.debug() << "forwarding copy: target=" << target_node << " finish=" << finish_event;
      RemoteCopyMessage::request(target_node, args, msgdata, msglen, PAYLOAD_FREE);

      clear_profiling();
    }

    bool ReduceRequest::check_readiness(bool just_check, DmaRequestQueue *rq)
    {
      if(state == STATE_INIT)
	state = STATE_METADATA_FETCH;

      // remember which queue we're going to be assigned to if we sleep
      waiter.req = this;
      waiter.queue = rq;

      // make sure our node has all the meta data it needs, but don't take more than one lock
      //  at a time
      if(state == STATE_METADATA_FETCH) {
	Event e = domain->request_metadata();
	if(!e.has_triggered()) {
	  log_dma.debug() << "transfer domain metadata - req=" << (void *)this
			  << " ready=" << e;
	  waiter.sleep_on_event(e);
	  return false;
	}
#if 0
	// index space first
	if(domain.get_dim() == 0) {
	  IndexSpaceImpl *is_impl = get_runtime()->get_index_space_impl(domain.get_index_space());
	  if(!is_impl->locked_data.valid) {
	    log_dma.debug("dma request %p - no index space metadata yet", this);
	    if(just_check) return false;

	    Event e = is_impl->lock.acquire(1, false, ReservationImpl::ACQUIRE_BLOCKING);
	    if(e.has_triggered()) {
	      log_dma.debug("request %p - index space metadata invalid - instant trigger", this);
	      is_impl->lock.release();
	    } else {
	      log_dma.debug("request %p - index space metadata invalid - sleeping on lock " IDFMT "", this, is_impl->lock.me.id);
	      waiter.sleep_on_event(e, is_impl->lock.me);
	      return false;
	    }
	  }

          // we need more than just the metadata - we also need the valid mask
          {
            Event e = is_impl->request_valid_mask();
            if(!e.has_triggered()) {
              log_dma.debug("request %p - valid mask needed for index space " IDFMT " - sleeping on event " IDFMT, this, domain.get_index_space().id, e.id);
	      waiter.sleep_on_event(e);
              return false;
            }
          }
	}
#endif

	// now go through all source instance pairs
	for(std::vector<Realm::CopySrcDstField>::iterator it = srcs.begin();
	    it != srcs.end();
	    it++) {
	  RegionInstanceImpl *src_impl = get_runtime()->get_instance_impl(it->inst);

	  {
	    Event e = src_impl->request_metadata();
	    if(!e.has_triggered()) {
	      if(just_check) {
		log_dma.debug("dma request %p - no src instance (" IDFMT ") metadata yet", this, src_impl->me.id);
		return false;
	      }
	      log_dma.debug("request %p - src instance metadata invalid - sleeping on event " IDFMT, this, e.id);
	      waiter.sleep_on_event(e);
	      return false;
	    }
	  }
	}

	{
	  RegionInstanceImpl *dst_impl = get_runtime()->get_instance_impl(dst.inst);

	  {
	    Event e = dst_impl->request_metadata();
	    if(!e.has_triggered()) {
	      if(just_check) {
		log_dma.debug("dma request %p - no dst instance (" IDFMT ") metadata yet", this, dst_impl->me.id);
		return false;
	      }
	      log_dma.debug("request %p - dst instance metadata invalid - sleeping on event " IDFMT, this, e.id);
	      waiter.sleep_on_event(e);
	      return false;
	    }
	  }
	}

	// if we got all the way through, we've got all the metadata we need
	state = STATE_BEFORE_EVENT;
      }

      // make sure our functional precondition has occurred
      if(state == STATE_BEFORE_EVENT) {
	// has the before event triggered?  if not, wait on it
	bool poisoned = false;
	if(before_copy.has_triggered_faultaware(poisoned)) {
	  if(poisoned) {
	    log_dma.debug("request %p - poisoned precondition", this);
	    handle_poisoned_precondition(before_copy);
	    return true;  // not enqueued, but never going to be
	  } else {
	    log_dma.debug("request %p - before event triggered", this);
	    if(inst_lock_needed) {
	      // request an exclusive lock on the instance to protect reductions
	      inst_lock_event = get_runtime()->get_instance_impl(dst.inst)->lock.acquire(0, true /*excl*/, ReservationImpl::ACQUIRE_BLOCKING);
	      state = STATE_INST_LOCK;
	      log_dma.debug("request %p - instance lock acquire event " IDFMT,
			    this, inst_lock_event.id);
	    } else {
	      // go straight to ready
	      state = STATE_READY;
	    }
	  }
	} else {
	  log_dma.debug("request %p - before event not triggered", this);
	  if(just_check) return false;

	  log_dma.debug("request %p - sleeping on before event", this);
	  waiter.sleep_on_event(before_copy);
	  return false;
	}
      }

      if(state == STATE_INST_LOCK) {
	if(inst_lock_event.has_triggered()) {
	  log_dma.debug("request %p - instance lock acquired", this);
	  state = STATE_READY;
	} else {
	  log_dma.debug("request %p - instance lock - sleeping on event " IDFMT, this, inst_lock_event.id);
	  waiter.sleep_on_event(inst_lock_event);
	  return false;
	}
      }

      if(state == STATE_READY) {
	log_dma.debug("request %p ready", this);
	if(just_check) return true;

	state = STATE_QUEUED;
#ifdef REDUCE_IN_NEW_DMA
	// <NEWDMA>
	mark_ready();
	bool ok_to_run = mark_started();
	if (ok_to_run) {
	  perform_dma();
	  mark_finished(true/*successful*/);
	} else {
	  mark_finished(false/*!successful*/);
	}
	return true;
	// </NEWDMA>
#endif
	assert(rq != 0);
	log_dma.debug("request %p enqueued", this);

	// once we're enqueued, we may be deleted at any time, so no more
	//  references
	rq->enqueue_request(this);
	return true;
      }

      if(state == STATE_QUEUED)
	return true;

      assert(0);
      return false;
    }

#if 0
    template <unsigned DIM>
    void ReduceRequest::perform_dma_rect(MemPairCopier *mpc)
    {
      Arrays::Rect<DIM> orig_rect = domain.get_rect<DIM>();

      // empty rectangles are easy to copy...
      if(orig_rect.volume() == 0)
	return;

      const ReductionOpUntyped *redop = get_runtime()->reduce_op_table[redop_id];

      // single source field for now
      assert(srcs.size() == 1);

      // manufacture an OASVec for the copier
      OASVec oasvec(1);
      oasvec[0].src_offset = srcs[0].offset;
      oasvec[0].dst_offset = dst.offset;
      oasvec[0].size = redop->sizeof_rhs;

      RegionInstance src_inst = srcs[0].inst;
      RegionInstance dst_inst = dst.inst;

      InstPairCopier *ipc = mpc->inst_pair(src_inst, dst_inst, oasvec);

      RegionInstanceImpl *src_impl = get_runtime()->get_instance_impl(src_inst);
      RegionInstanceImpl *dst_impl = get_runtime()->get_instance_impl(dst_inst);

      assert(src_impl->metadata.is_valid());
      assert(dst_impl->metadata.is_valid());

      Arrays::Mapping<DIM, 1> *src_linearization = src_impl->metadata.linearization.get_mapping<DIM>();
      Arrays::Mapping<DIM, 1> *dst_linearization = dst_impl->metadata.linearization.get_mapping<DIM>();

      // see what linear subrects we can get - again, iterate over destination first for gathering
      for(typename Arrays::Mapping<DIM, 1>::LinearSubrectIterator lso(orig_rect, *dst_linearization); lso; lso++) {
	for(typename Arrays::Mapping<DIM, 1>::LinearSubrectIterator lsi(lso.subrect, *src_linearization); lsi; lsi++) {
	  // see if we can compress the strides for a more efficient copy
	  Arrays::Point<1> src_cstrides[DIM], dst_cstrides[DIM];
	  Arrays::Point<DIM> extents;
	  int cdim = compress_strides(lsi.subrect, lso.strides, lsi.strides,
				      extents, dst_cstrides, src_cstrides);

#ifdef NEW2D_DEBUG
	  printf("ORIG: (%d,%d,%d)->(%d,%d,%d)\n",
		 orig_rect.lo[0], orig_rect.lo[1], orig_rect.lo[2],
		 orig_rect.hi[0], orig_rect.hi[1], orig_rect.hi[2]);
	  printf("DST:  (%d,%d,%d)->(%d,%d,%d)  %d+(%d,%d,%d)\n",
		 lso.subrect.lo[0], lso.subrect.lo[1], lso.subrect.lo[2],
		 lso.subrect.hi[0], lso.subrect.hi[1], lso.subrect.hi[2],
		 lso.image_lo[0],
		 lso.strides[0][0], lso.strides[1][0], lso.strides[2][0]);
	  printf("SRC:  (%d,%d,%d)->(%d,%d,%d)  %d+(%d,%d,%d)\n",
		 lsi.subrect.lo[0], lsi.subrect.lo[1], lsi.subrect.lo[2],
		 lsi.subrect.hi[0], lsi.subrect.hi[1], lsi.subrect.hi[2],
		 lsi.image_lo[0],
		 lsi.strides[0][0], lsi.strides[1][0], lsi.strides[2][0]);
	  printf("CMP:  %d (%d,%d,%d) +(%d,%d,%d) +(%d,%d,%d)\n",
		 cdim,
		 extents[0], extents[1], extents[2],
		 dst_cstrides[0][0], dst_cstrides[1][0], dst_cstrides[2][0],
		 src_cstrides[0][0], src_cstrides[1][0], src_cstrides[2][0]);
#endif
	  if((cdim == 1) && (dst_cstrides[0][0] == 1) && (src_cstrides[0][0] == 1)) {
	    // all the dimension(s) collapse to a 1-D extent in both source and dest, so one big copy
	    ipc->copy_all_fields(lsi.image_lo[0], lso.image_lo[0], extents[0]);
	    continue;
	  }

	  if((cdim == 2) && (dst_cstrides[0][0] == 1) && (src_cstrides[0][0] == 1)) {
	    // source and/or destination need a 2-D description
	    ipc->copy_all_fields(lsi.image_lo[0], lso.image_lo[0], extents[0],
				 src_cstrides[1][0], dst_cstrides[1][0], extents[1]);
	    continue;
	  }

	  // fall through - just identify dense (sub)subrects and copy them
	  
	  // iterate by output rectangle first - this gives us a chance to gather data when linearizations
	  //  don't match up
	  for(Arrays::GenericDenseSubrectIterator<Arrays::Mapping<DIM, 1> > dso(lsi.subrect, *dst_linearization); dso; dso++) {
	    // dense subrect in dst might not be dense in src
	    for(Arrays::GenericDenseSubrectIterator<Arrays::Mapping<DIM, 1> > dsi(dso.subrect, *src_linearization); dsi; dsi++) {
	      Arrays::Rect<1> irect = dsi.image;
	      // rectangle in output must be recalculated
	      Arrays::Rect<DIM> subrect_check;
	      Arrays::Rect<1> orect = dst_linearization->image_dense_subrect(dsi.subrect, subrect_check);
	      assert(dsi.subrect == subrect_check);
	      
	      //for(OASVec::iterator it2 = oasvec.begin(); it2 != oasvec.end(); it2++)
	      for (unsigned idx = 0; idx < oasvec.size(); idx++)
		ipc->copy_field(irect.lo, orect.lo, irect.hi[0] - irect.lo[0] + 1, idx);
	      //it2->src_offset, it2->dst_offset, it2->size);
	    }
	  }
	}
      }
      
      delete ipc;
    }
#endif

    void ReduceRequest::perform_dma(void)
    {
      log_dma.debug("request %p executing", this);

      DetailedTimer::ScopedPush sp(TIME_COPY);

      // code assumes a single source field for now
      assert(srcs.size() == 1);

      MemoryImpl *src_mem = get_runtime()->get_memory_impl(srcs[0].inst);
      MemoryImpl *dst_mem = get_runtime()->get_memory_impl(dst.inst);

      bool dst_is_remote = ((dst_mem->kind == MemoryImpl::MKIND_REMOTE) ||
			    (dst_mem->kind == MemoryImpl::MKIND_RDMA));
      unsigned rdma_sequence_id = (dst_is_remote ?
				     __sync_fetch_and_add(&rdma_sequence_no, 1) :
				     0);
      unsigned rdma_count = 0;

<<<<<<< HEAD
      std::vector<FieldID> src_field(1, srcs[0].field_id);
      std::vector<FieldID> dst_field(1, dst.field_id);
      assert(srcs[0].subfield_offset == 0);
      assert(dst.subfield_offset == 0);
      unsigned iter_flags = 0;
=======
      std::vector<unsigned/*FieldID*/> src_field(1, srcs[0].offset);
      std::vector<unsigned/*FieldID*/> dst_field(1, dst.offset);
>>>>>>> d7d7c20d
      TransferIterator *src_iter = domain->create_iterator(srcs[0].inst,
							   dst.inst,
							   src_field);
      TransferIterator *dst_iter = domain->create_iterator(dst.inst,
							   srcs[0].inst,
							   dst_field);

      const ReductionOpUntyped *redop = get_runtime()->reduce_op_table[redop_id];
      size_t src_elem_size = red_fold ? redop->sizeof_rhs : redop->sizeof_lhs;

      size_t total_bytes = 0;

      void *src_scratch_buffer = 0;
      void *dst_scratch_buffer = 0;
      size_t src_scratch_size = 0;
      size_t dst_scratch_size = 0;

      while(!src_iter->done()) {
	TransferIterator::AddressInfo src_info, dst_info;

	size_t max_bytes = (size_t)-1;
	size_t src_bytes = src_iter->step(max_bytes, src_info, 0,
					  true /*tentative*/);
	assert(src_bytes >= 0);
	size_t num_elems = src_bytes / src_elem_size;
	size_t exp_dst_bytes = num_elems * redop->sizeof_rhs;
	size_t dst_bytes = dst_iter->step(exp_dst_bytes, dst_info, 0);
	if(dst_bytes == exp_dst_bytes) {
	  // good, confirm the source step
	  src_iter->confirm_step();
	} else {
	  // bad, cancel the source step and try a smaller one
	  src_iter->cancel_step();
	  num_elems = dst_bytes / redop->sizeof_rhs;
	  size_t exp_src_bytes = num_elems * src_elem_size;
	  src_bytes = src_iter->step(exp_src_bytes, src_info, 0);
	  assert(src_bytes == exp_src_bytes);
	}

	total_bytes += dst_bytes;

	// can we directly access the source data?
	const void *src_ptr = src_mem->get_direct_ptr(src_info.base_offset,
						      src_info.bytes_per_chunk);
	if(src_ptr == 0) {
	  // nope, make a local copy via get_bytes
	  if(src_info.bytes_per_chunk > src_scratch_size) {
	    if(src_scratch_size > 0)
	      free(src_scratch_buffer);
	    // allocate 2x in case the next block is a little bigger
	    src_scratch_size = src_info.bytes_per_chunk * 2;
	    src_scratch_buffer = malloc(src_scratch_size);
	  }
	  src_mem->get_bytes(src_info.base_offset,
			     src_scratch_buffer,
			     src_info.bytes_per_chunk);
	  src_ptr = src_scratch_buffer;
	}

	// now look at destination and deal with two fast cases
	  
	// case 1: destination is remote (quickest to check)
	if(dst_is_remote) {
	  // have to tell rdma to make a copy if we're using the temp buffer
	  bool make_copy = (src_ptr == src_scratch_buffer);
	  do_remote_reduce(dst_mem->me,
			   dst_info.base_offset,
			   redop_id, red_fold,
			   src_ptr, num_elems,
			   src_elem_size, redop->sizeof_rhs,
			   rdma_sequence_no,
			   make_copy);
	} else {
	  // case 2: destination is directly accessible
	  void *dst_ptr = dst_mem->get_direct_ptr(dst_info.base_offset,
						  dst_info.bytes_per_chunk);
	  if(dst_ptr) {
	    if(red_fold)
	      redop->fold(dst_ptr, src_ptr, num_elems, false /*!excl*/);
	    else
	      redop->apply(dst_ptr, src_ptr, num_elems, false /*!excl*/);
	  } else {
	    // case 3: fallback - use get_bytes/put_bytes combo

	    // need a buffer for destination data
	    if(dst_info.bytes_per_chunk > dst_scratch_size) {
	      if(dst_scratch_size > 0)
		free(dst_scratch_buffer);
	      // allocate 2x in case the next block is a little bigger
	      dst_scratch_size = dst_info.bytes_per_chunk * 2;
	      dst_scratch_buffer = malloc(dst_scratch_size);
	    }
	    dst_mem->get_bytes(dst_info.base_offset,
			       dst_scratch_buffer,
			       dst_info.bytes_per_chunk);
	    if(red_fold)
	      redop->fold(dst_scratch_buffer, src_ptr, num_elems, true/*excl*/);
	    else
	      redop->apply(dst_scratch_buffer, src_ptr, num_elems, true/*excl*/);
	    dst_mem->put_bytes(dst_info.base_offset,
			       dst_scratch_buffer,
			       dst_info.bytes_per_chunk);
	  }
	}
      }
      assert(dst_iter->done());

      delete src_iter;
      delete dst_iter;

      if(src_scratch_size > 0)
	free(src_scratch_buffer);
      if(dst_scratch_size > 0)
	free(dst_scratch_buffer);

      // if we did any actual reductions, send a fence, otherwise trigger here
      if(rdma_count > 0) {
	Realm::RemoteWriteFence *fence = new Realm::RemoteWriteFence(this);
	this->add_async_work_item(fence);
	do_remote_fence(dst_mem->me, rdma_sequence_id, rdma_count, fence);
      }

      //printf("kinds: " IDFMT "=%d " IDFMT "=%d\n", src_mem.id, src_mem.impl()->kind, dst_mem.id, dst_mem.impl()->kind);

#if 0
      // we have the same jumble of memory type and layout permutations here - again we'll
      //  solve a few of them point-wise and then try to unify later
      Memory src_mem = get_runtime()->get_instance_impl(srcs[0].inst)->memory;
      Memory dst_mem = get_runtime()->get_instance_impl(dst.inst)->memory;
      MemoryImpl::MemoryKind src_kind = get_runtime()->get_memory_impl(src_mem)->kind;
      MemoryImpl::MemoryKind dst_kind = get_runtime()->get_memory_impl(dst_mem)->kind;

      const ReductionOpUntyped *redop = get_runtime()->reduce_op_table[redop_id];

      if(domain.get_dim() == 0) {
	// index space
	IndexSpaceImpl *ispace = get_runtime()->get_index_space_impl(domain.get_index_space());
	assert(ispace->valid_mask_complete);

	if((src_kind == MemoryImpl::MKIND_SYSMEM) ||
	   (src_kind == MemoryImpl::MKIND_ZEROCOPY) ||
	   (src_kind == MemoryImpl::MKIND_RDMA)) {
	  void *src_base = 0;
	  size_t src_stride = 0;
#ifndef NDEBUG
	  bool src_ok =
#endif
	    get_runtime()->get_instance_impl(srcs[0].inst)->get_strided_parameters(src_base, src_stride,
											       srcs[0].offset);
	  assert(src_ok);

	  switch(dst_kind) {
	  case MemoryImpl::MKIND_SYSMEM:
	  case MemoryImpl::MKIND_ZEROCOPY:
	    {
	      void *dst_base = 0;
	      size_t dst_stride = 0;
#ifndef NDEBUG
	      bool dst_ok =
#endif
		get_runtime()->get_instance_impl(dst.inst)->get_strided_parameters(dst_base, dst_stride,
											       dst.offset);
	      assert(dst_ok);

	      // if source and dest are ok, we can just walk the index space's spans
	      ElementMask::Enumerator *e = ispace->valid_mask->enumerate_enabled();
	      Arrays::coord_t rstart; size_t rlen;
	      while(e->get_next(rstart, rlen)) {
		if(red_fold)
		  redop->fold_strided(((char *)dst_base) + (rstart * dst_stride),
				      ((const char *)src_base) + (rstart * src_stride),
				      dst_stride, src_stride, rlen,
				      false /*not exclusive*/);
		else
		  redop->apply_strided(((char *)dst_base) + (rstart * dst_stride),
				       ((const char *)src_base) + (rstart * src_stride),
				       dst_stride, src_stride, rlen,
				       false /*not exclusive*/);
	      }

              delete e;
	      break;
	    }

	  case MemoryImpl::MKIND_REMOTE:
	  case MemoryImpl::MKIND_RDMA:
            {
	      // we need to figure out how to calculate offsets in the destination memory
	      RegionInstanceImpl *dst_impl = get_runtime()->get_instance_impl(dst.inst);

	      assert(dst_impl->metadata.is_valid());

	      off_t dst_field_start=0;
	      int dst_field_size=0;
	      find_field_start(dst_impl->metadata.field_sizes, dst.offset, dst.size, dst_field_start, dst_field_size);
	      assert(dst.size == (size_t)dst_field_size);

	      // index space instances use 1D linearizations for translation
	      Arrays::Mapping<1, 1> *dst_linearization = dst_impl->metadata.linearization.get_mapping<1>();

	      ElementMask::Enumerator *e = ispace->valid_mask->enumerate_enabled();
	      Arrays::coord_t rstart; size_t rlen;

	      // get an RDMA sequence number so we can have the far side trigger the event once all reductions have been
	      //  applied
	      unsigned sequence_id = __sync_fetch_and_add(&rdma_sequence_no, 1);
	      unsigned rdma_count = 0;

	      // for a reduction from a fold instance, it's always ok to copy unused elements, since they'll have an
	      //  identity value stored for them
	      size_t rlen_target = 32768 / dst_field_size;

	      while(e->get_next(rstart, rlen)) {
		// do we want to copy extra elements to fill in some holes?
		while(rlen < rlen_target) {
		  // see where the next valid elements are
		  Arrays::coord_t rstart2; size_t rlen2;
		  // if none, stop
		  if(!e->peek_next(rstart2, rlen2)) break;
		  // or if they don't even start until outside the window, stop
		  if(rstart2 > (rstart + (Arrays::coord_t)rlen_target)) break;
		  // ok, include the next valid element(s) and any invalid ones in between
		  //printf("bloating from %d to %d\n", rlen, rstart2 + rlen2 - rstart);
		  rlen = rstart2 + rlen2 - rstart;
		  // and actually take the next range from the enumerator
		  e->get_next(rstart2, rlen2);
		}

		// translate the index space point to the dst instance's linearization
		int dstart = dst_linearization->image((Arrays::coord_t)rstart);

		// now do an offset calculation for the destination
		off_t dst_offset;
		off_t dst_stride;
		if(dst_impl->metadata.block_size > 1) {
		  // straddling a block boundary is complicated
		  assert((dstart / dst_impl->metadata.block_size) == ((dstart + rlen - 1) / dst_impl->metadata.block_size));
		  dst_offset = calc_mem_loc(dst_impl->metadata.alloc_offset, dst_field_start, dst_field_size,
					    dst_impl->metadata.elmt_size, dst_impl->metadata.block_size, dstart);
		  dst_stride = dst_field_size;
		} else {
		  // easy case
		  dst_offset = dst_impl->metadata.alloc_offset + (dstart * dst_impl->metadata.elmt_size) + dst_field_start;
		  dst_stride = dst_impl->metadata.elmt_size;
		}

		rdma_count += do_remote_reduce(dst_mem, dst_offset, redop_id, red_fold,
					       ((const char *)src_base) + (rstart * src_stride),
					       rlen, src_stride, dst_stride,
					       sequence_id);
	      }

	      // if we did any actual reductions, send a fence, otherwise trigger here
	      if(rdma_count > 0) {
                Realm::RemoteWriteFence *fence = new Realm::RemoteWriteFence(this);
                this->add_async_work_item(fence);
		do_remote_fence(dst_mem, sequence_id, rdma_count, fence);
	      }
              delete e;
	      break;
            }

	  case MemoryImpl::MKIND_GLOBAL:
	    {
	      // make sure we've requested a lock on the dst instance
	      assert(inst_lock_needed);

	      // we need to figure out how to calculate offsets in the destination memory
	      RegionInstanceImpl *dst_impl = get_runtime()->get_instance_impl(dst.inst);

	      assert(dst_impl->metadata.is_valid());

	      off_t dst_field_start=0;
	      int dst_field_size=0;
	      find_field_start(dst_impl->metadata.field_sizes, dst.offset, dst.size, dst_field_start, dst_field_size);
	      assert(dst.size == (size_t)dst_field_size);

	      // index space instances use 1D linearizations for translation
	      Arrays::Mapping<1, 1> *dst_linearization = dst_impl->metadata.linearization.get_mapping<1>();

	      // if source and dest are ok, we can just walk the index space's spans
	      ElementMask::Enumerator *e = ispace->valid_mask->enumerate_enabled();
	      Arrays::coord_t rstart; size_t rlen;
	      while(e->get_next(rstart, rlen)) {
		// translate the index space point to the dst instance's linearization
		int dstart = dst_linearization->image((Arrays::coord_t)rstart);

		// now do an offset calculation for the destination
		off_t dst_offset;
		off_t dst_stride;
		if(dst_impl->metadata.block_size > 1) {
		  // straddling a block boundary is complicated
		  assert((dstart / dst_impl->metadata.block_size) == ((dstart + rlen - 1) / dst_impl->metadata.block_size));
		  dst_offset = calc_mem_loc(dst_impl->metadata.alloc_offset, dst_field_start, dst_field_size,
					    dst_impl->metadata.elmt_size, dst_impl->metadata.block_size, dstart);
		  dst_stride = dst_field_size;
		} else {
		  // easy case
		  dst_offset = dst_impl->metadata.alloc_offset + (dstart * dst_impl->metadata.elmt_size) + dst_field_start;
		  dst_stride = dst_impl->metadata.elmt_size;
		}

		// get a temporary buffer in local memory
		// this may have extra data if stride > field_size, but that's
		//  ok - we'll write back whatever we read
		void *buffer = malloc(dst_stride * rlen);

		get_runtime()->get_memory_impl(dst_mem)->get_bytes(dst_offset, buffer, dst_stride * rlen);

		if(red_fold)
		  redop->fold_strided(buffer,
				      ((const char *)src_base) + (rstart * src_stride),
				      dst_stride, src_stride, rlen,
				      true /*exclusive*/);
		else
		  redop->apply_strided(buffer,
				       ((const char *)src_base) + (rstart * src_stride),
				       dst_stride, src_stride, rlen,
				       true /*exclusive*/);

		get_runtime()->get_memory_impl(dst_mem)->put_bytes(dst_offset, buffer, dst_stride * rlen);

		// release the temp buffer
		free(buffer);
	      }

	      // also release the instance lock
	      dst_impl->lock.release();

              delete e;

	      break;
	    }

	  default:
	    assert(0);
	  }
	}
        // TODO: we don't track the size of reduction on unstructred index spaces
        total_bytes = 0;
      } else {
	MemPairCopier *mpc = MemPairCopier::create_copier(src_mem, dst_mem, redop_id, red_fold);

	switch(domain.get_dim()) {
	case 1: perform_dma_rect<1>(mpc); break;
	case 2: perform_dma_rect<2>(mpc); break;
	case 3: perform_dma_rect<3>(mpc); break;
	default: assert(0);
	}

	mpc->flush(this);
        total_bytes = mpc->get_total_bytes();

	// if an instance lock was taken, release it after copy completes
	if(inst_lock_needed)
	  get_runtime()->get_instance_impl(dst.inst)->lock.me.release(get_finish_event());

	delete mpc;
      }
#endif

      log_dma.info() << "dma request " << (void *)this << " finished - is="
		     << *domain
		     << " " << (red_fold ? "fold" : "apply") << " " << redop_id
		     << " before=" << before_copy << " after=" << get_finish_event();

      if(measurements.wants_measurement<Realm::ProfilingMeasurements::OperationMemoryUsage>()) {
        Realm::ProfilingMeasurements::OperationMemoryUsage usage;  
        // Not precise, but close enough for now
        usage.source = srcs[0].inst.get_location();
        usage.target = dst.inst.get_location();
        usage.size = total_bytes;
        measurements.add_measurement(usage);
      }
    }

    FillRequest::FillRequest(const void *data, size_t datalen,
                             RegionInstance inst,
                             FieldID field_id, unsigned size,
                             Event _before_fill, Event _after_fill,
                             int _priority)
      : DmaRequest(_priority, _after_fill), before_fill(_before_fill)
    {
      dst.inst = inst;
      dst.field_id = field_id;
      dst.subfield_offset = 0;
      dst.size = size;

      FixedBufferDeserializer deserializer(data, datalen);

      domain = TransferDomain::deserialize_new(deserializer);
      ByteArray ba; // TODO
      bool ok = ((deserializer >> ba) &&
		 (deserializer >> requests));
      assert((domain != 0) && ok && (deserializer.bytes_left() == 0));

      fill_size = ba.size();
      fill_buffer = ba.detach();

      assert(fill_size == size);
#if 0
      const ID::IDType *idata = (const ID::IDType *)data;

      // TODO
      //idata = domain.deserialize(idata);

      size_t elmts = *idata++;

      fill_size = dst.size;
      fill_buffer = malloc(fill_size);
      memcpy(fill_buffer, idata, fill_size);

      idata += elmts;

      // TODO: unbreak once the serialization stuff is repaired
      //const void *result = requests.deserialize(idata);
      //Realm::Operation::reconstruct_measurements();

      // better have consumed exactly the right amount of data
      //assert((((unsigned long)result) - ((unsigned long)data)) == datalen);
      size_t request_size = *reinterpret_cast<const size_t*>(idata);
      idata += sizeof(size_t) / sizeof(ID::IDType);
      FixedBufferDeserializer deserializer(idata, request_size);
      deserializer >> requests;
#endif
      Realm::Operation::reconstruct_measurements();

      log_dma.info() << "dma request " << (void *)this << " deserialized - is="
		     << *domain << " fill dst=" << dst.inst << "[" << dst.field_id << "+" << dst.subfield_offset << "] size="
		     << fill_size << " before=" << _before_fill << " after=" << _after_fill;
    }

    FillRequest::FillRequest(const TransferDomain *_domain, //const Domain &d, 
                             const Realm::CopySrcDstField &_dst,
                             const void *_fill_value, size_t _fill_size,
                             Event _before_fill, Event _after_fill, int _priority,
                             const Realm::ProfilingRequestSet &reqs)
      : DmaRequest(_priority, _after_fill, reqs)
      , domain(_domain->clone())
      , dst(_dst)
      , before_fill(_before_fill)
    {
      fill_size = _fill_size;
      fill_buffer = malloc(fill_size);
      memcpy(fill_buffer, _fill_value, fill_size);

      assert(dst.size == fill_size);

      log_dma.info() << "dma request " << (void *)this << " created - is="
		     << *domain << " fill dst=" << dst.inst << "[" << dst.field_id << "+" << dst.subfield_offset << "] size="
		     << fill_size << " before=" << _before_fill << " after=" << _after_fill;
      {
	Realm::LoggerMessage msg(log_dma.debug());
	if(msg.is_active()) {
	  msg << "fill data =";
	  msg << std::hex;
	  for(size_t i = 0; i < _fill_size; i++)
	    msg << ' ' << std::setfill('0') << std::setw(2) << (unsigned)((unsigned char *)(_fill_value))[i];
	  msg << std::dec;
	}
      }
    }

    FillRequest::~FillRequest(void)
    {
      // clean up our mess
      free(fill_buffer);
      delete domain;
    }

#if 0
    size_t FillRequest::compute_size(void)
    {
      size_t result = 0;
      // TODO
      //result += domain.compute_size();
      size_t elmts = (fill_size + sizeof(ID::IDType) - 1)/sizeof(ID::IDType);
      result += ((elmts+1) * sizeof(ID::IDType)); // +1 for fill size in bytes
      // TODO: unbreak once the serialization stuff is repaired
      //result += requests.compute_size();
      ByteCountSerializer counter;
      counter << requests;
      result += sizeof(size_t) + counter.bytes_used();
      return result;
    }

    void FillRequest::serialize(void *buffer)
    {
      ID::IDType *msgptr = (ID::IDType *)buffer;
      // TODO
      //msgptr = domain.serialize(msgptr);
      assert(dst.size == fill_size);
      size_t elmts = (fill_size + sizeof(ID::IDType) - 1)/sizeof(ID::IDType);
      *msgptr++ = elmts;
      memcpy(msgptr, fill_buffer, fill_size);
      msgptr += elmts;

      // TODO: unbreak once the serialization stuff is repaired
      //requests.serialize(msgptr);
      // We sent this message remotely, so we need to clear the profiling
      // so it doesn't get sent accidentally
      ByteCountSerializer counter;
      counter << requests;
      *reinterpret_cast<size_t*>(msgptr) = counter.bytes_used();
      msgptr += sizeof(size_t) / sizeof(ID::IDType);
      FixedBufferSerializer serializer(msgptr, counter.bytes_used());
      serializer << requests;
      clear_profiling();
    }
#endif

    void FillRequest::forward_request(gasnet_node_t target_node)
    {
      RemoteFillArgs args;
      args.inst = dst.inst;
      args.field_id = dst.field_id;
      assert(dst.subfield_offset == 0);
      args.size = fill_size; // redundant!
      args.before_fill = before_fill;
      args.after_fill = finish_event;
      //args.priority = 0;

      DynamicBufferSerializer dbs(128);
      ByteArray ba(fill_buffer, fill_size); // TODO
      bool ok = ((dbs << *domain) &&
		 (dbs << ba) &&
		 (dbs << requests));
      assert(ok);

      size_t msglen = dbs.bytes_used();
      void *msgdata = dbs.detach_buffer(-1 /*no trim*/);

      log_dma.debug() << "forwarding fill: target=" << target_node << " finish=" << finish_event;
      RemoteFillMessage::request(target_node, args, msgdata, msglen, PAYLOAD_FREE);

      clear_profiling();
    }

    bool FillRequest::check_readiness(bool just_check, DmaRequestQueue *rq)
    {
      if(state == STATE_INIT)
	state = STATE_METADATA_FETCH;

      // remember which queue we're going to be assigned to if we sleep
      waiter.req = this;
      waiter.queue = rq;

      // make sure our node has all the meta data it needs, but don't take more than one lock
      //  at a time
      if(state == STATE_METADATA_FETCH) {
	Event e = domain->request_metadata();
	if(!e.has_triggered()) {
	  log_dma.debug() << "transfer domain metadata - req=" << (void *)this
			  << " ready=" << e;
	  waiter.sleep_on_event(e);
	  return false;
	}
#if 0
        // index space first
	if(domain.get_dim() == 0) {
	  IndexSpaceImpl *is_impl = get_runtime()->get_index_space_impl(domain.get_index_space());
	  if(!is_impl->locked_data.valid) {
	    log_dma.debug("dma request %p - no index space metadata yet", this);
	    if(just_check) return false;

	    Event e = is_impl->lock.acquire(1, false, ReservationImpl::ACQUIRE_BLOCKING);
	    if(e.has_triggered()) {
	      log_dma.debug("request %p - index space metadata invalid - instant trigger", this);
	      is_impl->lock.release();
	    } else {
	      log_dma.debug("request %p - index space metadata invalid - sleeping on lock " IDFMT "", this, is_impl->lock.me.id);
	      waiter.sleep_on_event(e, is_impl->lock.me);
	      return false;
	    }
	  }

          // we need more than just the metadata - we also need the valid mask
          {
            Event e = is_impl->request_valid_mask();
            if(!e.has_triggered()) {
              log_dma.debug("request %p - valid mask needed for index space " IDFMT " - sleeping on event " IDFMT, this, domain.get_index_space().id, e.id);
	      waiter.sleep_on_event(e);
              return false;
            }
          }
	}
#endif
        // No need to check the instance, we are on its local node 
        state = STATE_BEFORE_EVENT;
      }

      // make sure our functional precondition has occurred
      if(state == STATE_BEFORE_EVENT) {
	// has the before event triggered?  if not, wait on it
        bool poisoned = false;
	if(before_fill.has_triggered_faultaware(poisoned)) {
          if(poisoned) {
            log_dma.debug("request %p - poisoned precondition", this);
            handle_poisoned_precondition(before_fill);
            return true; // not enqueued, but never going to be
          } else {
            log_dma.debug("request %p - before event triggered", this);
            state = STATE_READY;
          }
	} else {
	  log_dma.debug("request %p - before event not triggered", this);
	  if(just_check) return false;

	  log_dma.debug("request %p - sleeping on before event", this);
	  waiter.sleep_on_event(before_fill);
	  return false;
	}
      }

      if(state == STATE_READY) {
	log_dma.debug("request %p ready", this);
	if(just_check) return true;

	state = STATE_QUEUED;
#ifdef FILL_IN_NEW_DMA
	// <NEWDMA>
	mark_ready();
	bool ok_to_run = mark_started();
	if (ok_to_run) {
	  perform_dma();
	  mark_finished(true/*successful*/);
	} else {
	  mark_finished(false/*!successful*/);
	}
	return true;
	// </NEWDMA>
#endif
	assert(rq != 0);
	log_dma.debug("request %p enqueued", this);

	// once we're enqueued, we may be deleted at any time, so no more
	//  references
	rq->enqueue_request(this);
	return true;
      }

      if(state == STATE_QUEUED)
	return true;

      assert(0);
      return false;
    }

    void FillRequest::perform_dma(void)
    {
      // if we are doing large chunks of data, we will build a buffer with
      //  multiple copies of the same data to make fewer calls to put_bytes
      void *rep_buffer = 0;
      size_t rep_size = 0;

      MemoryImpl *mem_impl = get_runtime()->get_memory_impl(dst.inst.get_location());

<<<<<<< HEAD
      std::vector<FieldID> dst_field(1, dst.field_id);
      assert(dst.subfield_offset == 0);
      unsigned iter_flags = 0;
=======
      std::vector<unsigned/*FieldID*/> dst_field(1, dst.offset);
>>>>>>> d7d7c20d
      TransferIterator *iter = domain->create_iterator(dst.inst,
						       RegionInstance::NO_INST,
						       dst_field);

      while(!iter->done()) {
	TransferIterator::AddressInfo info;

	size_t max_bytes = (size_t)-1;
	// code below is 2D/3D-capable
	unsigned flags = (TransferIterator::LINES_OK |
			  TransferIterator::PLANES_OK);
	size_t act_bytes = iter->step(max_bytes, info, flags);
	assert(act_bytes >= 0);

	// decide whether to use the original fill buffer or one that
	//  repeats the data several times
	const void *use_buffer = fill_buffer;
	size_t use_size = fill_size;
	const size_t MAX_REP_SIZE = 32768;
	if((info.bytes_per_chunk > fill_size) &&
	   ((fill_size * 2) <= MAX_REP_SIZE)) {
	  if(!rep_buffer) {
	    size_t rep_elems = MAX_REP_SIZE / fill_size;
	    rep_size = rep_elems * fill_size;
	    rep_buffer = malloc(rep_size);
	    assert(rep_buffer != 0);
	    for(size_t ofs = 0; ofs < rep_size; ofs += fill_size)
	      memcpy(((char *)rep_buffer)+ofs, fill_buffer, fill_size);
	  }
	  use_buffer = rep_buffer;
	  use_size = rep_size;
	}

	for(size_t p = 0; p < info.num_planes; p++)
	  for(size_t l = 0; l < info.num_lines; l++) {
	    size_t ofs = 0;
	    while((ofs + use_size) < info.bytes_per_chunk) {
	      mem_impl->put_bytes(info.base_offset + 
				  (p * info.plane_stride) +
				  (l * info.line_stride) +
				  ofs, use_buffer, use_size);
	      ofs += use_size;
	    }
	    size_t bytes_left = info.bytes_per_chunk - ofs;
	    assert((bytes_left > 0) && (bytes_left <= use_size));
	    mem_impl->put_bytes(info.base_offset + 
				(p * info.plane_stride) +
				(l * info.line_stride) +
				ofs, use_buffer, bytes_left);
	  }
      }

      if(rep_buffer)
	free(rep_buffer);
      delete iter;
#if 0
      // First switch on the memory type
      MemoryImpl *mem_impl = get_runtime()->get_memory_impl(dst.inst.get_location());

      MemoryImpl::MemoryKind mem_kind = mem_impl->kind;
      // TODO: optimize transfers for framebuffer to use a memset kernel
      if ((mem_kind == MemoryImpl::MKIND_SYSMEM) ||
          (mem_kind == MemoryImpl::MKIND_ZEROCOPY) ||
          (mem_kind == MemoryImpl::MKIND_RDMA) ||
          (mem_kind == MemoryImpl::MKIND_GPUFB) ||
          (mem_kind == MemoryImpl::MKIND_ZEROCOPY))
      {
        switch (domain.get_dim()) {
          case 0:
            {
              // Iterate over all the points and get the 
              IndexSpaceImpl *ispace = get_runtime()->get_index_space_impl(domain.get_index_space());
              assert(ispace->valid_mask_complete);
              RegionInstanceImpl *inst_impl = get_runtime()->get_instance_impl(dst.inst);
              off_t field_start=0; int field_size=0;
              find_field_start(inst_impl->metadata.field_sizes, dst.offset,
                               dst.size, field_start, field_size);
              assert(field_size <= int(fill_size));
              int fill_elmts = 1;
              // Optimize our buffer for the target instance
              size_t fill_elmts_size = optimize_fill_buffer(inst_impl, fill_elmts);
              Arrays::Mapping<1, 1> *dst_linearization = 
                inst_impl->metadata.linearization.get_mapping<1>();
              ElementMask::Enumerator *e = ispace->valid_mask->enumerate_enabled();
              Arrays::coord_t rstart; size_t elem_count;
              while(e->get_next(rstart, elem_count)) {
                int dst_index = dst_linearization->image((Arrays::coord_t)rstart); 
                size_t done = 0;
                while (done < elem_count) {
                  int dst_in_this_block = inst_impl->metadata.block_size - 
                              ((dst_index + done) % inst_impl->metadata.block_size);
                  int todo = min(elem_count, dst_in_this_block);
                  off_t dst_start = calc_mem_loc(inst_impl->metadata.alloc_offset,
                                                 field_start, field_size, 
                                                 inst_impl->metadata.elmt_size,
                                                 inst_impl->metadata.block_size,
                                                 dst_index + done);
                  // Record how many we've done
                  done += todo;
                  // Now do as many bulk transfers as we can
                  while (todo >= fill_elmts) {
                    mem_impl->put_bytes(dst_start, fill_buffer, fill_elmts_size);
                    dst_start += fill_elmts_size;
                    todo -= fill_elmts;
                  }
                  // Handle any remainder elemts
                  if (todo > 0) {
                    mem_impl->put_bytes(dst_start, fill_buffer, todo*fill_size);
                  }
                }
              }
              delete e;
              break;
            }
          case 1:
            {
              perform_dma_rect<1>(mem_impl);
              break;
            }
          case 2:
            {
              perform_dma_rect<2>(mem_impl); 
              break;
            }
          case 3:
            {
              perform_dma_rect<3>(mem_impl); 
              break;
            }
          default:
            assert(false);
        }
      } else {
        // TODO: Implement GASNet and Disk
        assert(false);
      }
#endif

      if(measurements.wants_measurement<Realm::ProfilingMeasurements::OperationMemoryUsage>()) {
        Realm::ProfilingMeasurements::OperationMemoryUsage usage;
        usage.source = Memory::NO_MEMORY;
        usage.target = dst.inst.get_location();
        measurements.add_measurement(usage);
      }
    }

#if 0
    template<int DIM>
    void FillRequest::perform_dma_rect(MemoryImpl *mem_impl)
    {
      typename Arrays::Rect<DIM> rect = domain.get_rect<DIM>();
      // empty rectangles are easy to fill...
      if(rect.volume() == 0)
	return;

      RegionInstanceImpl *inst_impl = get_runtime()->get_instance_impl(dst.inst);
      off_t field_start=0; int field_size=0;
      find_field_start(inst_impl->metadata.field_sizes, dst.offset,
                       dst.size, field_start, field_size);
      assert(field_size <= (int)fill_size);
      typename Arrays::Mapping<DIM, 1> *dst_linearization = 
        inst_impl->metadata.linearization.get_mapping<DIM>();

      int fill_elmts = 1;
      // Optimize our buffer for the target instance
      size_t fill_elmts_size = optimize_fill_buffer(inst_impl, fill_elmts);
      for (typename Arrays::Mapping<DIM, 1>::DenseSubrectIterator dso(rect, 
            *dst_linearization); dso; dso++) {
        int dst_index = dso.image.lo[0];
        int elem_count = dso.subrect.volume();
        int done = 0; 
        while (done < elem_count) {
          int dst_in_this_block = inst_impl->metadata.block_size - 
                      ((dst_index + done) % inst_impl->metadata.block_size);
          int todo = min(elem_count, dst_in_this_block);
          off_t dst_start = calc_mem_loc(inst_impl->metadata.alloc_offset,
                                         field_start, field_size, 
                                         inst_impl->metadata.elmt_size,
                                         inst_impl->metadata.block_size,
                                         dst_index + done);
          // Record how many we've done
          done += todo;
          // Now do as many bulk transfers as we can
          while (todo >= fill_elmts) {
            mem_impl->put_bytes(dst_start, fill_buffer, fill_elmts_size); 
            dst_start += fill_elmts_size;
            todo -= fill_elmts;
          }
          // Handle any remainder elemts
          if (todo > 0) {
            mem_impl->put_bytes(dst_start, fill_buffer, todo*fill_size);
          }
        }
      }
    }
#endif

    size_t FillRequest::optimize_fill_buffer(RegionInstanceImpl *inst_impl, int &fill_elmts)
    {
      const size_t max_size = 1024; 
      // Only do this optimization for "small" fields
      // which are less than half a page
      if (fill_size <= max_size)
      {
        // If we have a single-field instance or we have a set 
        // of contiguous elmts then make a bulk buffer to use
        if ((inst_impl->metadata.elmt_size == fill_size) ||
            (inst_impl->metadata.block_size > 1)) 
        {
          fill_elmts = min(inst_impl->metadata.block_size,2*max_size/fill_size);
          size_t fill_elmts_size = fill_elmts * fill_size;
          char *next_buffer = (char*)malloc(fill_elmts_size);
          char *next_ptr = next_buffer;
          for (int idx = 0; idx < fill_elmts; idx++) {
            memcpy(next_ptr, fill_buffer, fill_size);
            next_ptr += fill_size;
          }
          // Free the old buffer and replace it
          free(fill_buffer);
          fill_buffer = next_buffer;
          return fill_elmts_size;
        }
      }
      return fill_size;
    }

#if 0
    class CopyCompletionProfiler : public EventWaiter, public Realm::Operation::AsyncWorkItem {
      public:
        CopyCompletionProfiler(DmaRequest* _req)
	  : Realm::Operation::AsyncWorkItem(_req), req(_req)
        { }

        virtual ~CopyCompletionProfiler(void) { }

        virtual bool event_triggered(Event e)
        {
          mark_finished();
          return false;
        }

        virtual void print_info(FILE *f)
        {
          fprintf(f, "copy completion profiler - " IDFMT "/%d\n",
              req->get_finish_event().id, req->get_finish_event().gen);
        }

        virtual void request_cancellation(void)
        {
	  // ignored for now
	}

      protected:
        DmaRequest* req;
    };
#endif

    // for now we use a single queue for all (local) dmas
    DmaRequestQueue *dma_queue = 0;
    
    void DmaRequestQueue::worker_thread_loop(void)
    {
      log_dma.info("dma worker thread created");

      while(!shutdown_flag) {
	aio_context->make_progress();
	bool aio_idle = aio_context->empty();

	// get a request, sleeping as necessary
	DmaRequest *r = dequeue_request(aio_idle);

	if(r) {
          bool ok_to_run = r->mark_started();
	  if(ok_to_run) {
	    // this will automatically add any necessary AsyncWorkItem's
	    r->perform_dma();

	    r->mark_finished(true /*successful*/);
	  } else
	    r->mark_finished(false /*!successful*/);
	}
      }

      log_dma.info("dma worker thread terminating");
    }

    void DmaRequestQueue::start_workers(int count)
    {
      ThreadLaunchParameters tlp;

      for(int i = 0; i < count; i++) {
	Thread *t = Thread::create_kernel_thread<DmaRequestQueue,
						 &DmaRequestQueue::worker_thread_loop>(this,
										       tlp,
										       core_rsrv,
										       0 /* default scheduler*/);
	worker_threads.push_back(t);
      }
    }
    
    void start_dma_worker_threads(int count, Realm::CoreReservationSet& crs)
    {
      dma_queue = new DmaRequestQueue(crs);
      dma_queue->start_workers(count);
    }

    void stop_dma_worker_threads(void)
    {
      dma_queue->shutdown_queue();
      delete dma_queue;
      dma_queue = 0;
    }

    void start_dma_system(int count, bool pinned, int max_nr,
                          Realm::CoreReservationSet& crs)
    {
      //log_dma.add_stream(&std::cerr, Logger::LEVEL_DEBUG, false, false);
      aio_context = new AsyncFileIOContext(256);
      LegionRuntime::LowLevel::start_channel_manager(count, pinned, max_nr, crs);
      ib_req_queue = new PendingIBQueue();
    }

    void stop_dma_system(void)
    {
      LegionRuntime::LowLevel::stop_channel_manager();
      delete ib_req_queue;
      ib_req_queue = 0;
      delete aio_context;
      aio_context = 0;
    }

#if 0
    Event Domain::fill(const std::vector<CopySrcDstField> &dsts,
                       const void *fill_value, size_t fill_value_size,
                       Event wait_on /*= Event::NO_EVENT*/) const
    {
      Realm::ProfilingRequestSet reqs;
      return Domain::fill(dsts, reqs, fill_value, fill_value_size, wait_on);
    }

    Event Domain::fill(const std::vector<CopySrcDstField> &dsts,
                       const Realm::ProfilingRequestSet &requests,
                       const void *fill_value, size_t fill_value_size,
                       Event wait_on /*= Event::NO_EVENT*/) const
    {
      std::set<Event> finish_events; 
      // when 'dsts' contains multiple fields, the 'fill_value' should look
      // like a packed struct with a fill value for each field in order -
      // track the offset and complain if we run out of data
      size_t fill_ofs = 0;
      for (std::vector<CopySrcDstField>::const_iterator it = dsts.begin();
            it != dsts.end(); it++)
      {
        Event ev = GenEventImpl::create_genevent()->current_event();
	if((fill_ofs + it->size) > fill_value_size) {
	  log_dma.fatal() << "insufficient data for fill - need at least "
			  << (fill_ofs + it->size) << " bytes, but have only " << fill_value_size;
	  assert(0);
	}
        FillRequest *r = new FillRequest(*this, *it,
					 ((const char *)fill_value) + fill_ofs,
					 it->size, wait_on,
                                         ev, 0/*priority*/, requests);
	// special case: if a field uses all of the fill value, the next
	//  field (if any) is allowed to use the same value
	if((fill_ofs > 0) || (it->size != fill_value_size))
	  fill_ofs += it->size;

        Memory mem = it->inst.get_location();
        unsigned node = ID(mem).memory.owner_node;
	if(node > ID::MAX_NODE_ID) {
	  assert(0 && "fills to GASNet memory not supported yet");
	  return Event::NO_EVENT;
	}
        if (node == (unsigned)gasnet_mynode()) {
	  get_runtime()->optable.add_local_operation(ev, r);
          r->check_readiness(false, dma_queue);
        } else {
          RemoteFillArgs args;
          args.inst = it->inst;
	  args.field_id = it->field_id;
	  assert(it->subfield_offset == 0);
          args.size = it->size;
          args.before_fill = wait_on;
          args.after_fill = ev;
          //args.priority = 0;

          size_t msglen = r->compute_size();
          void *msgdata = malloc(msglen);

          r->serialize(msgdata);

	  get_runtime()->optable.add_remote_operation(ev, node);

          RemoteFillMessage::request(node, args, msgdata, msglen, PAYLOAD_FREE);

	  // release local copy of operation
	  r->remove_reference();
        }
        finish_events.insert(ev);
      }
      return GenEventImpl::merge_events(finish_events, false /*!ignore faults*/);
    }
#endif

#if 0
    static int select_dma_node(Memory src_mem, Memory dst_mem,
			       ReductionOpID redop_id, bool red_fold)
    {
      int src_node = ID(src_mem).memory.owner_node;
      int dst_node = ID(dst_mem).memory.owner_node;

      bool src_is_rdma = get_runtime()->get_memory_impl(src_mem)->kind == MemoryImpl::MKIND_GLOBAL;
      bool dst_is_rdma = get_runtime()->get_memory_impl(dst_mem)->kind == MemoryImpl::MKIND_GLOBAL;

      if(src_is_rdma) {
	if(dst_is_rdma) {
	  // gasnet -> gasnet - blech
	  log_dma.warning("gasnet->gasnet copy being serialized on local node (%d)", gasnet_mynode());
	  return gasnet_mynode();
	} else {
	  // gathers by the receiver
	  return dst_node;
	}
      } else {
	if(dst_is_rdma) {
	  // writing to gasnet is also best done by the sender
	  return src_node;
	} else {
	  // if neither side is gasnet, favor the sender (which may be the same as the target)
	  return src_node;
	}
      }
    }
#endif

    void handle_remote_copy(RemoteCopyArgs args, const void *data, size_t msglen)
    {
      DetailedTimer::ScopedPush sp(TIME_LOW_LEVEL);

      // is this a copy or a reduction (they deserialize differently)
      if(args.redop_id == 0) {
	// a copy
	CopyRequest *r = new CopyRequest(data, msglen,
					 args.before_copy,
					 args.after_copy,
					 args.priority);
	Realm::get_runtime()->optable.add_local_operation(args.after_copy, r);

	r->check_readiness(false, dma_queue);
      } else {
	// a reduction
	ReduceRequest *r = new ReduceRequest(data, msglen,
					     args.redop_id,
					     args.red_fold,
					     args.before_copy,
					     args.after_copy,
					     args.priority);
	Realm::get_runtime()->optable.add_local_operation(args.after_copy, r);

	r->check_readiness(false, dma_queue);
      }
    }

    void handle_remote_fill(RemoteFillArgs args, const void *data, size_t msglen)
    {
      FillRequest *r = new FillRequest(data, msglen,
                                       args.inst,
                                       args.field_id,
                                       args.size,
                                       args.before_fill,
                                       args.after_fill,
                                       0 /* no room for args.priority */);
      Realm::get_runtime()->optable.add_local_operation(args.after_fill, r);

      r->check_readiness(false, dma_queue);
    }

    template <typename T> T min(T a, T b) { return (a < b) ? a : b; }

#if 0
    Event Domain::copy(const std::vector<CopySrcDstField>& srcs,
		       const std::vector<CopySrcDstField>& dsts,
		       Event wait_on,
		       ReductionOpID redop_id, bool red_fold) const
    {
      Realm::ProfilingRequestSet reqs;
      return Domain::copy(srcs, dsts, reqs, wait_on, redop_id, red_fold);
    }

    Event Domain::copy(const std::vector<CopySrcDstField>& srcs,
		       const std::vector<CopySrcDstField>& dsts,
                       const Realm::ProfilingRequestSet &requests,
		       Event wait_on,
		       ReductionOpID redop_id, bool red_fold) const
    {
      if(redop_id == 0) {
	// not a reduction, so sort fields by src/dst mem pairs
        //log_new_dma.info("Performing copy op");

	OASByMem oas_by_mem;

	std::vector<CopySrcDstField>::const_iterator src_it = srcs.begin();
	std::vector<CopySrcDstField>::const_iterator dst_it = dsts.begin();
	unsigned src_suboffset = 0;
	unsigned dst_suboffset = 0;
	std::set<Event> finish_events;

	while((src_it != srcs.end()) && (dst_it != dsts.end())) {
	  InstPair ip(src_it->inst, dst_it->inst);
	  MemPair mp(get_runtime()->get_instance_impl(src_it->inst)->memory,
		     get_runtime()->get_instance_impl(dst_it->inst)->memory);

	  // printf("I:(%x/%x) M:(%x/%x) sub:(%d/%d) src=(%d/%d) dst=(%d/%d)\n",
	  //        ip.first.id, ip.second.id, mp.first.id, mp.second.id,
	  //        src_suboffset, dst_suboffset,
	  //        src_it->offset, src_it->size, 
	  //        dst_it->offset, dst_it->size);

	  OffsetsAndSize oas;
	  oas.src_offset = src_it->offset + src_suboffset;
	  oas.dst_offset = dst_it->offset + dst_suboffset;
	  oas.size = min(src_it->size - src_suboffset, dst_it->size - dst_suboffset);
	  oas.serdez_id = src_it->serdez_id;
	  // <SERDEZ_DMA>
	  // This is a little bit of hack: if serdez_id != 0 we directly create a
	  // CopyRequest instead of inserting it into ''oasvec''
	  if (oas.serdez_id != 0) {
	    OASByInst* oas_by_inst = new OASByInst;
	    (*oas_by_inst)[ip].push_back(oas);
	    Event ev = GenEventImpl::create_genevent()->current_event();
	    int priority = 0; // always have priority zero
	    CopyRequest *r = new CopyRequest(*this, oas_by_inst,
  					     wait_on, ev, priority, requests);
            // ask which node should perform the copy
            int dma_node = select_dma_node(mp.first, mp.second, redop_id, red_fold);
            log_dma.debug("copy: srcmem=" IDFMT " dstmem=" IDFMT " node=%d", mp.first.id, mp.second.id, dma_node);

            if(((unsigned)dma_node) == gasnet_mynode()) {
              log_dma.debug("performing serdez on local node");
	      Realm::get_runtime()->optable.add_local_operation(ev, r);
              r->check_readiness(false, dma_queue);
              finish_events.insert(ev);
            } else {
              RemoteCopyArgs args;
              args.redop_id = 0;
              args.red_fold = false;
              args.before_copy = wait_on;
              args.after_copy = ev;
              args.priority = priority;

#if 0
              size_t msglen = r->compute_size();
              void *msgdata = malloc(msglen);

              r->serialize(msgdata);
#endif
	      DynamicBufferSerializer dbs(128);
	      dbs << *(r->oas_by_inst);
	      dbs << r->requests;

	      size_t msglen = dbs.bytes_used();
	      void *msgdata = dbs.detach_buffer(-1 /*no trim*/);
	      assert(0);

              log_dma.debug("performing serdez on remote node (%d), event=" IDFMT, dma_node, args.after_copy.id);
	      get_runtime()->optable.add_remote_operation(ev, dma_node);
              RemoteCopyMessage::request(dma_node, args, msgdata, msglen, PAYLOAD_FREE);

              finish_events.insert(ev);
              // done with the local copy of the request
	      r->clear_profiling();
	      r->remove_reference();
            }
	  }
	  else {
	  // </SERDEZ_DMA>
	    OASByInst *oas_by_inst;
	    OASByMem::iterator it = oas_by_mem.find(mp);
	    if(it != oas_by_mem.end()) {
	      oas_by_inst = it->second;
	    } else {
	      oas_by_inst = new OASByInst;
	      oas_by_mem[mp] = oas_by_inst;
	    }
	    OASVec& oasvec = (*oas_by_inst)[ip];

	    oasvec.push_back(oas);
          }
	  src_suboffset += oas.size;
	  assert(src_suboffset <= src_it->size);
	  if(src_suboffset == src_it->size) {
	    src_it++;
	    src_suboffset = 0;
	  }
	  dst_suboffset += oas.size;
	  assert(dst_suboffset <= dst_it->size);
	  if(dst_suboffset == dst_it->size) {
	    dst_it++;
	    dst_suboffset = 0;
	  }
	}
	// make sure we used up both
	assert(src_it == srcs.end());
	assert(dst_it == dsts.end());

	log_dma.debug("copy: %zd distinct src/dst mem pairs, is=" IDFMT "", oas_by_mem.size(), is_id);

	for(OASByMem::const_iterator it = oas_by_mem.begin(); it != oas_by_mem.end(); it++) {
	  Memory src_mem = it->first.first;
	  Memory dst_mem = it->first.second;
	  OASByInst *oas_by_inst = it->second;
          for (OASByInst::const_iterator it2 = (*oas_by_inst).begin(); it2 != (*oas_by_inst).end(); it2++) {
	    OASByInst *new_oas_by_inst = new OASByInst;
            InstPair ip = it2->first;
            OASVec oasvec(it2->second);
            (*new_oas_by_inst)[ip] = oasvec;
            Event ev = GenEventImpl::create_genevent()->current_event();
#ifdef EVENT_GRAPH_TRACE
            Event enclosing = find_enclosing_termination_event();
            log_event_graph.info("Copy Request: (" IDFMT ",%d) (" IDFMT ",%d) "
                                  "(" IDFMT ",%d) " IDFMT " " IDFMT "",
                                  ev.id, ev.gen, wait_on.id, wait_on.gen,
                                  enclosing.id, enclosing.gen,
                                  src_mem.id, dst_mem.id);
#endif

	    int priority = 0;
	    if (get_runtime()->get_memory_impl(src_mem)->kind == MemoryImpl::MKIND_GPUFB)
	      priority = 1;
	    else if (get_runtime()->get_memory_impl(dst_mem)->kind == MemoryImpl::MKIND_GPUFB)
	      priority = 1;

	    CopyRequest *r = new CopyRequest(*this, new_oas_by_inst, 
	  				   wait_on, ev, priority, requests);

	    // ask which node should perform the copy
	    int dma_node = select_dma_node(src_mem, dst_mem, redop_id, red_fold);
	    log_dma.debug("copy: srcmem=" IDFMT " dstmem=" IDFMT " node=%d", src_mem.id, dst_mem.id, dma_node);

	    if(((unsigned)dma_node) == gasnet_mynode()) {
	      log_dma.debug("performing copy on local node");

	      get_runtime()->optable.add_local_operation(ev, r);

	      r->check_readiness(false, dma_queue);

	      finish_events.insert(ev);
	    } else {
	      RemoteCopyArgs args;
	      args.redop_id = 0;
	      args.red_fold = false;
	      args.before_copy = wait_on;
	      args.after_copy = ev;
	      args.priority = priority;

#if 0
              size_t msglen = r->compute_size();
              void *msgdata = malloc(msglen);

              r->serialize(msgdata);
#endif
	      DynamicBufferSerializer dbs(128);
	      dbs << *(r->oas_by_inst);
	      dbs << r->requests;

	      size_t msglen = dbs.bytes_used();
	      void *msgdata = dbs.detach_buffer(-1 /*no trim*/);
	      assert(0);

	      log_dma.debug("performing copy on remote node (%d), event=" IDFMT, dma_node, args.after_copy.id);
	      get_runtime()->optable.add_remote_operation(ev, dma_node);
	      RemoteCopyMessage::request(dma_node, args, msgdata, msglen, PAYLOAD_FREE);

	      finish_events.insert(ev);

	      // done with the local copy of the request
	      r->clear_profiling();
	      r->remove_reference();
	    }
	  } // for OASByInst::iterator
          // avoid memory leakage
          delete oas_by_inst;
        } // for OASByMem::iterator
	// final event is merge of all individual copies' events
	return GenEventImpl::merge_events(finish_events, false /*!ignore faults*/);
      } else {
        log_new_dma.info("Performing reduction op redop_id(%d)", redop_id);
	// we're doing a reduction - the semantics require that all source fields be pulled
	//  together and applied as a "structure" to the reduction op

	// figure out where the source data is
	int src_node = -1;

	for(std::vector<CopySrcDstField>::const_iterator src_it = srcs.begin();
	    src_it != srcs.end();
	    src_it++)
	{
	  int n = ID(src_it->inst).instance.owner_node;
	  if((src_node != -1) && (src_node != n)) {
	    // for now, don't handle case where source data is split across nodes
	    assert(0);
	  }
	  src_node = n;
	}

	assert(dsts.size() == 1);

	// some destinations (e.g. GASNET) need a lock taken to ensure
	//  reductions are applied atomically
	MemoryImpl::MemoryKind dst_kind = get_runtime()->get_memory_impl(get_runtime()->get_instance_impl(dsts[0].inst)->memory)->kind;
	bool inst_lock_needed = (dst_kind == MemoryImpl::MKIND_GLOBAL);

	Event ev = GenEventImpl::create_genevent()->current_event();

	ReduceRequest *r = new ReduceRequest(*this, 
					     srcs, dsts[0],
					     inst_lock_needed,
					     redop_id, red_fold,
					     wait_on, ev,
					     0 /*priority*/, requests);

	if(((unsigned)src_node) == gasnet_mynode()) {
	  log_dma.debug("performing reduction on local node");

	  get_runtime()->optable.add_local_operation(ev, r);
	  
	  r->check_readiness(false, dma_queue);
	} else {
	  RemoteCopyArgs args;
	  args.redop_id = redop_id;
	  args.red_fold = red_fold;
	  args.before_copy = wait_on;
	  args.after_copy = ev;
	  args.priority = 0 /*priority*/;

#if 0
          size_t msglen = r->compute_size();
          void *msgdata = malloc(msglen);
          r->serialize(msgdata);
#endif
	  DynamicBufferSerializer dbs(128);
	  dbs << *(r->oas_by_inst);
	  dbs << r->requests;

	  size_t msglen = dbs.bytes_used();
	  void *msgdata = dbs.detach_buffer(-1 /*no trim*/);
	  assert(0);

	  log_dma.debug("performing reduction on remote node (%d), event=" IDFMT,
		       src_node, args.after_copy.id);
	  get_runtime()->optable.add_remote_operation(ev, src_node);
	  RemoteCopyMessage::request(src_node, args, msgdata, msglen, PAYLOAD_FREE);
	  // done with the local copy of the request
	  r->clear_profiling();
	  r->remove_reference();
	}

	return ev;
      }
    } 
#endif
};<|MERGE_RESOLUTION|>--- conflicted
+++ resolved
@@ -3562,12 +3562,7 @@
 	// construct the iterators for the source and dest instances - these
 	//  know about each other so they can potentially conspire about
 	//  iteration order
-<<<<<<< HEAD
-	unsigned iter_flags = 0;  // most conservative for now
 	std::vector<FieldID> src_fields, dst_fields;
-=======
-	std::vector<unsigned/*FieldID*/> src_fields, dst_fields;
->>>>>>> d7d7c20d
 	for(OASVec::const_iterator it2 = it->second.begin();
 	    it2 != it->second.end();
 	    ++it2) {
@@ -4714,16 +4709,10 @@
 				     0);
       unsigned rdma_count = 0;
 
-<<<<<<< HEAD
       std::vector<FieldID> src_field(1, srcs[0].field_id);
       std::vector<FieldID> dst_field(1, dst.field_id);
       assert(srcs[0].subfield_offset == 0);
       assert(dst.subfield_offset == 0);
-      unsigned iter_flags = 0;
-=======
-      std::vector<unsigned/*FieldID*/> src_field(1, srcs[0].offset);
-      std::vector<unsigned/*FieldID*/> dst_field(1, dst.offset);
->>>>>>> d7d7c20d
       TransferIterator *src_iter = domain->create_iterator(srcs[0].inst,
 							   dst.inst,
 							   src_field);
@@ -5381,13 +5370,8 @@
 
       MemoryImpl *mem_impl = get_runtime()->get_memory_impl(dst.inst.get_location());
 
-<<<<<<< HEAD
       std::vector<FieldID> dst_field(1, dst.field_id);
       assert(dst.subfield_offset == 0);
-      unsigned iter_flags = 0;
-=======
-      std::vector<unsigned/*FieldID*/> dst_field(1, dst.offset);
->>>>>>> d7d7c20d
       TransferIterator *iter = domain->create_iterator(dst.inst,
 						       RegionInstance::NO_INST,
 						       dst_field);
