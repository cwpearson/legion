--- conflicted
+++ resolved
@@ -51,12 +51,9 @@
                      $(filter-out -DLEGION_SPY, \
                        $(CC_FLAGS))))
 
-<<<<<<< HEAD
-TESTS := serializing test_profiling ctxswitch proc_group barrier_reduce taskreg
-TESTS += deppart
-=======
 TESTS := serializing test_profiling ctxswitch barrier_reduce taskreg
 TESTS_SINGLENODE := proc_group
+TESTS += deppart
 
 ifeq ($(strip $(USE_GASNET)),1)
   ifdef NODECOUNT
@@ -73,7 +70,6 @@
   LAUNCHER = $(1)
   TESTS += $(TESTS_SINGLENODE)
 endif
->>>>>>> e42f62b1
 
 # can set arguments to be passed to a test when running
 TESTARGS_ctxswitch := -ll:io 1 -t 20 -i 10000
