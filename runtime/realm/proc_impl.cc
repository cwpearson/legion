/* Copyright 2015 Stanford University, NVIDIA Corporation
 *
 * Licensed under the Apache License, Version 2.0 (the "License");
 * you may not use this file except in compliance with the License.
 * You may obtain a copy of the License at
 *
 *     http://www.apache.org/licenses/LICENSE-2.0
 *
 * Unless required by applicable law or agreed to in writing, software
 * distributed under the License is distributed on an "AS IS" BASIS,
 * WITHOUT WARRANTIES OR CONDITIONS OF ANY KIND, either express or implied.
 * See the License for the specific language governing permissions and
 * limitations under the License.
 */

#include "proc_impl.h"

#include "timers.h"
#include "runtime_impl.h"
#include "logging.h"
#include "serialize.h"
#include "profiling.h"

#ifdef USE_CUDA
#include "lowlevel_gpu.h"
#endif

#include <sys/types.h>
#include <dirent.h>

GASNETT_THREADKEY_DEFINE(cur_preemptable_thread);

#define CHECK_PTHREAD(cmd) do { \
  int ret = (cmd); \
  if(ret != 0) { \
    fprintf(stderr, "PTHREAD: %s = %d (%s)\n", #cmd, ret, strerror(ret)); \
    exit(1); \
  } \
} while(0)

namespace Realm {

  extern Logger log_task;  // defined in tasks.cc
  extern Logger log_util;  // defined in tasks.cc


  ////////////////////////////////////////////////////////////////////////
  //
  // class Processor
  //

    /*static*/ const Processor Processor::NO_PROC = { 0 }; 

  namespace ThreadLocal {
    __thread Processor current_processor;
  };

#if 0
    /*static*/ Processor Processor::get_executing_processor(void) 
    { 
      void *tls_val = gasnett_threadkey_get(cur_preemptable_thread);
      if (tls_val != NULL)
      {
        PreemptableThread *me = (PreemptableThread *)tls_val;
        return me->get_processor();
      }
      // Otherwise this better be a GPU processor 
#ifdef USE_CUDA
      return LegionRuntime::LowLevel::GPUProcessor::get_processor();
#else
      assert(0);
#endif
    }
#endif

    Processor::Kind Processor::kind(void) const
    {
      return get_runtime()->get_processor_impl(*this)->kind;
    }

    /*static*/ Processor Processor::create_group(const std::vector<Processor>& members)
    {
      // are we creating a local group?
      if((members.size() == 0) || (ID(members[0]).node() == gasnet_mynode())) {
	ProcessorGroup *grp = get_runtime()->local_proc_group_free_list->alloc_entry();
	grp->set_group_members(members);
#ifdef EVENT_GRAPH_TRACE
        {
          const int base_size = 1024;
          char base_buffer[base_size];
          char *buffer;
          int buffer_size = (members.size() * 20);
          if (buffer_size >= base_size)
            buffer = (char*)malloc(buffer_size+1);
          else
            buffer = base_buffer;
          buffer[0] = '\0';
          int offset = 0;
          for (std::vector<Processor>::const_iterator it = members.begin();
                it != members.end(); it++)
          {
            int written = snprintf(buffer+offset,buffer_size-offset,
                                   " " IDFMT, it->id);
            assert(written < (buffer_size-offset));
            offset += written;
          }
          log_event_graph.info("Group: " IDFMT " %ld%s",
                                grp->me.id, members.size(), buffer); 
          if (buffer_size >= base_size)
            free(buffer);
        }
#endif
	return grp->me;
      }

      assert(0);
    }

    void Processor::get_group_members(std::vector<Processor>& members)
    {
      // if we're a plain old processor, the only member of our "group" is ourself
      if(ID(*this).type() == ID::ID_PROCESSOR) {
	members.push_back(*this);
	return;
      }

      assert(ID(*this).type() == ID::ID_PROCGROUP);

      ProcessorGroup *grp = get_runtime()->get_procgroup_impl(*this);
      grp->get_group_members(members);
    }

    Event Processor::spawn(TaskFuncID func_id, const void *args, size_t arglen,
			   //std::set<RegionInstance> instances_needed,
			   Event wait_on, int priority) const
    {
      DetailedTimer::ScopedPush sp(TIME_LOW_LEVEL);
      ProcessorImpl *p = get_runtime()->get_processor_impl(*this);

      GenEventImpl *finish_event = GenEventImpl::create_genevent();
      Event e = finish_event->current_event();
#ifdef EVENT_GRAPH_TRACE
      Event enclosing = find_enclosing_termination_event();
      log_event_graph.info("Task Request: %d " IDFMT 
                            " (" IDFMT ",%d) (" IDFMT ",%d)"
                            " (" IDFMT ",%d) %d %p %ld",
                            func_id, id, e.id, e.gen,
                            wait_on.id, wait_on.gen,
                            enclosing.id, enclosing.gen,
                            priority, args, arglen);
#endif

      p->spawn_task(func_id, args, arglen, ProfilingRequestSet(),
		    wait_on, e, priority);
      return e;
    }

    Event Processor::spawn(TaskFuncID func_id, const void *args, size_t arglen,
                           const ProfilingRequestSet &reqs,
			   Event wait_on, int priority) const
    {
      DetailedTimer::ScopedPush sp(TIME_LOW_LEVEL);
      ProcessorImpl *p = get_runtime()->get_processor_impl(*this);

      GenEventImpl *finish_event = GenEventImpl::create_genevent();
      Event e = finish_event->current_event();
#ifdef EVENT_GRAPH_TRACE
      Event enclosing = find_enclosing_termination_event();
      log_event_graph.info("Task Request: %d " IDFMT 
                            " (" IDFMT ",%d) (" IDFMT ",%d)"
                            " (" IDFMT ",%d) %d %p %ld",
                            func_id, id, e.id, e.gen,
                            wait_on.id, wait_on.gen,
                            enclosing.id, enclosing.gen,
                            priority, args, arglen);
#endif

      p->spawn_task(func_id, args, arglen, reqs,
		    wait_on, e, priority);
      return e;
    }

    AddressSpace Processor::address_space(void) const
    {
      return ID(id).node();
    }

    ID::IDType Processor::local_id(void) const
    {
      return ID(id).index();
    }


  ////////////////////////////////////////////////////////////////////////
  //
  // class ProcessorImpl
  //

    ProcessorImpl::ProcessorImpl(Processor _me, Processor::Kind _kind)
      : me(_me), kind(_kind)
    {
    }

    ProcessorImpl::~ProcessorImpl(void)
    {
    }


  ////////////////////////////////////////////////////////////////////////
  //
  // class ProcessorGroup
  //

    ProcessorGroup::ProcessorGroup(void)
      : ProcessorImpl(Processor::NO_PROC, Processor::PROC_GROUP),
	members_valid(false), members_requested(false), next_free(0)
    {
    }

    ProcessorGroup::~ProcessorGroup(void)
    {
    }

    void ProcessorGroup::init(Processor _me, int _owner)
    {
      assert(ID(_me).node() == (unsigned)_owner);

      me = _me;
      lock.init(ID(me).convert<Reservation>(), ID(me).node());
    }

    void ProcessorGroup::set_group_members(const std::vector<Processor>& member_list)
    {
      // can only be perform on owner node
      assert(ID(me).node() == gasnet_mynode());
      
      // can only be done once
      assert(!members_valid);

      for(std::vector<Processor>::const_iterator it = member_list.begin();
	  it != member_list.end();
	  it++) {
	ProcessorImpl *m_impl = get_runtime()->get_processor_impl(*it);
	members.push_back(m_impl);
	m_impl->add_to_group(this);
      }

      members_requested = true;
      members_valid = true;
    }

    void ProcessorGroup::get_group_members(std::vector<Processor>& member_list)
    {
      assert(members_valid);

      for(std::vector<ProcessorImpl *>::const_iterator it = members.begin();
	  it != members.end();
	  it++)
	member_list.push_back((*it)->me);
    }

    void ProcessorGroup::enqueue_task(Task *task)
    {
      // put it into the task queue - one of the member procs will eventually grab it
      task->mark_ready();
      task_queue.put(task, task->priority);
    }

    void ProcessorGroup::add_to_group(ProcessorGroup *group)
    {
      // recursively add all of our members
      assert(members_valid);

      for(std::vector<ProcessorImpl *>::const_iterator it = members.begin();
	  it != members.end();
	  it++)
	(*it)->add_to_group(group);
    }

    /*virtual*/ void ProcessorGroup::spawn_task(Processor::TaskFuncID func_id,
						const void *args, size_t arglen,
                                                const ProfilingRequestSet &reqs,
						Event start_event, Event finish_event,
						int priority)
    {
      // create a task object and insert it into the queue
      Task *task = new Task(me, func_id, args, arglen, reqs,
                            finish_event, priority);

      if (start_event.has_triggered())
        enqueue_task(task);
      else
	EventImpl::add_waiter(start_event, new DeferredTaskSpawn(this, task));
    }


  ////////////////////////////////////////////////////////////////////////
  //
  // class DeferredTaskSpawn
  //

      bool DeferredTaskSpawn::event_triggered(void)
    {
      log_task.debug("deferred task now ready: func=%d finish=" IDFMT "/%d",
                 task->func_id, 
                 task->finish_event.id, task->finish_event.gen);
      proc->enqueue_task(task);
      return true;
    }

    void DeferredTaskSpawn::print_info(FILE *f)
    {
      fprintf(f,"deferred task: func=%d proc=" IDFMT " finish=" IDFMT "/%d\n",
             task->func_id, task->proc.id, task->finish_event.id, task->finish_event.gen);
    }


  ////////////////////////////////////////////////////////////////////////
  //
  // class SpawnTaskMessage
  //

  /*static*/ void SpawnTaskMessage::handle_request(RequestArgs args,
						   const void *data,
						   size_t datalen)
  {
    DetailedTimer::ScopedPush sp(TIME_LOW_LEVEL);
    ProcessorImpl *p = get_runtime()->get_processor_impl(args.proc);
    log_task.debug("remote spawn request: proc_id=" IDFMT " task_id=%d event=" IDFMT "/%d",
		   args.proc.id, args.func_id, args.start_id, args.start_gen);
    Event start_event, finish_event;
    start_event.id = args.start_id;
    start_event.gen = args.start_gen;
    finish_event.id = args.finish_id;
    finish_event.gen = args.finish_gen;

    Serialization::FixedBufferDeserializer fbd(data, datalen);
    fbd.extract_bytes(0, args.user_arglen);  // skip over task args - we'll access those directly

    // profiling requests are optional - extract only if there's data
    ProfilingRequestSet prs;
    if(fbd.bytes_left() > 0)
      fbd >> prs;
      
    p->spawn_task(args.func_id, data, args.user_arglen, prs,
		  start_event, finish_event, args.priority);
  }

  /*static*/ void SpawnTaskMessage::send_request(gasnet_node_t target, Processor proc,
						 Processor::TaskFuncID func_id,
						 const void *args, size_t arglen,
						 const ProfilingRequestSet *prs,
						 Event start_event, Event finish_event,
						 int priority)
  {
    RequestArgs r_args;

    r_args.proc = proc;
    r_args.func_id = func_id;
    r_args.start_id = start_event.id;
    r_args.start_gen = start_event.gen;
    r_args.finish_id = finish_event.id;
    r_args.finish_gen = finish_event.gen;
    r_args.priority = priority;
    r_args.user_arglen = arglen;
    
    if(!prs) {
      // no profiling, so task args are the only payload
      Message::request(target, r_args, args, arglen, PAYLOAD_COPY);
    } else {
      // need to serialize both the task args and the profiling request
      //  into a single payload
      Serialization::DynamicBufferSerializer dbs(arglen + 4096);  // assume profiling requests are < 4K

      dbs.append_bytes(args, arglen);
      dbs << *prs;

      size_t datalen = dbs.bytes_used();
      void *data = dbs.detach_buffer(-1);  // don't trim - this buffer has a short life
      Message::request(target, r_args, data, datalen, PAYLOAD_FREE);
    }
  }


  ////////////////////////////////////////////////////////////////////////
  //
  // class RemoteProcessor
  //

    RemoteProcessor::RemoteProcessor(Processor _me, Processor::Kind _kind)
      : ProcessorImpl(_me, _kind)
    {
    }

    RemoteProcessor::~RemoteProcessor(void)
    {
    }

    void RemoteProcessor::enqueue_task(Task *task)
    {
      // should never be called
      assert(0);
    }

    void RemoteProcessor::add_to_group(ProcessorGroup *group)
    {
      // not currently supported
      assert(0);
    }

    void RemoteProcessor::spawn_task(Processor::TaskFuncID func_id,
				     const void *args, size_t arglen,
				     const ProfilingRequestSet &reqs,
				     Event start_event, Event finish_event,
				     int priority)
    {
      log_task.debug("spawning remote task: proc=" IDFMT " task=%d start=" IDFMT "/%d finish=" IDFMT "/%d",
		     me.id, func_id, 
		     start_event.id, start_event.gen,
		     finish_event.id, finish_event.gen);

      SpawnTaskMessage::send_request(ID(me).node(), me, func_id,
				     args, arglen, &reqs,
				     start_event, finish_event, priority);
    }

  
  ////////////////////////////////////////////////////////////////////////
  //
  // class LocalTaskProcessor
  //

<<<<<<< HEAD
  LocalTaskProcessor::LocalTaskProcessor(Processor _me, Processor::Kind _kind)
    : ProcessorImpl(_me, _kind), sched(0)
  {
    // nothing really happens until we get a scheduler
  }

  LocalTaskProcessor::~LocalTaskProcessor(void)
  {
    delete sched;
  }
=======
    void LocalProcessor::spawn_task(Processor::TaskFuncID func_id,
                                    const void *args, size_t arglen,
                                    Event start_event, Event finish_event,
                                    int priority)
    {
      // create task object to hold args, etc.
      Task *task = new Task(me, func_id, args, arglen, finish_event, 
                            priority, 1/*users*/);

      // early out - if the event has obviously triggered (or is NO_EVENT)
      //  don't build up continuation
      if(start_event.has_triggered()) {
        log_task.info("new ready task: func=%d start=" IDFMT "/%d finish=" IDFMT "/%d",
                 func_id, start_event.id, start_event.gen,
                 finish_event.id, finish_event.gen);
        enqueue_task(task);
      } else {
        log_task.info("deferring spawn: func=%d event=" IDFMT "/%d finish=" IDFMT "/%d",
                 func_id, start_event.id, start_event.gen,
                 finish_event.id, finish_event.gen);
	EventImpl::add_waiter(start_event, new DeferredTaskSpawn(this, task));
      }
    }

    void LocalProcessor::spawn_task(Processor::TaskFuncID func_id,
                                    const void *args, size_t arglen,
                                    const ProfilingRequestSet &reqs,
                                    Event start_event, Event finish_event,
                                    int priority)
    {
      // create task object to hold args, etc.
      Task *task = new Task(me, func_id, args, arglen, reqs,
                            finish_event, priority, 1/*users*/);

      // early out - if the event has obviously triggered (or is NO_EVENT)
      //  don't build up continuation
      if(start_event.has_triggered()) {
        log_task.info("new ready task: func=%d start=" IDFMT "/%d finish=" IDFMT "/%d",
                 func_id, start_event.id, start_event.gen,
                 finish_event.id, finish_event.gen);
        enqueue_task(task);
      } else {
        log_task.info("deferring spawn: func=%d event=" IDFMT "/%d finish=" IDFMT "/%d",
                 func_id, start_event.id, start_event.gen,
                 finish_event.id, finish_event.gen);
	EventImpl::add_waiter(start_event, new DeferredTaskSpawn(this, task));
      }
    }
>>>>>>> c6393498

  void LocalTaskProcessor::set_scheduler(ThreadedTaskScheduler *_sched)
  {
    sched = _sched;

    // add our task queue to the scheduler
    sched->add_task_queue(&task_queue);

    // this should be requested from outside now
#if 0
    // if we have an init task, queue that up (with highest priority)
    Processor::TaskIDTable::iterator it = 
      get_runtime()->task_table.find(Processor::TASK_ID_PROCESSOR_INIT);
    if(it != get_runtime()->task_table.end()) {
      Task *t = new Task(me, Processor::TASK_ID_PROCESSOR_INIT,
			 0, 0,
			 Event::NO_EVENT, 0);
      task_queue.put(t, task_queue.PRI_MAX_FINITE);
    } else {
      log_task.info("no processor init task: proc=" IDFMT "", me.id);
    }
#endif

    // finally, fire up the scheduler
    sched->start();
  }

  void LocalTaskProcessor::add_to_group(ProcessorGroup *group)
  {
    // add the group's task queue to our scheduler too
    sched->add_task_queue(&group->task_queue);
  }

  void LocalTaskProcessor::enqueue_task(Task *task)
  {
    // just jam it into the task queue
    task->mark_ready();
    task_queue.put(task, task->priority);
  }

  void LocalTaskProcessor::spawn_task(Processor::TaskFuncID func_id,
				     const void *args, size_t arglen,
				     const ProfilingRequestSet &reqs,
				     Event start_event, Event finish_event,
				     int priority)
  {
    assert(func_id != 0);
    // create a task object for this
    Task *task = new Task(me, func_id, args, arglen, reqs, finish_event, priority);

    // if the start event has already triggered, we can enqueue right away
    if(start_event.has_triggered()) {
      log_task.info("new ready task: func=%d start=" IDFMT "/%d finish=" IDFMT "/%d",
		    func_id, start_event.id, start_event.gen,
		    finish_event.id, finish_event.gen);
      enqueue_task(task);
    } else {
      log_task.debug("deferring spawn: func=%d event=" IDFMT "/%d",
		     func_id, start_event.id, start_event.gen);
      EventImpl::add_waiter(start_event, new DeferredTaskSpawn(this, task));
    }
  }

  // blocks until things are cleaned up
  void LocalTaskProcessor::shutdown(void)
  {
    // this should be requested from outside now
#if 0
    // enqueue a shutdown task, if it exists
    Processor::TaskIDTable::iterator it = 
      get_runtime()->task_table.find(Processor::TASK_ID_PROCESSOR_SHUTDOWN);
    if(it != get_runtime()->task_table.end()) {
      Task *t = new Task(me, Processor::TASK_ID_PROCESSOR_SHUTDOWN,
			 0, 0,
			 Event::NO_EVENT, 0);
      task_queue.put(t, task_queue.PRI_MIN_FINITE);
    } else {
      log_task.info("no processor shutdown task: proc=" IDFMT "", me.id);
    }
#endif

    sched->shutdown();
  }
  

  class stringbuilder {
  public:
    operator std::string(void) const { return ss.str(); }
    template <typename T>
    stringbuilder& operator<<(T data) { ss << data; return *this; }
  protected:
    std::stringstream ss;
  };

  ////////////////////////////////////////////////////////////////////////
  //
  // class LocalCPUProcessor
  //

  LocalCPUProcessor::LocalCPUProcessor(Processor _me, CoreReservationSet& crs,
				       size_t _stack_size)
    : LocalTaskProcessor(_me, Processor::LOC_PROC)
  {
    CoreReservationParameters params;
    params.set_num_cores(1);
    params.set_alu_usage(params.CORE_USAGE_EXCLUSIVE);
    params.set_fpu_usage(params.CORE_USAGE_EXCLUSIVE);
    params.set_ldst_usage(params.CORE_USAGE_SHARED);
    params.set_max_stack_size(_stack_size);

    std::string name = stringbuilder() << "CPU proc " << _me;

    core_rsrv = new CoreReservation(name, crs, params);

#ifdef REALM_USE_USER_THREADS
    UserThreadTaskScheduler *sched = new UserThreadTaskScheduler(me, *core_rsrv);
    // no config settings we want to tweak yet
#else
    KernelThreadTaskScheduler *sched = new KernelThreadTaskScheduler(me, *core_rsrv);
    sched->cfg_max_idle_workers = 3; // keep a few idle threads around
#endif
    set_scheduler(sched);
  }

  LocalCPUProcessor::~LocalCPUProcessor(void)
  {
    delete core_rsrv;
  }


<<<<<<< HEAD
  ////////////////////////////////////////////////////////////////////////
  //
  // class LocalUtilityProcessor
  //

  LocalUtilityProcessor::LocalUtilityProcessor(Processor _me, CoreReservationSet& crs,
					       size_t _stack_size)
    : LocalTaskProcessor(_me, Processor::UTIL_PROC)
  {
    CoreReservationParameters params;
    params.set_num_cores(1);
    params.set_alu_usage(params.CORE_USAGE_SHARED);
    params.set_fpu_usage(params.CORE_USAGE_MINIMAL);
    params.set_ldst_usage(params.CORE_USAGE_SHARED);
    params.set_max_stack_size(_stack_size);
=======
    void GreenletProcessor::spawn_task(Processor::TaskFuncID func_id,
                                       const void *args, size_t arglen,
                                       Event start_event, Event finish_event,
                                       int priority)
    {
      // create task object to hold args, etc.
      Task *task = new Task(me, func_id, args, arglen, finish_event, 
                            priority, 1/*users*/);

      // early out - if the event has obviously triggered (or is NO_EVENT)
      //  don't build up continuation
      if(start_event.has_triggered()) {
        log_task.info("new ready task: func=%d start=" IDFMT "/%d finish=" IDFMT "/%d",
                 func_id, start_event.id, start_event.gen,
                 finish_event.id, finish_event.gen);
        enqueue_task(task);
      } else {
        log_task.info("deferring spawn: func=%d event=" IDFMT "/%d finish=" IDFMT "/%d",
                 func_id, start_event.id, start_event.gen,
                 finish_event.id, finish_event.gen);
	EventImpl::add_waiter(start_event, new DeferredTaskSpawn(this, task));
      }
    }

    void GreenletProcessor::spawn_task(Processor::TaskFuncID func_id,
                                       const void *args, size_t arglen,
                                       const ProfilingRequestSet &reqs,
                                       Event start_event, Event finish_event,
                                       int priority)
    {
      // create task object to hold args, etc.
      Task *task = new Task(me, func_id, args, arglen, reqs,
                            finish_event, priority, 1/*users*/);

      // early out - if the event has obviously triggered (or is NO_EVENT)
      //  don't build up continuation
      if(start_event.has_triggered()) {
        log_task.info("new ready task: func=%d start=" IDFMT "/%d finish=" IDFMT "/%d",
                 func_id, start_event.id, start_event.gen,
                 finish_event.id, finish_event.gen);
        enqueue_task(task);
      } else {
        log_task.info("deferring spawn: func=%d event=" IDFMT "/%d finish=" IDFMT "/%d",
                 func_id, start_event.id, start_event.gen,
                 finish_event.id, finish_event.gen);
	EventImpl::add_waiter(start_event, new DeferredTaskSpawn(this, task));
      }
    }
>>>>>>> c6393498

    std::string name = stringbuilder() << "utility proc " << _me;

    core_rsrv = new CoreReservation(name, crs, params);

#ifdef REALM_USE_USER_THREADS
    UserThreadTaskScheduler *sched = new UserThreadTaskScheduler(me, *core_rsrv);
    // no config settings we want to tweak yet
#else
    KernelThreadTaskScheduler *sched = new KernelThreadTaskScheduler(me, *core_rsrv);
    // no config settings we want to tweak yet
#endif
    set_scheduler(sched);
  }

  LocalUtilityProcessor::~LocalUtilityProcessor(void)
  {
    delete core_rsrv;
  }


  ////////////////////////////////////////////////////////////////////////
  //
  // class LocalIOProcessor
  //

  LocalIOProcessor::LocalIOProcessor(Processor _me, CoreReservationSet& crs,
				     size_t _stack_size, int _concurrent_io_threads)
    : LocalTaskProcessor(_me, Processor::IO_PROC)
  {
    CoreReservationParameters params;
    params.set_alu_usage(params.CORE_USAGE_SHARED);
    params.set_fpu_usage(params.CORE_USAGE_MINIMAL);
    params.set_ldst_usage(params.CORE_USAGE_SHARED);
    params.set_max_stack_size(_stack_size);

    std::string name = stringbuilder() << "IO proc " << _me;

    core_rsrv = new CoreReservation(name, crs, params);

    // IO processors always use kernel threads
    ThreadedTaskScheduler *sched = new KernelThreadTaskScheduler(me, *core_rsrv);

    // allow concurrent IO threads
    sched->cfg_max_active_workers = _concurrent_io_threads;

    set_scheduler(sched);
  }

  LocalIOProcessor::~LocalIOProcessor(void)
  {
    delete core_rsrv;
  }


}; // namespace Realm<|MERGE_RESOLUTION|>--- conflicted
+++ resolved
@@ -430,7 +430,6 @@
   // class LocalTaskProcessor
   //
 
-<<<<<<< HEAD
   LocalTaskProcessor::LocalTaskProcessor(Processor _me, Processor::Kind _kind)
     : ProcessorImpl(_me, _kind), sched(0)
   {
@@ -441,56 +440,6 @@
   {
     delete sched;
   }
-=======
-    void LocalProcessor::spawn_task(Processor::TaskFuncID func_id,
-                                    const void *args, size_t arglen,
-                                    Event start_event, Event finish_event,
-                                    int priority)
-    {
-      // create task object to hold args, etc.
-      Task *task = new Task(me, func_id, args, arglen, finish_event, 
-                            priority, 1/*users*/);
-
-      // early out - if the event has obviously triggered (or is NO_EVENT)
-      //  don't build up continuation
-      if(start_event.has_triggered()) {
-        log_task.info("new ready task: func=%d start=" IDFMT "/%d finish=" IDFMT "/%d",
-                 func_id, start_event.id, start_event.gen,
-                 finish_event.id, finish_event.gen);
-        enqueue_task(task);
-      } else {
-        log_task.info("deferring spawn: func=%d event=" IDFMT "/%d finish=" IDFMT "/%d",
-                 func_id, start_event.id, start_event.gen,
-                 finish_event.id, finish_event.gen);
-	EventImpl::add_waiter(start_event, new DeferredTaskSpawn(this, task));
-      }
-    }
-
-    void LocalProcessor::spawn_task(Processor::TaskFuncID func_id,
-                                    const void *args, size_t arglen,
-                                    const ProfilingRequestSet &reqs,
-                                    Event start_event, Event finish_event,
-                                    int priority)
-    {
-      // create task object to hold args, etc.
-      Task *task = new Task(me, func_id, args, arglen, reqs,
-                            finish_event, priority, 1/*users*/);
-
-      // early out - if the event has obviously triggered (or is NO_EVENT)
-      //  don't build up continuation
-      if(start_event.has_triggered()) {
-        log_task.info("new ready task: func=%d start=" IDFMT "/%d finish=" IDFMT "/%d",
-                 func_id, start_event.id, start_event.gen,
-                 finish_event.id, finish_event.gen);
-        enqueue_task(task);
-      } else {
-        log_task.info("deferring spawn: func=%d event=" IDFMT "/%d finish=" IDFMT "/%d",
-                 func_id, start_event.id, start_event.gen,
-                 finish_event.id, finish_event.gen);
-	EventImpl::add_waiter(start_event, new DeferredTaskSpawn(this, task));
-      }
-    }
->>>>>>> c6393498
 
   void LocalTaskProcessor::set_scheduler(ThreadedTaskScheduler *_sched)
   {
@@ -548,8 +497,9 @@
 		    finish_event.id, finish_event.gen);
       enqueue_task(task);
     } else {
-      log_task.debug("deferring spawn: func=%d event=" IDFMT "/%d",
-		     func_id, start_event.id, start_event.gen);
+      log_task.info("deferring spawn: func=%d event=" IDFMT "/%d finish=" IDFMT "/%d",
+               func_id, start_event.id, start_event.gen,
+               finish_event.id, finish_event.gen);
       EventImpl::add_waiter(start_event, new DeferredTaskSpawn(this, task));
     }
   }
@@ -621,7 +571,6 @@
   }
 
 
-<<<<<<< HEAD
   ////////////////////////////////////////////////////////////////////////
   //
   // class LocalUtilityProcessor
@@ -637,56 +586,6 @@
     params.set_fpu_usage(params.CORE_USAGE_MINIMAL);
     params.set_ldst_usage(params.CORE_USAGE_SHARED);
     params.set_max_stack_size(_stack_size);
-=======
-    void GreenletProcessor::spawn_task(Processor::TaskFuncID func_id,
-                                       const void *args, size_t arglen,
-                                       Event start_event, Event finish_event,
-                                       int priority)
-    {
-      // create task object to hold args, etc.
-      Task *task = new Task(me, func_id, args, arglen, finish_event, 
-                            priority, 1/*users*/);
-
-      // early out - if the event has obviously triggered (or is NO_EVENT)
-      //  don't build up continuation
-      if(start_event.has_triggered()) {
-        log_task.info("new ready task: func=%d start=" IDFMT "/%d finish=" IDFMT "/%d",
-                 func_id, start_event.id, start_event.gen,
-                 finish_event.id, finish_event.gen);
-        enqueue_task(task);
-      } else {
-        log_task.info("deferring spawn: func=%d event=" IDFMT "/%d finish=" IDFMT "/%d",
-                 func_id, start_event.id, start_event.gen,
-                 finish_event.id, finish_event.gen);
-	EventImpl::add_waiter(start_event, new DeferredTaskSpawn(this, task));
-      }
-    }
-
-    void GreenletProcessor::spawn_task(Processor::TaskFuncID func_id,
-                                       const void *args, size_t arglen,
-                                       const ProfilingRequestSet &reqs,
-                                       Event start_event, Event finish_event,
-                                       int priority)
-    {
-      // create task object to hold args, etc.
-      Task *task = new Task(me, func_id, args, arglen, reqs,
-                            finish_event, priority, 1/*users*/);
-
-      // early out - if the event has obviously triggered (or is NO_EVENT)
-      //  don't build up continuation
-      if(start_event.has_triggered()) {
-        log_task.info("new ready task: func=%d start=" IDFMT "/%d finish=" IDFMT "/%d",
-                 func_id, start_event.id, start_event.gen,
-                 finish_event.id, finish_event.gen);
-        enqueue_task(task);
-      } else {
-        log_task.info("deferring spawn: func=%d event=" IDFMT "/%d finish=" IDFMT "/%d",
-                 func_id, start_event.id, start_event.gen,
-                 finish_event.id, finish_event.gen);
-	EventImpl::add_waiter(start_event, new DeferredTaskSpawn(this, task));
-      }
-    }
->>>>>>> c6393498
 
     std::string name = stringbuilder() << "utility proc " << _me;
 
