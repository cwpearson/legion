/* Copyright 2017 Stanford University, NVIDIA Corporation
 *
 * Licensed under the Apache License, Version 2.0 (the "License");
 * you may not use this file except in compliance with the License.
 * You may obtain a copy of the License at
 *
 *     http://www.apache.org/licenses/LICENSE-2.0
 *
 * Unless required by applicable law or agreed to in writing, software
 * distributed under the License is distributed on an "AS IS" BASIS,
 * WITHOUT WARRANTIES OR CONDITIONS OF ANY KIND, either express or implied.
 * See the License for the specific language governing permissions and
 * limitations under the License.
 */

#ifndef __LEGION_VIEWS_H__
#define __LEGION_VIEWS_H__

#include "legion_types.h"
#include "legion_analysis.h"
#include "legion_utilities.h"
#include "legion_allocation.h"
#include "garbage_collection.h"

namespace Legion {
  namespace Internal {

    /**
     * \class LogicalView 
     * This class is the abstract base class for representing
     * the logical view onto one or more physical instances
     * in memory.  Logical views are reference counted
     * and will delete themselves once they no longer have
     * any valid handles.
     */
    class LogicalView : public DistributedCollectable {
    public:
      LogicalView(RegionTreeForest *ctx, DistributedID did,
                  AddressSpaceID owner_proc, AddressSpaceID local_space,
                  RegionTreeNode *node, bool register_now);
      virtual ~LogicalView(void);
    public:
      static void delete_logical_view(LogicalView *view);
    public:
      inline bool is_instance_view(void) const;
      inline bool is_deferred_view(void) const;
      inline bool is_materialized_view(void) const;
      inline bool is_reduction_view(void) const;
      inline bool is_composite_view(void) const;
      inline bool is_fill_view(void) const;
      inline bool is_phi_view(void) const;
    public:
      inline InstanceView* as_instance_view(void) const;
      inline DeferredView* as_deferred_view(void) const;
      inline MaterializedView* as_materialized_view(void) const;
      inline ReductionView* as_reduction_view(void) const;
      inline CompositeView* as_composite_view(void) const;
      inline FillView* as_fill_view(void) const;
      inline PhiView *as_phi_view(void) const;
    public:
      virtual bool has_manager(void) const = 0;
      virtual PhysicalManager* get_manager(void) const = 0;
      virtual bool has_parent(void) const = 0;
      virtual LogicalView* get_parent(void) const = 0;
      virtual LogicalView* get_subview(const LegionColor c) = 0;
      virtual bool has_space(const FieldMask &space_mask) const = 0;
    public:
      virtual void notify_active(ReferenceMutator *mutator) = 0;
      virtual void notify_inactive(ReferenceMutator *mutator) = 0;
      virtual void notify_valid(ReferenceMutator *mutator) = 0;
      virtual void notify_invalid(ReferenceMutator *mutator) = 0;
    public:
      virtual void send_view(AddressSpaceID target) = 0; 
      static void handle_view_request(Deserializer &derez, Runtime *runtime,
                                      AddressSpaceID source);
    public:
      void defer_collect_user(ApEvent term_event, ReferenceMutator *mutator);
      virtual void collect_users(const std::set<ApEvent> &term_events) = 0;
      static void handle_deferred_collect(LogicalView *view,
                                          const std::set<ApEvent> &term_events);
    public:
      static inline DistributedID encode_materialized_did(DistributedID did,
                                                           bool top);
      static inline DistributedID encode_reduction_did(DistributedID did);
      static inline DistributedID encode_composite_did(DistributedID did);
      static inline DistributedID encode_fill_did(DistributedID did);
      static inline DistributedID encode_phi_did(DistributedID did);
      static inline bool is_materialized_did(DistributedID did);
      static inline bool is_reduction_did(DistributedID did);
      static inline bool is_composite_did(DistributedID did);
      static inline bool is_fill_did(DistributedID did);
      static inline bool is_phi_did(DistributedID did);
      static inline bool is_top_did(DistributedID did);
    public:
      RegionTreeForest *const context;
      RegionTreeNode *const logical_node;
    protected:
      Reservation view_lock;
    };

    /**
     * \class InstanceView 
     * The InstanceView class is used for managing the meta-data
     * for one or more physical instances which represent the
     * up-to-date version from a logical region's perspective.
     * The InstaceView class has two sub-classes: materialized
     * views which represent a single physical instance, or
     * composite views which contain multiple physical instances.
     */
    class InstanceView : public LogicalView {
    public:
      InstanceView(RegionTreeForest *ctx, DistributedID did,
                   AddressSpaceID owner_proc, AddressSpaceID local_space,
                   AddressSpaceID logical_owner, RegionTreeNode *node, 
                   UniqueID owner_context, bool register_now); 
      virtual ~InstanceView(void);
    public:
      inline bool is_logical_owner(void) const
        { return (local_space == logical_owner); }
    public:
      virtual bool has_manager(void) const = 0;
      virtual PhysicalManager* get_manager(void) const = 0;
      virtual bool has_parent(void) const = 0;
      virtual LogicalView* get_parent(void) const = 0;
      virtual LogicalView* get_subview(const LegionColor c) = 0;
      virtual Memory get_location(void) const = 0;
      virtual bool has_space(const FieldMask &space_mask) const = 0;
    public:
      // Entry point functions for doing physical dependence analysis
      virtual void find_copy_preconditions(ReductionOpID redop, bool reading,
                                           bool single_copy/*only for writing*/,
                                           bool restrict_out,
                                           const FieldMask &copy_mask,
                                           VersionTracker *version_tracker,
                                           const UniqueID creator_op_id,
                                           const unsigned index,
                                           const AddressSpaceID source,
                     LegionMap<ApEvent,FieldMask>::aligned &preconditions,
                                           std::set<RtEvent> &applied_events,
                                           bool can_filter = true) = 0;
      virtual void add_copy_user(ReductionOpID redop, ApEvent copy_term,
                                 VersionTracker *version_tracker,
                                 const UniqueID creator_op_id,
                                 const unsigned index, const FieldMask &mask, 
                                 bool reading, bool restrict_out,
                                 const AddressSpaceID source,
                                 std::set<RtEvent> &applied_events) = 0;
      virtual ApEvent find_user_precondition(const RegionUsage &user,
                                           ApEvent term_event,
                                           const FieldMask &user_mask,
                                           Operation *op, const unsigned index,
                                           VersionTracker *version_tracker,
                                           std::set<RtEvent> &applied_events) = 0;
      virtual void add_user(const RegionUsage &user, ApEvent term_event,
                            const FieldMask &user_mask, Operation *op,
                            const unsigned index, AddressSpaceID source,
                            VersionTracker *version_tracker,
                            std::set<RtEvent> &applied_events) = 0;
      // This is a fused version of the above two methods
      virtual ApEvent add_user_fused(const RegionUsage &user,
                                   ApEvent term_event,
                                   const FieldMask &user_mask, 
                                   Operation *op, const unsigned index,
                                   VersionTracker *version_tracker,
                                   const AddressSpaceID source,
                                   std::set<RtEvent> &applied_events,
                                   bool update_versions = true) = 0;
      virtual void add_initial_user(ApEvent term_event,
                                    const RegionUsage &usage,
                                    const FieldMask &user_mask,
                                    const UniqueID op_id,
                                    const unsigned index) = 0;
    public:
      // Reference counting state change functions
      virtual void notify_active(ReferenceMutator *mutator) = 0;
      virtual void notify_inactive(ReferenceMutator *mutator) = 0;
      virtual void notify_valid(ReferenceMutator *mutator) = 0;
      virtual void notify_invalid(ReferenceMutator *mutator) = 0;
    public:
      virtual void send_view(AddressSpaceID target) = 0; 
    public:
      // Instance recycling
      virtual void collect_users(const std::set<ApEvent> &term_events) = 0;
    public:
      // Getting field information for performing copies
      virtual void copy_to(const FieldMask &copy_mask, 
                   std::vector<Domain::CopySrcDstField> &dst_fields,
                           CopyAcrossHelper *across_helper = NULL) = 0;
      virtual void copy_from(const FieldMask &copy_mask, 
                   std::vector<Domain::CopySrcDstField> &src_fields) = 0;
      virtual bool reduce_to(ReductionOpID redop, 
                             const FieldMask &reduce_mask,
                     std::vector<Domain::CopySrcDstField> &src_fields,
                             CopyAcrossHelper *across_helper = NULL) = 0;
      virtual void reduce_from(ReductionOpID redop,
                               const FieldMask &reduce_mask, 
                       std::vector<Domain::CopySrcDstField> &src_fields) = 0;
    public:
      inline InstanceView* get_instance_subview(const LegionColor c) 
        { return get_subview(c)->as_instance_view(); }
    public:
      virtual void process_update_request(AddressSpaceID source,
                               RtUserEvent done_event, Deserializer &derez) = 0;
      virtual void process_update_response(Deserializer &derez,
                                           RtUserEvent done_event,
                                           RegionTreeForest *forest) = 0;
      virtual void process_remote_update(Deserializer &derez,
                                         AddressSpaceID source,
                                         RegionTreeForest *forest) = 0;
      virtual void process_remote_invalidate(const FieldMask &invalid_mask,
                                             RtUserEvent done_event) = 0;
    public:
      static void handle_view_update_request(Deserializer &derez, 
          Runtime *runtime, AddressSpaceID source); 
      static void handle_view_update_response(Deserializer &derez, Runtime *rt);
      static void handle_view_remote_update(Deserializer &derez, Runtime *rt,
                                            AddressSpaceID source);
      static void handle_view_remote_invalidate(Deserializer &derez,  
                                                Runtime *rt);
    public:
      // The ID of the context that made this view
      // Note this view can escape this context inside a composite
      // instance made for a virtual mapping
      const UniqueID owner_context;
      // This is the owner space for the purpose of logical analysis
      const AddressSpaceID logical_owner;
    };

    /**
     * \class MaterializedView 
     * The MaterializedView class is used for representing a given
     * logical view onto a single physical instance.
     */
    class MaterializedView : public InstanceView {
    public:
      static const AllocationType alloc_type = MATERIALIZED_VIEW_ALLOC;
    public:
      struct DeferMaterializedViewArgs : 
        public LgTaskArgs<DeferMaterializedViewArgs> {
      public:
        static const LgTaskID TASK_ID = LG_DEFER_MATERIALIZED_VIEW_TASK_ID;
      public:
        DistributedID did;
        AddressSpaceID owner_space;
        AddressSpaceID logical_owner;
        RegionTreeNode *target_node;
        PhysicalManager *manager;
        MaterializedView *parent;
        UniqueID context_uid;
      };
    public:
      struct EventUsers {
      public:
        EventUsers(void)
          : single(true) { users.single_user = NULL; }
      public:
        EventUsers& operator=(const EventUsers &rhs)
          { assert(false); return *this; }
      public:
        FieldMask user_mask;
        union {
          PhysicalUser *single_user;
          LegionMap<PhysicalUser*,FieldMask>::aligned *multi_users;
        } users;
        bool single;
      };
    public:
      MaterializedView(RegionTreeForest *ctx, DistributedID did,
                       AddressSpaceID owner_proc, AddressSpaceID local_proc,
                       AddressSpaceID logical_owner, RegionTreeNode *node, 
                       InstanceManager *manager, MaterializedView *parent, 
                       UniqueID owner_context, bool register_now);
      MaterializedView(const MaterializedView &rhs);
      virtual ~MaterializedView(void);
    public:
      MaterializedView& operator=(const MaterializedView &rhs);
    public:
      void add_remote_child(MaterializedView *child);
    public:
      inline const FieldMask& get_space_mask(void) const 
        { return manager->layout->allocated_fields; }
    public:
      const FieldMask& get_physical_mask(void) const;
    public:
      virtual bool has_space(const FieldMask &space_mask) const;
    public:
      MaterializedView* get_materialized_subview(const LegionColor c);
      static void handle_subview_did_request(Deserializer &derez,
                             Runtime *runtime, AddressSpaceID source);
      static void handle_subview_did_response(Deserializer &derez); 
      MaterializedView* get_materialized_parent_view(void) const;
    public:
      void copy_field(FieldID fid, std::vector<Domain::CopySrcDstField> &infos);
    public:
      virtual void copy_to(const FieldMask &copy_mask, 
                   std::vector<Domain::CopySrcDstField> &dst_fields,
                           CopyAcrossHelper *across_helper = NULL);
      virtual void copy_from(const FieldMask &copy_mask, 
                   std::vector<Domain::CopySrcDstField> &src_fields);
      virtual bool reduce_to(ReductionOpID redop, const FieldMask &copy_mask,
                     std::vector<Domain::CopySrcDstField> &dst_fields,
                             CopyAcrossHelper *across_helper = NULL);
      virtual void reduce_from(ReductionOpID redop,
                               const FieldMask &reduce_mask,
                          std::vector<Domain::CopySrcDstField> &src_fields);
    public:
      void accumulate_events(std::set<ApEvent> &all_events);
    public:
      virtual bool has_manager(void) const { return true; }
      virtual PhysicalManager* get_manager(void) const { return manager; }
      virtual bool has_parent(void) const { return (parent != NULL); }
      virtual LogicalView* get_parent(void) const { return parent; }
      virtual LogicalView* get_subview(const LegionColor c);
      virtual Memory get_location(void) const;
    public:
      virtual void find_copy_preconditions(ReductionOpID redop, bool reading,
                                           bool single_copy/*only for writing*/,
                                           bool restrict_out,
                                           const FieldMask &copy_mask,
                                           VersionTracker *version_tracker,
                                           const UniqueID creator_op_id,
                                           const unsigned index,
                                           const AddressSpaceID source,
                         LegionMap<ApEvent,FieldMask>::aligned &preconditions,
                                           std::set<RtEvent> &applied_events,
                                           bool can_filter = true);
    protected: 
      void find_copy_preconditions_above(ReductionOpID redop, bool reading,
                                         bool single_copy, bool restrict_out,
                                         const FieldMask &copy_mask,
                                         const LegionColor child_color,
                                         RegionNode *origin_node,
                                         VersionTracker *version_tracker,
                                         const UniqueID creator_op_id,
                                         const unsigned index,
                                         const AddressSpaceID source,
                       LegionMap<ApEvent,FieldMask>::aligned &preconditions,
                                         std::set<RtEvent> &applied_events);
      friend class CompositeView;
      // Give composite views special access here so they can filter
      // back just the users at the particular level
      void find_local_copy_preconditions(ReductionOpID redop, bool reading,
                                         bool single_copy, bool restrict_out,
                                         const FieldMask &copy_mask,
                                         const LegionColor child_color,
                                         RegionNode *origin_node,
                                         VersionTracker *version_tracker,
                                         const UniqueID creator_op_id,
                                         const unsigned index,
                                         const AddressSpaceID source,
                           LegionMap<ApEvent,FieldMask>::aligned &preconditions,
                                         std::set<RtEvent> &applied_events);
      void find_local_copy_preconditions_above(ReductionOpID redop,bool reading,
                                         bool single_copy, bool restrict_out,
                                         const FieldMask &copy_mask,
                                         const LegionColor child_color,
                                         RegionNode *origin_node,
                                         VersionTracker *version_tracker,
                                         const UniqueID creator_op_id,
                                         const unsigned index,
                                         const AddressSpaceID source,
                           LegionMap<ApEvent,FieldMask>::aligned &preconditions,
                                         std::set<RtEvent> &applied_events);
    public:
      virtual void add_copy_user(ReductionOpID redop, ApEvent copy_term,
                                 VersionTracker *version_tracker,
                                 const UniqueID creator_op_id,
                                 const unsigned index,
                                 const FieldMask &mask, 
                                 bool reading, bool restrict_out,
                                 const AddressSpaceID source,
                                 std::set<RtEvent> &applied_events);
    protected:
      void add_copy_user_above(const RegionUsage &usage, ApEvent copy_term,
                               const LegionColor child_color,
                               RegionNode *origin_node,
                               VersionTracker *version_tracker,
                               const UniqueID creator_op_id,
                               const unsigned index, const bool restrict_out,
                               const FieldMask &copy_mask,
                               const AddressSpaceID source,
                               std::set<RtEvent> &applied_events);
      void add_local_copy_user(const RegionUsage &usage, ApEvent copy_term,
                               bool base_user, bool restrict_out,
                               const LegionColor child_color,
                               RegionNode *origin_node,
                               VersionTracker *version_tracker,
                               const UniqueID creator_op_id,
                               const unsigned index,
                               const FieldMask &copy_mask,
                               const AddressSpaceID source,
                               std::set<RtEvent> &applied_events);
    public:
      virtual ApEvent find_user_precondition(const RegionUsage &user,
                                           ApEvent term_event,
                                           const FieldMask &user_mask,
                                           Operation *op, const unsigned index,
                                           VersionTracker *version_tracker,
                                           std::set<RtEvent> &applied_events);
    protected:
      void find_user_preconditions_above(const RegionUsage &usage,
                                         ApEvent term_event,
                                         const LegionColor child_color,
                                         RegionNode *origin_node,
                                         VersionTracker *version_tracker,
                                         const UniqueID op_id,
                                         const unsigned index,
                                         const FieldMask &user_mask,
                                         std::set<ApEvent> &preconditions,
                                         std::set<RtEvent> &applied_events);
      void find_local_user_preconditions(const RegionUsage &usage,
                                         ApEvent term_event,
                                         const LegionColor child_color,
                                         RegionNode *origin_node,
                                         VersionTracker *version_tracker,
                                         const UniqueID op_id,
                                         const unsigned index,
                                         const FieldMask &user_mask,
                                         std::set<ApEvent> &preconditions,
                                         std::set<RtEvent> &applied_events);
      void find_local_user_preconditions_above(const RegionUsage &usage,
                                         ApEvent term_event,
                                         const LegionColor child_color,
                                         RegionNode *origin_node,
                                         VersionTracker *version_tracker,
                                         const UniqueID op_id,
                                         const unsigned index,
                                         const FieldMask &user_mask,
                                         std::set<ApEvent> &preconditions,
                                         std::set<RtEvent> &applied_events);
    public:
      virtual void add_user(const RegionUsage &user, ApEvent term_event,
                            const FieldMask &user_mask, Operation *op,
                            const unsigned index, AddressSpaceID source,
                            VersionTracker *version_tracker,
                            std::set<RtEvent> &applied_events);
    protected:
      void add_user_above(const RegionUsage &usage, ApEvent term_event,
                          const LegionColor child_color, 
                          RegionNode *origin_node,
                          VersionTracker *version_tracker,
                          const UniqueID op_id, const unsigned index,
                          const FieldMask &user_mask,
                          const bool need_version_update,
                          const AddressSpaceID source,
                          std::set<RtEvent> &applied_events);
      bool add_local_user(const RegionUsage &usage, ApEvent term_event,
                          const LegionColor child_color, 
                          RegionNode *origin_node,
                          VersionTracker *version_tracker,
                          const UniqueID op_id, const unsigned index,
                          const FieldMask &user_mask,
                          const AddressSpaceID source,
                          std::set<RtEvent> &applied_events);
    public:
      // This is a fused version of the above two virtual methods
      virtual ApEvent add_user_fused(const RegionUsage &user, 
                                   ApEvent term_event,
                                   const FieldMask &user_mask, 
                                   Operation *op, const unsigned index,
                                   VersionTracker *version_tracker,
                                   const AddressSpaceID source,
                                   std::set<RtEvent> &applied_events,
                                   bool update_versions = true);
    protected:
      void add_user_above_fused(const RegionUsage &usage, ApEvent term_event,
                                const LegionColor child_color,
                                RegionNode *origin_node,
                                VersionTracker *version_tracker,
                                const UniqueID op_id,
                                const unsigned index,
                                const FieldMask &user_mask,
                                const AddressSpaceID source,
                                std::set<ApEvent> &preconditions,
                                std::set<RtEvent> &applied_events,
                                const bool need_version_update);
    public:
      virtual void add_initial_user(ApEvent term_event,
                                    const RegionUsage &usage,
                                    const FieldMask &user_mask,
                                    const UniqueID op_id,
                                    const unsigned index);
    public:
      virtual void notify_active(ReferenceMutator *mutator);
      virtual void notify_inactive(ReferenceMutator *mutator);
      virtual void notify_valid(ReferenceMutator *mutator);
      virtual void notify_invalid(ReferenceMutator *mutator);
      virtual void collect_users(const std::set<ApEvent> &term_users);
    public:
      virtual void send_view(AddressSpaceID target); 
      void update_gc_events(const std::deque<ApEvent> &gc_events);
    protected:
      // Update the version numbers
      // These first two methods do two-phase updates for copies
      // These methods must be called while holding the lock
      // in non-exclusive and exclusive mode respectively
      void find_copy_version_updates(const FieldMask &copy_mask,
                                     VersionTracker *version_tracker,
                                     FieldMask &write_skip_mask,
                                     FieldMask &filter_mask,
                            LegionMap<VersionID,FieldMask>::aligned &advance,
                            LegionMap<VersionID,FieldMask>::aligned &add_only,
                              bool is_reducing, bool restrict_out, bool base);
      void apply_version_updates(FieldMask &filter_mask,
                      const LegionMap<VersionID,FieldMask>::aligned &advance,
                      const LegionMap<VersionID,FieldMask>::aligned &add_only,
                      AddressSpaceID source, std::set<RtEvent> &applied_events);
      // This method does one phase update and advance for users
      // This one will take it's own lock
      bool update_version_numbers(const FieldMask &user_mask,
                                  const FieldVersions &field_versions,
                                  const AddressSpaceID source,
                                  std::set<RtEvent> &applied_events);
    protected:
      void filter_and_add(FieldMask &filter_mask,
                const LegionMap<VersionID,FieldMask>::aligned &add_versions);
#ifdef DEBUG_LEGION
      void sanity_check_versions(void);
#endif
    protected:
      void add_current_user(PhysicalUser *user, ApEvent term_event,
                            const FieldMask &user_mask);
      void filter_local_users(ApEvent term_event);
      void filter_current_user(ApEvent user_event, 
                               const FieldMask &filter_mask);
      void filter_previous_user(ApEvent user_event, 
                                const FieldMask &filter_mask);
    protected:
      template<bool TRACK_DOM>
      void find_current_preconditions(const FieldMask &user_mask,
                                      const RegionUsage &usage,
                                      const LegionColor child_color,
                                      RegionNode *origin_node,
                                      ApEvent term_event,
                                      const UniqueID op_id,
                                      const unsigned index,
                                      std::set<ApEvent> &preconditions,
                                      std::set<ApEvent> &dead_events,
                  LegionMap<ApEvent,FieldMask>::aligned &filter_events,
                                      FieldMask &observed, 
                                      FieldMask &non_dominated);
      void find_previous_preconditions(const FieldMask &user_mask,
                                      const RegionUsage &usage,
                                      const LegionColor child_color,
                                      RegionNode *origin_node,
                                      ApEvent term_event,
                                      const UniqueID op_id,
                                      const unsigned index,
                                      std::set<ApEvent> &preconditions,
                                      std::set<ApEvent> &dead_events);
      // Overloaded versions for being precise about copy preconditions
      template<bool TRACK_DOM>
      void find_current_preconditions(const FieldMask &user_mask,
                                      const RegionUsage &usage,
                                      const LegionColor child_color,
                                      RegionNode *origin_node,
                                      const UniqueID op_id,
                                      const unsigned index,
                  LegionMap<ApEvent,FieldMask>::aligned &preconditions,
                                      std::set<ApEvent> &dead_events,
                  LegionMap<ApEvent,FieldMask>::aligned &filter_events,
                                      FieldMask &observed, 
                                      FieldMask &non_dominated);
      void find_previous_preconditions(const FieldMask &user_mask,
                                      const RegionUsage &usage,
                                      const LegionColor child_color,
                                      RegionNode *origin_node,
                                      const UniqueID op_id,
                                      const unsigned index,
                  LegionMap<ApEvent,FieldMask>::aligned &preconditions,
                                      std::set<ApEvent> &dead_events);
      void find_previous_filter_users(const FieldMask &dominated_mask,
                  LegionMap<ApEvent,FieldMask>::aligned &filter_events);
      inline bool has_local_precondition(PhysicalUser *prev_user,
                                     const RegionUsage &next_user,
                                     const LegionColor child_color,
                                     const UniqueID op_id,
                                     const unsigned index,
                                     RegionNode *origin_node);
    public:
      //void update_versions(const FieldMask &update_mask);
      void find_atomic_reservations(const FieldMask &mask, 
                                    Operation *op, bool exclusive);
    public:
      void set_descriptor(FieldDataDescriptor &desc, FieldID field_id) const;
    public:
      void find_field_reservations(const std::vector<FieldID> &needed_fields,
                                   std::vector<Reservation> &results);
      static void handle_send_atomic_reservation_request(Runtime *runtime,
                                  Deserializer &derez, AddressSpaceID source);
      void update_field_reservations(
                            const std::vector<FieldID> &fields,
                            const std::vector<Reservation> &reservations);
      static void handle_send_atomic_reservation_response(Runtime *runtime,
                                                          Deserializer &derez);
    public:
      static void handle_send_materialized_view(Runtime *runtime,
                              Deserializer &derez, AddressSpaceID source);
      static void handle_deferred_materialized_view(Runtime *runtime, 
                                                    const void *args);
      static void create_remote_materialized_view(Runtime *runtime,
                                                  DistributedID did,
                                                  AddressSpaceID owner_space,
                                                  AddressSpaceID logical_owner,
                                                  RegionTreeNode *target_node,
                                                  PhysicalManager *manager,
                                                  MaterializedView *parent,
                                                  UniqueID context_uid);
    public:
      void perform_remote_valid_check(const FieldMask &check_mask,
                                      VersionTracker *version_tracker,
                                      bool reading,
                                      std::set<RtEvent> *wait_on = NULL);
      void perform_read_invalidations(const FieldMask &check_mask,
                                      VersionTracker *version_tracker,
                                      const AddressSpaceID source,
                                      std::set<RtEvent> &applied_events);
      void send_invalidations(const FieldMask &invalidate_mask,
                              const AddressSpaceID can_skip,
                              std::set<RtEvent> &applied_events);
    public:
      virtual void process_update_request(AddressSpaceID source,
                               RtUserEvent done_event, Deserializer &derez);
      virtual void process_update_response(Deserializer &derez,
                                           RtUserEvent done_event,
                                           RegionTreeForest *forest);
      virtual void process_remote_update(Deserializer &derez,
                                         AddressSpaceID source,
                                         RegionTreeForest *forest);
      virtual void process_remote_invalidate(const FieldMask &invalid_mask,
                                             RtUserEvent done_event);
    public:
      InstanceManager *const manager;
      MaterializedView *const parent;
      const bool disjoint_children;
    protected:
      // Keep track of the locks used for managing atomic coherence
      // on individual fields of this materialized view. Only the
      // top-level view for an instance needs to track this.
      std::map<FieldID,Reservation> atomic_reservations;
      // Keep track of the child views
      std::map<LegionColor,MaterializedView*> children;
      // There are three operations that are done on materialized views
      // 1. iterate over all the users for use analysis
      // 2. garbage collection to remove old users for an event
      // 3. send updates for a certain set of fields
      // The first and last both iterate over the current and previous
      // user sets, while the second one needs to find specific events.
      // Therefore we store the current and previous sets as maps to
      // users indexed by events. Iterating over the maps are no worse
      // that iterating over lists (for arbitrary insertion and deletion)
      // and will provide fast indexing for removing items. We used to
      // store users in current and previous epochs similar to logical
      // analysis, but have since switched over to storing readers and
      // writers that are not filtered as part of analysis. This let's
      // us perform more analysis in parallel since we'll only need to
      // hold locks in read-only mode prevent user fragmentation. It also
      // deals better with the common case which are higher views in
      // the view tree that less frequently filter their sub-users.
      LegionMap<ApEvent,EventUsers>::aligned current_epoch_users;
      LegionMap<ApEvent,EventUsers>::aligned previous_epoch_users;
      // Also keep a set of events for which we have outstanding
      // garbage collection meta-tasks so we don't launch more than one
      // We need this even though we have the data structures above because
      // an event might be filtered out for some fields, so we can't rely
      // on it to detect when we have outstanding gc meta-tasks
      std::set<ApEvent> outstanding_gc_events;
      // Keep track of the current version numbers for each field
      // This will allow us to detect when physical instances are no
      // longer valid from a particular view when doing rollbacks for
      // resilience or mis-speculation.
      LegionMap<VersionID,FieldMask,
                PHYSICAL_VERSION_ALLOC>::track_aligned current_versions;
    protected:
      // The scheme for tracking whether remote copies of the meta-data
      // are valid is as follows:
      //
      // For readers:
      //  - At the base view: must be at the current version number
      //  - At an above view: must be at the current version number
      //    minus the split mask
      // These two cases allow us to find Read-After-Write (true) dependences
      //
      // For writers:
      //  - They must have a valid lease tracked by 'remote_valid_mask'
      //
      // Mask invalidation is as follows:
      //  - Writes that advance the version number invalidate the lease so
      //    we can get the Write-After-Write (anti) dependences correct
      //  - Any read invalidates the lease so that we can get the
      //    Write-After-Read (anti) dependences correct
      //
      // Note that this scheme still permits as many reads to occur in
      // parallel on different nodes, and writes to disjoint sub-regions
      // to occur in parallel without unnecessary invalidations.

      // The logical owner node maintains a data structure to track which
      // remote copies of this view have valid field data, whenever the
      // set of users gets filtered for a field from current to previous
      // then the logical owner send invalidate messages
      LegionMap<AddressSpaceID,FieldMask>::aligned valid_remote_instances;
      // On remote nodes, this field mask tracks whether we have a
      // valid lease from the logical owner node. On the owner node it
      // tracks a summary of all the fields that have remote leases.
      FieldMask remote_valid_mask;
      // Remote nodes also have a data structure for deduplicating
      // requests to the logical owner for updates to particular fields
      LegionMap<RtEvent,FieldMask>::aligned remote_update_requests;
    protected:
      // Useful for pruning the initial users at cleanup time
      std::set<ApEvent> initial_user_events;
    };

    /**
     * \class ReductionView
     * The ReductionView class is used for providing a view
     * onto reduction physical instances from any logical perspective.
     */
    class ReductionView : public InstanceView {
    public:
      static const AllocationType alloc_type = REDUCTION_VIEW_ALLOC;
    public:
      struct EventUsers {
      public:
        EventUsers(void)
          : single(true) { users.single_user = NULL; }
      public:
        EventUsers& operator=(const EventUsers &rhs)
          { assert(false); return *this; }
      public:
        FieldMask user_mask;
        union {
          PhysicalUser *single_user;
          LegionMap<PhysicalUser*,FieldMask>::aligned *multi_users;
        } users;
        bool single;
      };
    public:
      ReductionView(RegionTreeForest *ctx, DistributedID did,
                    AddressSpaceID owner_proc, AddressSpaceID local_proc,
                    AddressSpaceID logical_owner, RegionTreeNode *node, 
                    ReductionManager *manager, UniqueID owner_context,
                    bool register_now);
      ReductionView(const ReductionView &rhs);
      virtual ~ReductionView(void);
    public:
      ReductionView& operator=(const ReductionView&rhs);
    public:
      void perform_reduction(InstanceView *target, const FieldMask &copy_mask, 
                             VersionTracker *version_tracker, 
                             Operation *op, unsigned index,
                             std::set<RtEvent> &map_applied_events,
                             PredEvent pred_guard, bool restrict_out = false);
      ApEvent perform_deferred_reduction(MaterializedView *target,
                                        const FieldMask &copy_mask,
                                        VersionTracker *version_tracker,
                                        const std::set<ApEvent> &preconditions,
                                        Operation *op, unsigned index,
                                        PredEvent predicate_guard,
                                        CopyAcrossHelper *helper,
                                        RegionTreeNode *intersect,
                                        std::set<RtEvent> &map_applied_events);
      ApEvent perform_deferred_across_reduction(MaterializedView *target,
                                              FieldID dst_field,
                                              FieldID src_field,
                                              unsigned src_index,
                                              VersionTracker *version_tracker,
                                       const std::set<ApEvent> &preconditions,
                                       Operation *op, unsigned index,
                                       PredEvent predicate_guard,
                                       RegionTreeNode *intersect,
                                       std::set<RtEvent> &map_applied_events);
    public:
      virtual bool has_manager(void) const { return true; } 
      virtual PhysicalManager* get_manager(void) const;
      virtual bool has_parent(void) const { return false; }
      virtual LogicalView* get_parent(void) const 
        { assert(false); return NULL; } 
      virtual LogicalView* get_subview(const LegionColor c);
      virtual Memory get_location(void) const;
      virtual bool has_space(const FieldMask &space_mask) const
        { return false; }
    public:
      virtual void find_copy_preconditions(ReductionOpID redop, bool reading,
                                           bool single_copy/*only for writing*/,
                                           bool restrict_out,
                                           const FieldMask &copy_mask,
                                           VersionTracker *version_tracker,
                                           const UniqueID creator_op_id,
                                           const unsigned index,
                                           const AddressSpaceID source,
                         LegionMap<ApEvent,FieldMask>::aligned &preconditions,
                                           std::set<RtEvent> &applied_events,
                                           bool can_filter = true);
      virtual void add_copy_user(ReductionOpID redop, ApEvent copy_term,
                                 VersionTracker *version_tracker,
                                 const UniqueID creator_op_id,
                                 const unsigned index,
                                 const FieldMask &mask, 
                                 bool reading, bool restrict_out,
                                 const AddressSpaceID source,
                                 std::set<RtEvent> &applied_events);
      virtual ApEvent find_user_precondition(const RegionUsage &user,
                                           ApEvent term_event,
                                           const FieldMask &user_mask,
                                           Operation *op, const unsigned index,
                                           VersionTracker *version_tracker,
                                           std::set<RtEvent> &applied_events);
      virtual void add_user(const RegionUsage &user, ApEvent term_event,
                            const FieldMask &user_mask, Operation *op,
                            const unsigned index, AddressSpaceID source,
                            VersionTracker *version_tracker,
                            std::set<RtEvent> &applied_events);
      // This is a fused version of the above two methods
      virtual ApEvent add_user_fused(const RegionUsage &user,ApEvent term_event,
                                   const FieldMask &user_mask, 
                                   Operation *op, const unsigned index,
                                   VersionTracker *version_tracker,
                                   const AddressSpaceID source,
                                   std::set<RtEvent> &applied_events,
                                   bool update_versions = true);
      virtual void add_initial_user(ApEvent term_event,
                                    const RegionUsage &usage,
                                    const FieldMask &user_mask,
                                    const UniqueID op_id,
                                    const unsigned index);
    protected:
      void find_reducing_preconditions(const FieldMask &user_mask,
                                       ApEvent term_event,
                                       std::set<ApEvent> &wait_on);
      void find_reading_preconditions(const FieldMask &user_mask,
                                      ApEvent term_event,
                                      std::set<ApEvent> &wait_on);
    public:
      virtual bool reduce_to(ReductionOpID redop, const FieldMask &copy_mask,
                     std::vector<Domain::CopySrcDstField> &dst_fields,
                             CopyAcrossHelper *across_helper = NULL);
      virtual void copy_to(const FieldMask &copy_mask, 
                   std::vector<Domain::CopySrcDstField> &dst_fields,
                           CopyAcrossHelper *across_helper = NULL);
      virtual void copy_from(const FieldMask &copy_mask, 
                   std::vector<Domain::CopySrcDstField> &src_fields);
      virtual void reduce_from(ReductionOpID redop,
                               const FieldMask &reduce_mask,
                          std::vector<Domain::CopySrcDstField> &src_fields);
    public:
      virtual void notify_active(ReferenceMutator *mutator);
      virtual void notify_inactive(ReferenceMutator *mutator);
      virtual void notify_valid(ReferenceMutator *mutator);
      virtual void notify_invalid(ReferenceMutator *mutator);
      virtual void collect_users(const std::set<ApEvent> &term_events);
    public:
      virtual void send_view(AddressSpaceID target); 
    protected:
      void add_physical_user(PhysicalUser *user, bool reading,
                             ApEvent term_event, const FieldMask &user_mask);
      void filter_local_users(ApEvent term_event);
    public:
      static void handle_send_reduction_view(Runtime *runtime,
                              Deserializer &derez, AddressSpaceID source);
    public:
      void perform_remote_valid_check(void);
      virtual void process_update_request(AddressSpaceID source,
                               RtUserEvent done_event, Deserializer &derez);
      virtual void process_update_response(Deserializer &derez,
                                           RtUserEvent done_event,
                                           RegionTreeForest *forest);
      virtual void process_remote_update(Deserializer &derez,
                                         AddressSpaceID source,
                                         RegionTreeForest *forest);
      virtual void process_remote_invalidate(const FieldMask &invalid_mask,
                                             RtUserEvent done_event);
    public:
      ReductionOpID get_redop(void) const;
    public:
      ReductionManager *const manager;
    protected:
      LegionMap<ApEvent,EventUsers>::aligned reduction_users;
      LegionMap<ApEvent,EventUsers>::aligned reading_users;
      std::set<ApEvent> outstanding_gc_events;
    protected:
      std::set<ApEvent> initial_user_events; 
    protected:
      // the request event for reducers
      // only needed on remote views
      RtEvent remote_request_event; 
    };

    /**
     * \class DeferredView
     * A DeferredView class is an abstract class the complements
     * the MaterializedView class. While materialized views are 
     * actual views onto a real instance, deferred views are 
     * effectively place holders for non-physical isntances which
     * contain enough information to perform the necessary 
     * operations to bring a materialized view up to date for 
     * specific fields. There are several different flavors of
     * deferred views and this class is the base type.
     */
    class DeferredView : public LogicalView {
    public:
      DeferredView(RegionTreeForest *ctx, DistributedID did,
                   AddressSpaceID owner_space, AddressSpaceID local_space,
                   RegionTreeNode *node, bool register_now);
      virtual ~DeferredView(void);
    public:
      // Deferred views never have managers
      virtual bool has_manager(void) const { return false; }
      virtual PhysicalManager* get_manager(void) const
      { return NULL; }
      virtual bool has_parent(void) const = 0;
      virtual LogicalView* get_parent(void) const = 0;
      virtual LogicalView* get_subview(const LegionColor c) = 0;
      virtual bool has_space(const FieldMask &space_mask) const
        { return false; }
    public:
      virtual void notify_active(ReferenceMutator *mutator) = 0;
      virtual void notify_inactive(ReferenceMutator *mutator) = 0;
      virtual void notify_valid(ReferenceMutator *mutator) = 0;
      virtual void notify_invalid(ReferenceMutator *mutator) = 0;
    public:
      virtual void send_view(AddressSpaceID target) = 0; 
    public:
      // Should never be called
      virtual void collect_users(const std::set<ApEvent> &term_events)
        { assert(false); }
    public:
      void issue_deferred_copies_across(const TraversalInfo &info,
                                        MaterializedView *dst,
                                  const std::vector<unsigned> &src_indexes,
                                  const std::vector<unsigned> &dst_indexes,
                                        ApEvent precondition, PredEvent guard,
                                        std::set<ApEvent> &postconditions);
      void find_field_descriptors(ApEvent term_event,
                                  const RegionUsage &usage,
                                  const FieldMask &user_mask,
                                  FieldID field_id, Operation *op,
                                  const unsigned index,
                          std::vector<FieldDataDescriptor> &field_data,
                                  std::set<ApEvent> &preconditions);
    public:
      virtual void issue_deferred_copies(const TraversalInfo &info,
                                         MaterializedView *dst,
                                         FieldMask copy_mask,
                                         const RestrictInfo &restrict_info,
                                         bool restrict_out) = 0;
      virtual void issue_deferred_copies(const TraversalInfo &info,
                                         MaterializedView *dst,
                                         FieldMask copy_mask,
                    const LegionMap<ApEvent,FieldMask>::aligned &preconditions,
                          LegionMap<ApEvent,FieldMask>::aligned &postconditions,
                                         PredEvent pred_guard,
                                         CopyAcrossHelper *helper = NULL) = 0; 
    };

    /**
     * \class DeferredVersionInfo
     * This is a wrapper class for keeping track of the version
     * information for all the composite nodes in a composite instance.
     * TODO: do we need synchronization on computing field versions
     * because these objects can be shared between composite views
     */
    class DeferredVersionInfo : public VersionInfo, public Collectable {
    public:
      DeferredVersionInfo(void);
      DeferredVersionInfo(const DeferredVersionInfo &rhs);
      ~DeferredVersionInfo(void);
    public:
      DeferredVersionInfo& operator=(const DeferredVersionInfo &rhs);
    };

    /**
     * \class CompositeCopyNode
     * A class for tracking what data has to be copied from a 
     * given node in a composite view. These tree data strucutres
     * are used to determine if the instance is already valid and
     * if not how to perform copies to the target instance.
     */
    class CompositeCopyNode {
    public:
      CompositeCopyNode(RegionTreeNode *node, CompositeView *view = NULL);
      CompositeCopyNode(const CompositeCopyNode &rhs);
      ~CompositeCopyNode(void);
    public:
      CompositeCopyNode& operator=(const CompositeCopyNode &rhs);
    public:
      void add_child_node(CompositeCopyNode *child,
                          const FieldMask &child_mask);
      void add_nested_node(CompositeCopyNode *nested, 
                           const FieldMask &nested_mask);
      void add_source_view(LogicalView *source_view, 
                           const FieldMask &source_mask);
      void add_reduction_view(ReductionView *reduction_view,
                              const FieldMask &reduction_mask);
    public:
      void issue_copies(const TraversalInfo &traversal_info,
                        MaterializedView *dst, const FieldMask &copy_mask,
                        VersionTracker *src_version_tracker,
            const LegionMap<ApEvent,FieldMask>::aligned &preconditions,
                  LegionMap<ApEvent,FieldMask>::aligned &postconditions,
                  LegionMap<ApEvent,FieldMask>::aligned &postreductions,
                  PredEvent pred_guard, CopyAcrossHelper *helper) const;
      void copy_to_temporary(const TraversalInfo &traversal_info,
                        MaterializedView *dst, const FieldMask &copy_mask,
                        VersionTracker *src_version_tracker,
            const LegionMap<ApEvent,FieldMask>::aligned &dst_preconditions,
                  LegionMap<ApEvent,FieldMask>::aligned &postconditions,
                  PredEvent pred_guard, AddressSpaceID local_space, 
                  bool restrict_out);
    protected:
      void issue_nested_copies(const TraversalInfo &traversal_info,
                        MaterializedView *dst, const FieldMask &copy_mask,
                        VersionTracker *src_version_tracker,
            const LegionMap<ApEvent,FieldMask>::aligned &preconditions,
                  LegionMap<ApEvent,FieldMask>::aligned &postconditions,
                  PredEvent pred_guard, CopyAcrossHelper *helper) const;
      void issue_local_copies(const TraversalInfo &traversal_info,
                        MaterializedView *dst, FieldMask copy_mask,
                        VersionTracker *src_version_tracker,
            const LegionMap<ApEvent,FieldMask>::aligned &preconditions,
                  LegionMap<ApEvent,FieldMask>::aligned &postconditions,
                  PredEvent pred_guard, CopyAcrossHelper *helper) const;
      void issue_child_copies(const TraversalInfo &traversal_info,
                        MaterializedView *dst, const FieldMask &copy_mask,
                        VersionTracker *src_version_tracker,
            const LegionMap<ApEvent,FieldMask>::aligned &preconditions,
                  LegionMap<ApEvent,FieldMask>::aligned &postconditions,
                  LegionMap<ApEvent,FieldMask>::aligned &postreductions,
                  PredEvent pred_guard, CopyAcrossHelper *helper) const;
      void issue_reductions(const TraversalInfo &traversal_info,
                        MaterializedView *dst, const FieldMask &copy_mask,
                        VersionTracker *src_version_tracker,
            const LegionMap<ApEvent,FieldMask>::aligned &preconditions,
                  LegionMap<ApEvent,FieldMask>::aligned &postreductions,
                  PredEvent pred_guard, CopyAcrossHelper *helper) const;
    public:
      RegionTreeNode *const logical_node;
      // Only valid at roots of copy trees
      CompositeView *const view_node;
    protected:
      // Child nodes that need to be traversed
      LegionMap<CompositeCopyNode*,FieldMask>::aligned child_nodes;
      // Nodes from earlier composite views
      LegionMap<CompositeCopyNode*,FieldMask>::aligned nested_nodes;
      // Instances that we need to issue copies from
      LegionMap<LogicalView*,FieldMask>::aligned source_views;
      // Reductions that we need to apply
      LegionMap<ReductionView*,FieldMask>::aligned reduction_views;
    };

    /**
     * \class CompositeCopier
     * A class for helping to build the composite copy tree and 
     * track whether the target instance is fully valid or not
     * and if we have any dirty data in the target instance which
     * might be overwritten if we have to issue copies.
     */
    class CompositeCopier {
    public:
      CompositeCopier(RegionTreeNode *root, const FieldMask &copy_mask);
      CompositeCopier(const CompositeCopier &rhs);
      ~CompositeCopier(void);
    public:
      CompositeCopier& operator=(const CompositeCopier &rhs);
    public:
      void filter_written_fields(RegionTreeNode *node, FieldMask &mask) const;
      void and_written_fields(RegionTreeNode *node, FieldMask &mask) const;
      void record_written_fields(RegionTreeNode *node, const FieldMask &mask);
    public:
      inline void filter_destination_valid_fields(const FieldMask &other_dirty)
        { if (!destination_valid) return; destination_valid -= other_dirty; }
      inline void update_destination_dirty_fields(const FieldMask &dest_dirty)
        { destination_dirty |= dest_dirty; }
      inline void update_reduction_fields(const FieldMask &reduction_mask)
        { reduction_fields |= reduction_mask; }
      inline const FieldMask& get_already_valid_fields(void) const
        { return destination_valid; }
      inline const FieldMask& get_reduction_fields(void) const
        { return reduction_fields; }
      // They are only dirty if they are not also valid
      inline bool has_dirty_destination_fields(void) const
        { return !!(destination_dirty - destination_valid); }
    public:
      RegionTreeNode *const root;
    protected:
      LegionMap<RegionTreeNode*,FieldMask>::aligned written_nodes;
    protected:
      FieldMask destination_valid;
      FieldMask destination_dirty;
      FieldMask reduction_fields;
    };

    /**
     * \class CompositeBase
     * A small helper class that provides some base functionality
     * for both the CompositeView and CompositeNode classes
     */
    class CompositeBase {
    public:
      CompositeBase(Reservation &base_lock);
      virtual ~CompositeBase(void);
    protected:
      CompositeCopyNode* construct_copy_tree(MaterializedView *dst,
                                             RegionTreeNode *logical_node,
                                             FieldMask &copy_mask,
                                             FieldMask &locally_complete,
                                             FieldMask &dominate_capture,
                                             CompositeCopier &copier,
                                             CompositeView *owner = NULL);
      bool perform_construction_analysis(MaterializedView *dst,
                                         RegionTreeNode *logical_node,
                                         const FieldMask &copy_mask,
                                         FieldMask &local_capture,
                                         FieldMask &dominate_capture,
                                         FieldMask &local_dominate,
                                         CompositeCopier &copier,
                                         CompositeCopyNode *result,
           LegionMap<CompositeNode*,FieldMask>::aligned &children_to_traverse);
    public:
      virtual InnerContext* get_owner_context(void) const = 0;
      virtual void perform_ready_check(FieldMask mask) = 0;
      virtual void find_valid_views(const FieldMask &update_mask,
                                    const FieldMask &up_mask,
                  LegionMap<LogicalView*,FieldMask>::aligned &valid_views,
                                    bool needs_lock = true) = 0;
    public:
      CompositeNode* find_child_node(RegionTreeNode *child);
    private:
      Reservation &base_lock;
    protected:
      FieldMask dirty_mask, reduction_mask;
      LegionMap<CompositeNode*,FieldMask>::aligned children;
      LegionMap<LogicalView*,FieldMask>::aligned valid_views;
      LegionMap<ReductionView*,FieldMask>::aligned reduction_views;
    };

    /**
     * \class CompositeView
     * The CompositeView class is used for deferring close
     * operations by representing a valid version of a single
     * logical region with a bunch of different instances.
     */
    class CompositeView : public DeferredView, 
                          public VersionTracker, public CompositeBase {
    public:
      static const AllocationType alloc_type = COMPOSITE_VIEW_ALLOC; 
    public:
      struct DeferCompositeViewRefArgs : 
        public LgTaskArgs<DeferCompositeViewRefArgs> {
      public:
        static const LgTaskID TASK_ID = LG_DEFER_COMPOSITE_VIEW_REF_TASK_ID;
      public:
        DistributedCollectable *dc;
        DistributedID did;
      };
      struct DeferCompositeViewRegistrationArgs : 
        public LgTaskArgs<DeferCompositeViewRegistrationArgs> {
      public:
        static const LgTaskID TASK_ID = 
          LG_DEFER_COMPOSITE_VIEW_REGISTRATION_TASK_ID;
      public:
        CompositeView *view;
      };
    public:
      struct NodeVersionInfo {
      public:
        FieldVersions versions;
        FieldMask valid_fields;
      };
    public:
      CompositeView(RegionTreeForest *ctx, DistributedID did,
                    AddressSpaceID owner_proc, RegionTreeNode *node, 
                    AddressSpaceID local_proc, DeferredVersionInfo *info,
                    ClosedNode *closed_tree, InnerContext *context,
                    bool register_now);
      CompositeView(const CompositeView &rhs);
      virtual ~CompositeView(void);
    public:
      CompositeView& operator=(const CompositeView &rhs);
      void* operator new(size_t count);
      void operator delete(void *ptr);
    public:
      CompositeView* clone(const FieldMask &clone_mask,
        const LegionMap<CompositeView*,FieldMask>::aligned &replacements) const;
    public:
      virtual bool has_parent(void) const { return false; }
      virtual LogicalView* get_parent(void) const 
        { assert(false); return NULL; }
      virtual LogicalView* get_subview(const LegionColor c);
    public:
      virtual void notify_active(ReferenceMutator *mutator);
      virtual void notify_inactive(ReferenceMutator *mutator);
      virtual void notify_valid(ReferenceMutator *mutator);
      virtual void notify_invalid(ReferenceMutator *mutator);
    public:
      virtual void send_view(AddressSpaceID target); 
    public:
      void prune(ClosedNode *closed_tree, FieldMask &valid_mask,
                 LegionMap<CompositeView*,FieldMask>::aligned &replacements);
      virtual void issue_deferred_copies(const TraversalInfo &info,
                                         MaterializedView *dst,
                                         FieldMask copy_mask,
                                         const RestrictInfo &restrict_info,
                                         bool restrict_out);
      virtual void issue_deferred_copies(const TraversalInfo &info,
                                         MaterializedView *dst,
                                         FieldMask copy_mask,
                    const LegionMap<ApEvent,FieldMask>::aligned &preconditions,
                          LegionMap<ApEvent,FieldMask>::aligned &postconditions,
                                         PredEvent pred_guard,
                                         CopyAcrossHelper *helper = NULL);
    public:
      // From VersionTracker
      virtual bool is_upper_bound_node(RegionTreeNode *node) const;
      virtual void get_field_versions(RegionTreeNode *node, bool split_prev,
                                      const FieldMask &needed_fields,
                                      FieldVersions &field_versions);
      virtual void get_advance_versions(RegionTreeNode *node, bool base,
                                        const FieldMask &needed_fields,
                                        FieldVersions &field_versions);
      virtual void get_split_mask(RegionTreeNode *node, 
                                  const FieldMask &needed_fields,
                                  FieldMask &split);
    protected:
      CompositeNode* capture_above(RegionTreeNode *node,
                                   const FieldMask &needed_fields);
    public:
      // From CompositeBase
      virtual InnerContext* get_owner_context(void) const;
      virtual void perform_ready_check(FieldMask mask);
      virtual void find_valid_views(const FieldMask &update_mask,
                                    const FieldMask &up_mask,
                  LegionMap<LogicalView*,FieldMask>::aligned &valid_views,
                                    bool need_lock = true);
    public:
      static void handle_send_composite_view(Runtime *runtime, 
                              Deserializer &derez, AddressSpaceID source);
      static void handle_deferred_view_registration(const void *args);
    public:
      void record_dirty_fields(const FieldMask &dirty_mask);
      void record_valid_view(LogicalView *view, const FieldMask &mask);
      void record_reduction_fields(const FieldMask &reduction_fields);
      void record_reduction_view(ReductionView *view, const FieldMask &mask);
<<<<<<< HEAD
      void record_child_version_state(const LegionColor child_color, 
                                 VersionState *state, const FieldMask &mask);
=======
      void record_child_version_state(const ColorPoint &child_color, 
         VersionState *state, const FieldMask &mask, ReferenceMutator *mutator);
>>>>>>> 0e5e8764
      void finalize_capture(bool need_prune);
    public:
      void pack_composite_view(Serializer &rez) const;
      void unpack_composite_view(Deserializer &derez,
                                 std::set<RtEvent> &preconditions);
      RtEvent defer_add_reference(DistributedCollectable *dc, 
                                  RtEvent precondition) const;
      static void handle_deferred_view_ref(const void *args);
    public:
      // The path version info for this composite instance
      DeferredVersionInfo *const version_info;
      // The abstraction of the tree that we closed
      ClosedNode *const closed_tree;
      // The translation context if any
      InnerContext *const owner_context;
    protected:
      // Note that we never record any version state names here, we just
      // record the views and children we immediately depend on and that
      // is how we break the inifinite meta-data cycle
      LegionMap<CompositeView*,FieldMask>::aligned nested_composite_views;
    protected:
      LegionMap<RegionTreeNode*,NodeVersionInfo>::aligned node_versions;
    };

    /**
     * \class CompositeNode
     * A composite node is a read-only snapshot of the final state of
     * one or more version state objects. It's used for issuing
     * copy operations from closed region tree.
     */
    class CompositeNode : public CompositeBase {
    public:
      static const AllocationType alloc_type = COMPOSITE_NODE_ALLOC;
    public:
      struct DeferCompositeNodeRefArgs : 
        public LgTaskArgs<DeferCompositeNodeRefArgs> {
      public:
        static const LgTaskID TASK_ID = LG_DEFER_COMPOSITE_NODE_REF_TASK_ID;
      public:
        VersionState *state;
        DistributedID owner_did;
      };
      struct DeferCaptureArgs : public LgTaskArgs<DeferCaptureArgs> {
      public:
        static const LgTaskID TASK_ID = LG_DEFER_COMPOSITE_NODE_CAPTURE_TASK_ID;
      public:
        CompositeNode *proxy_this;
        RtUserEvent capture_event;
      };
    public:
      CompositeNode(RegionTreeNode *node, CompositeBase *parent,
                    DistributedID owner_did);
      CompositeNode(const CompositeNode &rhs);
      virtual ~CompositeNode(void);
    public:
      CompositeNode& operator=(const CompositeNode &rhs);
      void* operator new(size_t count);
      void operator delete(void *ptr);
    public:
      // From CompositeBase
      virtual InnerContext* get_owner_context(void) const;
      virtual void perform_ready_check(FieldMask mask);
      virtual void find_valid_views(const FieldMask &update_mask,
                                    const FieldMask &up_mask,
                  LegionMap<LogicalView*,FieldMask>::aligned &valid_views,
                                    bool needs_lock = true);
      void capture(RtUserEvent capture_event, ReferenceMutator *mutator);
      static void handle_deferred_capture(const void *args);
    public:
      void clone(CompositeView *target, const FieldMask &clone_mask) const;
      void pack_composite_node(Serializer &rez) const;
      static CompositeNode* unpack_composite_node(Deserializer &derez,
                     CompositeView *parent, Runtime *runtime, 
                     DistributedID owner_did, std::set<RtEvent> &preconditions);
      static void handle_deferred_node_ref(const void *args);
    public:
      void notify_valid(ReferenceMutator *mutator, bool root);
      void notify_invalid(ReferenceMutator *mutator, bool root);
    public:
      void record_dirty_fields(const FieldMask &dirty_mask);
      void record_valid_view(LogicalView *view, const FieldMask &mask);
      void record_reduction_fields(const FieldMask &reduction_fields);
      void record_reduction_view(ReductionView *view, const FieldMask &mask);
<<<<<<< HEAD
      void record_child_version_state(const LegionColor child_color, 
                                 VersionState *state, const FieldMask &mask);
      void record_version_state(VersionState *state, 
                                const FieldMask &mask, bool root);
=======
      void record_child_version_state(const ColorPoint &child_color, 
         VersionState *state, const FieldMask &mask, ReferenceMutator *mutator);
      void record_version_state(VersionState *state, const FieldMask &mask, 
                                ReferenceMutator *mutator, bool root);
>>>>>>> 0e5e8764
    public:
      void capture_field_versions(FieldVersions &versions,
                                  const FieldMask &capture_mask) const;
    public:
      RegionTreeNode *const logical_node;
      CompositeBase *const parent;
      const DistributedID owner_did;
    protected:
      Reservation node_lock;
      // No need to hold references in general, but we do have to hold
      // them if we are the root child of a composite view subtree
      LegionMap<VersionState*,FieldMask>::aligned version_states;
    protected:
      // Keep track of the fields that are valid because we've captured them
      FieldMask valid_fields;
      LegionMap<RtUserEvent,FieldMask>::aligned pending_captures;
    protected:
      // Track whether we are currently valid or not, we start off
      // currently valid so we can add as many views as we want before
      // we are first made valid, but then if we become no longer
      // valid (e.g. on a remote node) then we have to remove our
      // references and possibly add them again
      bool currently_valid;
    }; 

    /**
     * \class FillView
     * This is a deferred view that is used for filling in 
     * fields with a default value.
     */
    class FillView : public DeferredView {
    public:
      static const AllocationType alloc_type = FILL_VIEW_ALLOC;
    public:
      class FillViewValue : public Collectable {
      public:
        FillViewValue(const void *v, size_t size)
          : value(v), value_size(size) { }
        FillViewValue(const FillViewValue &rhs)
          : value(NULL), value_size(0) { assert(false); }
        ~FillViewValue(void)
        { free(const_cast<void*>(value)); }
      public:
        FillViewValue& operator=(const FillViewValue &rhs)
        { assert(false); return *this; }
      public:
        const void *const value;
        const size_t value_size;
      };
    public:
      FillView(RegionTreeForest *ctx, DistributedID did,
               AddressSpaceID owner_proc, AddressSpaceID local_proc,
               RegionTreeNode *node, FillViewValue *value,
               bool register_now
#ifdef LEGION_SPY
               , UniqueID fill_op_uid
#endif
               );
      FillView(const FillView &rhs);
      virtual ~FillView(void);
    public:
      FillView& operator=(const FillView &rhs);
    public:
      virtual bool has_parent(void) const { return false; }
      virtual LogicalView* get_parent(void) const 
        { assert(false); return NULL; }
      virtual LogicalView* get_subview(const LegionColor c);
    public:
      virtual void notify_active(ReferenceMutator *mutator);
      virtual void notify_inactive(ReferenceMutator *mutator);
      virtual void notify_valid(ReferenceMutator *mutator);
      virtual void notify_invalid(ReferenceMutator *mutator);
    public:
      virtual void send_view(AddressSpaceID target); 
    public:
      virtual void issue_deferred_copies(const TraversalInfo &info,
                                         MaterializedView *dst,
                                         FieldMask copy_mask,
                                         const RestrictInfo &restrict_info,
                                         bool restrict_out);
      virtual void issue_deferred_copies(const TraversalInfo &info,
                                         MaterializedView *dst,
                                         FieldMask copy_mask,
                    const LegionMap<ApEvent,FieldMask>::aligned &preconditions,
                          LegionMap<ApEvent,FieldMask>::aligned &postconditions,
                                         PredEvent pred_guard,
                                         CopyAcrossHelper *helper = NULL);
    public:
      static void handle_send_fill_view(Runtime *runtime, Deserializer &derez,
                                        AddressSpaceID source);
    public:
      FillViewValue *const value;
#ifdef LEGION_SPY
      const UniqueID fill_op_uid;
#endif
    };

    /**
     * \class PhiView
     * A phi view is exactly what it sounds like: a view to merge two
     * different views together from different control flow paths.
     * Specifically it is able to merge together different paths for
     * predication so that we can issue copies from both a true and
     * a false version of a predicate. This allows us to map past lazy
     * predicated operations such as fills and virtual mappings and
     * continue to get ahead of actual execution. It's not pretty
     * but it seems to work.
     * TODO: Prune these and build copy trees correctly
     */
    class PhiView : public DeferredView, public VersionTracker {
    public:
      struct DeferPhiViewRefArgs : 
        public LgTaskArgs<DeferPhiViewRefArgs> {
      public:
        static const LgTaskID TASK_ID =
          LG_DEFER_PHI_VIEW_REF_TASK_ID;
      public:
        DistributedCollectable *dc;
        DistributedID did; 
      };
      struct DeferPhiViewRegistrationArgs : 
        public LgTaskArgs<DeferPhiViewRegistrationArgs> {
      public:
        static const LgTaskID TASK_ID = 
          LG_DEFER_PHI_VIEW_REGISTRATION_TASK_ID;
      public:
        PhiView *view;
      };
    public:
      PhiView(RegionTreeForest *ctx, DistributedID did,
              AddressSpaceID owner_proc, AddressSpaceID local_proc,
              DeferredVersionInfo *version_info,
              RegionTreeNode *node, PredEvent true_guard,
              PredEvent false_guard, bool register_now);
      PhiView(const PhiView &rhs);
      virtual ~PhiView(void);
    public:
      PhiView& operator=(const PhiView &rhs);
    public:
      virtual bool has_parent(void) const { return false; }
      virtual LogicalView* get_parent(void) const 
        { assert(false); return NULL; }
      virtual LogicalView* get_subview(const LegionColor c);
    public:
      virtual void notify_active(ReferenceMutator *mutator);
      virtual void notify_inactive(ReferenceMutator *mutator);
      virtual void notify_valid(ReferenceMutator *mutator);
      virtual void notify_invalid(ReferenceMutator *mutator);
    public:
      virtual void send_view(AddressSpaceID target);
    public:
      virtual bool is_upper_bound_node(RegionTreeNode *node) const;
      virtual void get_field_versions(RegionTreeNode *node, bool split_prev, 
                                      const FieldMask &needed_fields,
                                      FieldVersions &field_versions);
      virtual void get_advance_versions(RegionTreeNode *node, bool base,
                                        const FieldMask &needed_fields,
                                        FieldVersions &field_versions);
      virtual void get_split_mask(RegionTreeNode *node, 
                                  const FieldMask &needed_fields,
                                  FieldMask &split);
    public:
      virtual void issue_deferred_copies(const TraversalInfo &info,
                                         MaterializedView *dst,
                                         FieldMask copy_mask,
                                         const RestrictInfo &restrict_info,
                                         bool restrict_out);
      virtual void issue_deferred_copies(const TraversalInfo &info,
                                         MaterializedView *dst,
                                         FieldMask copy_mask,
                    const LegionMap<ApEvent,FieldMask>::aligned &preconditions,
                          LegionMap<ApEvent,FieldMask>::aligned &postconditions,
                                         PredEvent pred_guard,
                                         CopyAcrossHelper *helper = NULL);
    protected:
      void issue_guarded_update_copies(const TraversalInfo &info,
                                       MaterializedView *dst,
                                       FieldMask copy_mask,
                                       PredEvent predicate_guard,
                  const LegionMap<LogicalView*,FieldMask>::aligned &valid_views,
                                       const RestrictInfo &restrict_info,
                                       bool restrict_out,
                  const LegionMap<ApEvent,FieldMask>::aligned &preconditions,
                        LegionMap<ApEvent,FieldMask>::aligned &postconditions,
                                       CopyAcrossHelper *helper = NULL);
    public:
      void record_true_view(LogicalView *view, const FieldMask &view_mask);
      void record_false_view(LogicalView *view, const FieldMask &view_mask);
    public:
      void pack_phi_view(Serializer &rez);
      void unpack_phi_view(Deserializer &derez,std::set<RtEvent> &ready_events);
      RtEvent defer_add_reference(DistributedCollectable *dc, 
                                  RtEvent precondition) const;
      static void handle_send_phi_view(Runtime *runtime, Deserializer &derez,
                                       AddressSpaceID source);
      static void handle_deferred_view_ref(const void *args);
      static void handle_deferred_view_registration(const void *args);
    public:
      const PredEvent true_guard;
      const PredEvent false_guard;
      DeferredVersionInfo *const version_info;
    protected:
      LegionMap<LogicalView*,FieldMask>::aligned true_views;
      LegionMap<LogicalView*,FieldMask>::aligned false_views;
    };

    //--------------------------------------------------------------------------
    /*static*/ inline DistributedID LogicalView::encode_materialized_did(
                                                    DistributedID did, bool top)
    //--------------------------------------------------------------------------
    {
      if (top)
        return LEGION_DISTRIBUTED_HELP_ENCODE(did, 0x0ULL | (1ULL << 3));
      else
        return LEGION_DISTRIBUTED_HELP_ENCODE(did, 0x0ULL);
    }

    //--------------------------------------------------------------------------
    /*static*/ inline DistributedID LogicalView::encode_reduction_did(
                                                              DistributedID did)
    //--------------------------------------------------------------------------
    {
      return LEGION_DISTRIBUTED_HELP_ENCODE(did, 0x1ULL | (1ULL << 3));
    }

    //--------------------------------------------------------------------------
    /*static*/ inline DistributedID LogicalView::encode_composite_did(
                                                              DistributedID did)
    //--------------------------------------------------------------------------
    {
      return LEGION_DISTRIBUTED_HELP_ENCODE(did, 0x2ULL | (1ULL << 3));
    }

    //--------------------------------------------------------------------------
    /*static*/ inline DistributedID LogicalView::encode_fill_did(
                                                              DistributedID did)
    //--------------------------------------------------------------------------
    {
      return LEGION_DISTRIBUTED_HELP_ENCODE(did, 0x3ULL | (1ULL << 3));
    }

    //--------------------------------------------------------------------------
    /*static*/ inline DistributedID LogicalView::encode_phi_did(
                                                              DistributedID did)
    //--------------------------------------------------------------------------
    {
      return LEGION_DISTRIBUTED_HELP_ENCODE(did, 0x4ULL | (1ULL << 3));
    }

    //--------------------------------------------------------------------------
    /*static*/ inline bool LogicalView::is_materialized_did(DistributedID did)
    //--------------------------------------------------------------------------
    {
      return ((LEGION_DISTRIBUTED_HELP_DECODE(did) & 0x7ULL) == 0x0ULL);
    }

    //--------------------------------------------------------------------------
    /*static*/ inline bool LogicalView::is_reduction_did(DistributedID did)
    //--------------------------------------------------------------------------
    {
      return ((LEGION_DISTRIBUTED_HELP_DECODE(did) & 0x7ULL) == 0x1ULL);
    }

    //--------------------------------------------------------------------------
    /*static*/ inline bool LogicalView::is_composite_did(DistributedID did)
    //--------------------------------------------------------------------------
    {
      return ((LEGION_DISTRIBUTED_HELP_DECODE(did) & 0x7ULL) == 0x2ULL);
    }

    //--------------------------------------------------------------------------
    /*static*/ inline bool LogicalView::is_fill_did(DistributedID did)
    //--------------------------------------------------------------------------
    {
      return ((LEGION_DISTRIBUTED_HELP_DECODE(did) & 0x7ULL) == 0x3ULL);
    }

    //--------------------------------------------------------------------------
    /*static*/ inline bool LogicalView::is_phi_did(DistributedID did)
    //--------------------------------------------------------------------------
    {
      return ((LEGION_DISTRIBUTED_HELP_DECODE(did) & 0x7ULL) == 0x4ULL);
    }

    //--------------------------------------------------------------------------
    /*static*/ inline bool LogicalView::is_top_did(DistributedID did)
    //--------------------------------------------------------------------------
    {
      return ((LEGION_DISTRIBUTED_HELP_DECODE(did) & 0x8ULL) == 0x8ULL);
    }

    //--------------------------------------------------------------------------
    inline bool LogicalView::is_instance_view(void) const
    //--------------------------------------------------------------------------
    {
      return (is_materialized_did(did) || is_reduction_did(did));
    }

    //--------------------------------------------------------------------------
    inline bool LogicalView::is_deferred_view(void) const
    //--------------------------------------------------------------------------
    {
      return (is_composite_did(did) || is_fill_did(did) || is_phi_did(did));
    }

    //--------------------------------------------------------------------------
    inline bool LogicalView::is_materialized_view(void) const
    //--------------------------------------------------------------------------
    {
      return is_materialized_did(did);
    }

    //--------------------------------------------------------------------------
    inline bool LogicalView::is_reduction_view(void) const
    //--------------------------------------------------------------------------
    {
      return is_reduction_did(did);
    }

    //--------------------------------------------------------------------------
    inline bool LogicalView::is_composite_view(void) const
    //--------------------------------------------------------------------------
    {
      return is_composite_did(did);
    }

    //--------------------------------------------------------------------------
    inline bool LogicalView::is_fill_view(void) const
    //--------------------------------------------------------------------------
    {
      return is_fill_did(did);
    }

    //--------------------------------------------------------------------------
    inline bool LogicalView::is_phi_view(void) const
    //--------------------------------------------------------------------------
    {
      return is_phi_did(did);
    }

    //--------------------------------------------------------------------------
    inline InstanceView* LogicalView::as_instance_view(void) const
    //--------------------------------------------------------------------------
    {
#ifdef DEBUG_LEGION
      assert(is_instance_view());
#endif
      return static_cast<InstanceView*>(const_cast<LogicalView*>(this));
    }

    //--------------------------------------------------------------------------
    inline DeferredView* LogicalView::as_deferred_view(void) const
    //--------------------------------------------------------------------------
    {
#ifdef DEBUG_LEGION
      assert(is_deferred_view());
#endif
      return static_cast<DeferredView*>(const_cast<LogicalView*>(this));
    }

    //--------------------------------------------------------------------------
    inline MaterializedView* LogicalView::as_materialized_view(void) const
    //--------------------------------------------------------------------------
    {
#ifdef DEBUG_LEGION
      assert(is_materialized_view());
#endif
      return static_cast<MaterializedView*>(const_cast<LogicalView*>(this));
    }

    //--------------------------------------------------------------------------
    inline ReductionView* LogicalView::as_reduction_view(void) const
    //--------------------------------------------------------------------------
    {
#ifdef DEBUG_LEGION
      assert(is_reduction_view());
#endif
      return static_cast<ReductionView*>(const_cast<LogicalView*>(this));
    }

    //--------------------------------------------------------------------------
    inline FillView* LogicalView::as_fill_view(void) const
    //--------------------------------------------------------------------------
    {
#ifdef DEBUG_LEGION
      assert(is_fill_view());
#endif
      return static_cast<FillView*>(const_cast<LogicalView*>(this));
    }

    //--------------------------------------------------------------------------
    inline CompositeView* LogicalView::as_composite_view(void) const
    //--------------------------------------------------------------------------
    {
#ifdef DEBUG_LEGION
      assert(is_composite_view());
#endif
      return static_cast<CompositeView*>(const_cast<LogicalView*>(this));
    }

    //--------------------------------------------------------------------------
    inline PhiView* LogicalView::as_phi_view(void) const
    //--------------------------------------------------------------------------
    {
#ifdef DEBUG_LEGION
      assert(is_phi_view());
#endif
      return static_cast<PhiView*>(const_cast<LogicalView*>(this));
    }

    //--------------------------------------------------------------------------
    inline bool MaterializedView::has_local_precondition(PhysicalUser *user,
                                                 const RegionUsage &next_user,
                                                 const LegionColor child_color,
                                                 const UniqueID op_id,
                                                 const unsigned index,
                                                 RegionNode *origin_node)
    //--------------------------------------------------------------------------
    {
      // Different region requirements of the same operation 
      // We just need to wait on any copies generated for this region
      // requirement, we'll implicitly wait for all other copies to 
      // finish anyway as the region requirements that generated those
      // copies will catch dependences
      if ((op_id == user->op_id) && (index != user->index))
        return false;
      if (child_color != INVALID_COLOR)
      {
        // Same child, already done the analysis
        if (child_color == user->child)
          return false;
        // Disjoint children means we can skip it
        if ((user->child != INVALID_COLOR) && (disjoint_children || 
              logical_node->are_children_disjoint(child_color, user->child)))
          return false;
        // See if the two origin nodes don't intersect
        if (!origin_node->intersects_with(user->node))
          return false;
      }
      // Now do a dependence test for coherence non-interference
      DependenceType dt = check_dependence_type(user->usage, next_user);
      switch (dt)
      {
        case NO_DEPENDENCE:
        case ATOMIC_DEPENDENCE:
        case SIMULTANEOUS_DEPENDENCE:
          return false;
        case TRUE_DEPENDENCE:
        case ANTI_DEPENDENCE:
          break;
        default:
          assert(false); // should never get here
      }
      return true;
    }

  }; // namespace Internal 
}; // namespace Legion 

#endif // __LEGION_VIEWS_H__<|MERGE_RESOLUTION|>--- conflicted
+++ resolved
@@ -1241,13 +1241,8 @@
       void record_valid_view(LogicalView *view, const FieldMask &mask);
       void record_reduction_fields(const FieldMask &reduction_fields);
       void record_reduction_view(ReductionView *view, const FieldMask &mask);
-<<<<<<< HEAD
       void record_child_version_state(const LegionColor child_color, 
-                                 VersionState *state, const FieldMask &mask);
-=======
-      void record_child_version_state(const ColorPoint &child_color, 
          VersionState *state, const FieldMask &mask, ReferenceMutator *mutator);
->>>>>>> 0e5e8764
       void finalize_capture(bool need_prune);
     public:
       void pack_composite_view(Serializer &rez) const;
@@ -1331,17 +1326,10 @@
       void record_valid_view(LogicalView *view, const FieldMask &mask);
       void record_reduction_fields(const FieldMask &reduction_fields);
       void record_reduction_view(ReductionView *view, const FieldMask &mask);
-<<<<<<< HEAD
       void record_child_version_state(const LegionColor child_color, 
-                                 VersionState *state, const FieldMask &mask);
-      void record_version_state(VersionState *state, 
-                                const FieldMask &mask, bool root);
-=======
-      void record_child_version_state(const ColorPoint &child_color, 
          VersionState *state, const FieldMask &mask, ReferenceMutator *mutator);
       void record_version_state(VersionState *state, const FieldMask &mask, 
                                 ReferenceMutator *mutator, bool root);
->>>>>>> 0e5e8764
     public:
       void capture_field_versions(FieldVersions &versions,
                                   const FieldMask &capture_mask) const;
