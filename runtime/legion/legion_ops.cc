--- conflicted
+++ resolved
@@ -2780,7 +2780,7 @@
         return;
       Operation *proxy_this = this;
       Realm::ProfilingRequest &request = requests.add_request( 
-          runtime->find_utility_group(), HLR_MAPPER_PROFILING_ID, 
+          runtime->find_utility_group(), LG_MAPPER_PROFILING_ID, 
           &proxy_this, sizeof(proxy_this));
       for (std::vector<ProfilingMeasurementID>::const_iterator it = 
             profiling_requests.begin(); it != profiling_requests.end(); it++)
@@ -4124,7 +4124,7 @@
         return;
       Operation *proxy_this = this;
       Realm::ProfilingRequest &request = requests.add_request( 
-          runtime->find_utility_group(), HLR_MAPPER_PROFILING_ID, 
+          runtime->find_utility_group(), LG_MAPPER_PROFILING_ID, 
           &proxy_this, sizeof(proxy_this));
       for (std::vector<ProfilingMeasurementID>::const_iterator it = 
             profiling_requests.begin(); it != profiling_requests.end(); it++)
@@ -5564,7 +5564,6 @@
 #endif
       acquired_instances.clear();
       map_applied_conditions.clear();
-<<<<<<< HEAD
       close_mask.clear();
       if (closed_tree != NULL)
       {
@@ -5575,10 +5574,7 @@
       disjoint_close_mask.clear();
       projection_info.clear();
       children_to_close.clear();
-      profiling_results = Mapper::CloseProfilingInfo();
-=======
       profiling_requests.clear();
->>>>>>> 77dcb0d0
       runtime->free_inter_close_op(this);
     }
 
@@ -5733,16 +5729,11 @@
                                               requirement,
                                               chosen_instances);
       }
-<<<<<<< HEAD
       version_info.apply_mapping(map_applied_conditions);
-=======
-      version_info.apply_close(physical_ctx.get_id(), runtime->address_space,
-                               target_children, map_applied_conditions);
       // Remove profiling our guard and trigger the profiling event if necessary
       if ((__sync_add_and_fetch(&outstanding_profiling_requests, -1) == 0) &&
           profiling_reported.exists())
         Runtime::trigger_event(profiling_reported);
->>>>>>> 77dcb0d0
       if (!map_applied_conditions.empty())
         complete_mapping(Runtime::merge_events(map_applied_conditions));
       else
@@ -5992,7 +5983,7 @@
         return;
       Operation *proxy_this = this;
       Realm::ProfilingRequest &request = requests.add_request( 
-          runtime->find_utility_group(), HLR_MAPPER_PROFILING_ID, 
+          runtime->find_utility_group(), LG_MAPPER_PROFILING_ID, 
           &proxy_this, sizeof(proxy_this));
       for (std::vector<ProfilingMeasurementID>::const_iterator it = 
             profiling_requests.begin(); it != profiling_requests.end(); it++)
@@ -6431,7 +6422,7 @@
         return;
       Operation *proxy_this = this;
       Realm::ProfilingRequest &request = requests.add_request( 
-          runtime->find_utility_group(), HLR_MAPPER_PROFILING_ID, 
+          runtime->find_utility_group(), LG_MAPPER_PROFILING_ID, 
           &proxy_this, sizeof(proxy_this));
       for (std::vector<ProfilingMeasurementID>::const_iterator it = 
             profiling_requests.begin(); it != profiling_requests.end(); it++)
@@ -7122,7 +7113,7 @@
         return;
       Operation *proxy_this = this;
       Realm::ProfilingRequest &request = requests.add_request( 
-          runtime->find_utility_group(), HLR_MAPPER_PROFILING_ID, 
+          runtime->find_utility_group(), LG_MAPPER_PROFILING_ID, 
           &proxy_this, sizeof(proxy_this));
       for (std::vector<ProfilingMeasurementID>::const_iterator it = 
             profiling_requests.begin(); it != profiling_requests.end(); it++)
@@ -7756,7 +7747,7 @@
         return;
       Operation *proxy_this = this;
       Realm::ProfilingRequest &request = requests.add_request( 
-          runtime->find_utility_group(), HLR_MAPPER_PROFILING_ID, 
+          runtime->find_utility_group(), LG_MAPPER_PROFILING_ID, 
           &proxy_this, sizeof(proxy_this));
       for (std::vector<ProfilingMeasurementID>::const_iterator it = 
             profiling_requests.begin(); it != profiling_requests.end(); it++)
