-- Copyright 2018 Stanford University
--
-- Licensed under the Apache License, Version 2.0 (the "License");
-- you may not use this file except in compliance with the License.
-- You may obtain a copy of the License at
--
--     http://www.apache.org/licenses/LICENSE-2.0
--
-- Unless required by applicable law or agreed to in writing, software
-- distributed under the License is distributed on an "AS IS" BASIS,
-- WITHOUT WARRANTIES OR CONDITIONS OF ANY KIND, either express or implied.
-- See the License for the specific language governing permissions and
-- limitations under the License.

-- Legion Trace Optimizer
--
-- Inserts begin/end trace calls to control runtime tracing.

local ast = require("regent/ast")
local std = require("regent/std")

local c = std.c

local context = {}

function context:__index (field)
  local value = context [field]
  if value ~= nil then
    return value
  end
  error ("context has no field '" .. field .. "' (in lookup)", 2)
end

function context:__newindex (field, value)
  error ("context has no field '" .. field .. "' (in assignment)", 2)
end

function context:new_task_scope()
  local cx = {
    next_trace_id = 1,
  }
  return setmetatable(cx, context)
end

function context.new_global_scope()
  local cx = {}
  return setmetatable(cx, context)
end

<<<<<<< HEAD
local function apply_tracing_node(cx)
  return function(node)
    if node:is(ast.typed.stat.While) and
       node.cond:is(ast.typed.expr.FutureGetResult) and
       node.cond.value:is(ast.typed.expr.Call) then
      if not node.annotations.trace:is(ast.annotation.Demand) then
        return node
      end

      local trace_id = ast.typed.expr.Constant {
        value = cx.next_trace_id,
        expr_type = c.legion_trace_id_t,
        annotations = ast.default_annotations(),
        span = node.span,
      }
      cx.next_trace_id = cx.next_trace_id + 1

      local call = node.cond.value
      local future_type = call.expr_type
      assert(std.is_future(future_type))
      local future_var = std.newsymbol(future_type, "__while_cond")

      local inner_stats = terralib.newlist()

      inner_stats:insert(
        ast.typed.stat.BeginTrace {
          trace_id = trace_id,
          annotations = ast.default_annotations(),
          span = node.span,
      })
      inner_stats:insertall(node.block.stats)
      inner_stats:insert(
        ast.typed.stat.Assignment {
          lhs = ast.typed.expr.ID {
            value = future_var,
            expr_type = std.rawref(&future_type),
            annotations = ast.default_annotations(),
            span = node.span,
          },
          rhs = call,
          annotations = ast.default_annotations(),
          span = node.span,
        }
      )
      inner_stats:insert(
        ast.typed.stat.EndTrace {
          trace_id = trace_id,
          annotations = ast.default_annotations(),
          span = node.span,
      })

      local outer_stats = terralib.newlist()

      outer_stats:insert(
        ast.typed.stat.Var {
          symbol = future_var,
          type = future_type,
          value = call,
          annotations = ast.default_annotations(),
          span = node.span,
      })
      outer_stats:insert(
        node {
          cond = node.cond {
            value = ast.typed.expr.ID {
              value = future_var,
              expr_type = future_type,
              annotations = ast.default_annotations(),
              span = node.span,
            }
          },
          block = node.block {
            stats = inner_stats,
          }
      })

      return ast.typed.stat.Block {
        block = ast.typed.Block {
          stats = outer_stats,
          span = node.span,
        },
        annotations = ast.default_annotations(),
        span = node.span,
      }

    elseif node:is(ast.typed.stat.While) or
      node:is(ast.typed.stat.ForNum) or
      node:is(ast.typed.stat.ForList) or
      node:is(ast.typed.stat.Repeat) or
      node:is(ast.typed.stat.Block)
    then
      if not node.annotations.trace:is(ast.annotation.Demand) then
        return node
      end

      local trace_id = ast.typed.expr.Constant {
        value = cx.next_trace_id,
        expr_type = c.legion_trace_id_t,
        annotations = ast.default_annotations(),
        span = node.span,
      }
      cx.next_trace_id = cx.next_trace_id + 1

      local stats = terralib.newlist()
      stats:insert(
        ast.typed.stat.BeginTrace {
          trace_id = trace_id,
          annotations = ast.default_annotations(),
          span = node.span,
      })
      stats:insertall(node.block.stats)
      stats:insert(
        ast.typed.stat.EndTrace {
          trace_id = trace_id,
          annotations = ast.default_annotations(),
          span = node.span,
      })

      return node { block = node.block { stats = stats } }

    else
      return node
    end
=======
local function apply_tracing_block(cx, node)
  if not node.annotations.trace:is(ast.annotation.Demand) then
    return node
>>>>>>> bac73690
  end

  local trace_id = ast.typed.expr.Constant {
    value = cx.next_trace_id,
    expr_type = c.legion_trace_id_t,
    annotations = ast.default_annotations(),
    span = node.span,
  }
  cx.next_trace_id = cx.next_trace_id + 1

  local stats = terralib.newlist()
  stats:insert(
    ast.typed.stat.BeginTrace {
      trace_id = trace_id,
      annotations = ast.default_annotations(),
      span = node.span,
  })
  stats:insertall(node.block.stats)
  stats:insert(
    ast.typed.stat.EndTrace {
      trace_id = trace_id,
      annotations = ast.default_annotations(),
      span = node.span,
  })

  return node { block = node.block { stats = stats } }
end

local function do_nothing(cx, node) return node end

local node_tracing = {
  [ast.typed.stat.While]   = apply_tracing_block,
  [ast.typed.stat.ForNum]  = apply_tracing_block,
  [ast.typed.stat.ForList] = apply_tracing_block,
  [ast.typed.stat.Repeat]  = apply_tracing_block,
  [ast.typed.stat.Block]   = apply_tracing_block,

  [ast.typed.expr] = do_nothing,
  [ast.typed.stat] = do_nothing,

  [ast.typed.Block]             = do_nothing,
  [ast.IndexLaunchArgsProvably] = do_nothing,
  [ast.location]                = do_nothing,
  [ast.annotation]              = do_nothing,
  [ast.condition_kind]          = do_nothing,
  [ast.disjointness_kind]       = do_nothing,
  [ast.fence_kind]              = do_nothing,
}

local apply_tracing_node = ast.make_single_dispatch(
  node_tracing,
  {})

local function apply_tracing(cx, node)
  return ast.map_node_postorder(apply_tracing_node(cx), node)
end

local optimize_traces = {}

function optimize_traces.top_task(cx, node)
  local cx = cx:new_task_scope()
  local body = apply_tracing(cx, node.body)

  return node { body = body }
end

function optimize_traces.top(cx, node)
  if node:is(ast.typed.top.Task) then
    return optimize_traces.top_task(cx, node)

  else
    return node
  end
end

function optimize_traces.entry(node)
  local cx = context.new_global_scope({})
  return optimize_traces.top(cx, node)
end

optimize_traces.pass_name = "optimize_traces"

return optimize_traces<|MERGE_RESOLUTION|>--- conflicted
+++ resolved
@@ -47,135 +47,121 @@
   return setmetatable(cx, context)
 end
 
-<<<<<<< HEAD
-local function apply_tracing_node(cx)
-  return function(node)
-    if node:is(ast.typed.stat.While) and
-       node.cond:is(ast.typed.expr.FutureGetResult) and
-       node.cond.value:is(ast.typed.expr.Call) then
-      if not node.annotations.trace:is(ast.annotation.Demand) then
-        return node
-      end
-
-      local trace_id = ast.typed.expr.Constant {
-        value = cx.next_trace_id,
-        expr_type = c.legion_trace_id_t,
-        annotations = ast.default_annotations(),
-        span = node.span,
-      }
-      cx.next_trace_id = cx.next_trace_id + 1
-
-      local call = node.cond.value
-      local future_type = call.expr_type
-      assert(std.is_future(future_type))
-      local future_var = std.newsymbol(future_type, "__while_cond")
-
-      local inner_stats = terralib.newlist()
-
-      inner_stats:insert(
-        ast.typed.stat.BeginTrace {
-          trace_id = trace_id,
+local function apply_tracing_while(cx, node)
+  if not node.annotations.trace:is(ast.annotation.Demand) then
+    return node
+  end
+
+  if node.cond:is(ast.typed.expr.FutureGetResult) and
+     node.cond.value:is(ast.typed.expr.Call) then
+
+    local trace_id = ast.typed.expr.Constant {
+      value = cx.next_trace_id,
+      expr_type = c.legion_trace_id_t,
+      annotations = ast.default_annotations(),
+      span = node.span,
+    }
+    cx.next_trace_id = cx.next_trace_id + 1
+
+    local call = node.cond.value
+    local future_type = call.expr_type
+    assert(std.is_future(future_type))
+    local future_var = std.newsymbol(future_type, "__while_cond")
+
+    local inner_stats = terralib.newlist()
+
+    inner_stats:insert(
+      ast.typed.stat.BeginTrace {
+        trace_id = trace_id,
+        annotations = ast.default_annotations(),
+        span = node.span,
+    })
+    inner_stats:insertall(node.block.stats)
+    inner_stats:insert(
+      ast.typed.stat.Assignment {
+        lhs = ast.typed.expr.ID {
+          value = future_var,
+          expr_type = std.rawref(&future_type),
           annotations = ast.default_annotations(),
           span = node.span,
-      })
-      inner_stats:insertall(node.block.stats)
-      inner_stats:insert(
-        ast.typed.stat.Assignment {
-          lhs = ast.typed.expr.ID {
+        },
+        rhs = call,
+        annotations = ast.default_annotations(),
+        span = node.span,
+      }
+    )
+    inner_stats:insert(
+      ast.typed.stat.EndTrace {
+        trace_id = trace_id,
+        annotations = ast.default_annotations(),
+        span = node.span,
+    })
+
+    local outer_stats = terralib.newlist()
+
+    outer_stats:insert(
+      ast.typed.stat.Var {
+        symbol = future_var,
+        type = future_type,
+        value = call,
+        annotations = ast.default_annotations(),
+        span = node.span,
+    })
+    outer_stats:insert(
+      node {
+        cond = node.cond {
+          value = ast.typed.expr.ID {
             value = future_var,
-            expr_type = std.rawref(&future_type),
+            expr_type = future_type,
             annotations = ast.default_annotations(),
             span = node.span,
-          },
-          rhs = call,
-          annotations = ast.default_annotations(),
-          span = node.span,
+          }
+        },
+        block = node.block {
+          stats = inner_stats,
         }
-      )
-      inner_stats:insert(
-        ast.typed.stat.EndTrace {
-          trace_id = trace_id,
-          annotations = ast.default_annotations(),
-          span = node.span,
-      })
-
-      local outer_stats = terralib.newlist()
-
-      outer_stats:insert(
-        ast.typed.stat.Var {
-          symbol = future_var,
-          type = future_type,
-          value = call,
-          annotations = ast.default_annotations(),
-          span = node.span,
-      })
-      outer_stats:insert(
-        node {
-          cond = node.cond {
-            value = ast.typed.expr.ID {
-              value = future_var,
-              expr_type = future_type,
-              annotations = ast.default_annotations(),
-              span = node.span,
-            }
-          },
-          block = node.block {
-            stats = inner_stats,
-          }
-      })
-
-      return ast.typed.stat.Block {
-        block = ast.typed.Block {
-          stats = outer_stats,
-          span = node.span,
-        },
-        annotations = ast.default_annotations(),
-        span = node.span,
-      }
-
-    elseif node:is(ast.typed.stat.While) or
-      node:is(ast.typed.stat.ForNum) or
-      node:is(ast.typed.stat.ForList) or
-      node:is(ast.typed.stat.Repeat) or
-      node:is(ast.typed.stat.Block)
-    then
-      if not node.annotations.trace:is(ast.annotation.Demand) then
-        return node
-      end
-
-      local trace_id = ast.typed.expr.Constant {
-        value = cx.next_trace_id,
-        expr_type = c.legion_trace_id_t,
-        annotations = ast.default_annotations(),
-        span = node.span,
-      }
-      cx.next_trace_id = cx.next_trace_id + 1
-
-      local stats = terralib.newlist()
-      stats:insert(
-        ast.typed.stat.BeginTrace {
-          trace_id = trace_id,
-          annotations = ast.default_annotations(),
-          span = node.span,
-      })
-      stats:insertall(node.block.stats)
-      stats:insert(
-        ast.typed.stat.EndTrace {
-          trace_id = trace_id,
-          annotations = ast.default_annotations(),
-          span = node.span,
-      })
-
-      return node { block = node.block { stats = stats } }
-
-    else
-      return node
-    end
-=======
+    })
+
+    return ast.typed.stat.Block {
+      block = ast.typed.Block {
+        stats = outer_stats,
+        span = node.span,
+      },
+      annotations = ast.default_annotations(),
+      span = node.span,
+    }
+
+  else
+    local trace_id = ast.typed.expr.Constant {
+      value = cx.next_trace_id,
+      expr_type = c.legion_trace_id_t,
+      annotations = ast.default_annotations(),
+      span = node.span,
+    }
+    cx.next_trace_id = cx.next_trace_id + 1
+
+    local stats = terralib.newlist()
+    stats:insert(
+      ast.typed.stat.BeginTrace {
+        trace_id = trace_id,
+        annotations = ast.default_annotations(),
+        span = node.span,
+    })
+    stats:insertall(node.block.stats)
+    stats:insert(
+      ast.typed.stat.EndTrace {
+        trace_id = trace_id,
+        annotations = ast.default_annotations(),
+        span = node.span,
+    })
+
+    return node { block = node.block { stats = stats } }
+  end
+end
+
 local function apply_tracing_block(cx, node)
   if not node.annotations.trace:is(ast.annotation.Demand) then
     return node
->>>>>>> bac73690
   end
 
   local trace_id = ast.typed.expr.Constant {
@@ -207,7 +193,7 @@
 local function do_nothing(cx, node) return node end
 
 local node_tracing = {
-  [ast.typed.stat.While]   = apply_tracing_block,
+  [ast.typed.stat.While]   = apply_tracing_while,
   [ast.typed.stat.ForNum]  = apply_tracing_block,
   [ast.typed.stat.ForList] = apply_tracing_block,
   [ast.typed.stat.Repeat]  = apply_tracing_block,
