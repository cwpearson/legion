/* Copyright 2020 Stanford University, NVIDIA Corporation
 *
 * Licensed under the Apache License, Version 2.0 (the "License");
 * you may not use this file except in compliance with the License.
 * You may obtain a copy of the License at
 *
 *     http://www.apache.org/licenses/LICENSE-2.0
 *
 * Unless required by applicable law or agreed to in writing, software
 * distributed under the License is distributed on an "AS IS" BASIS,
 * WITHOUT WARRANTIES OR CONDITIONS OF ANY KIND, either express or implied.
 * See the License for the specific language governing permissions and
 * limitations under the License.
 */

#ifndef __LEGION_ANALYSIS_H__
#define __LEGION_ANALYSIS_H__

#include "legion/legion_types.h"
#include "legion/legion_utilities.h"
#include "legion/legion_allocation.h"
#include "legion/garbage_collection.h"

namespace Legion {
  namespace Internal {

    /**
     * \struct GenericUser
     * A base struct for tracking the user of a logical region
     */
    struct GenericUser {
    public:
      GenericUser(void) { }
      GenericUser(const RegionUsage &u, const FieldMask &m)
        : usage(u), field_mask(m) { }
    public:
      RegionUsage usage;
      FieldMask field_mask;
    };

    /**
     * \struct LogicalUser
     * A class for representing logical users of a logical 
     * region including the necessary information to
     * register mapping dependences on the user.
     */
    struct LogicalUser : public GenericUser {
    public:
      LogicalUser(void);
      LogicalUser(Operation *o, unsigned id, 
                  const RegionUsage &u, const FieldMask &m);
      LogicalUser(Operation *o, GenerationID gen, unsigned id,
                  const RegionUsage &u, const FieldMask &m);
    public:
      Operation *op;
      unsigned idx;
      GenerationID gen;
      // This field addresses a problem regarding when
      // to prune tasks out of logical region tree data
      // structures.  If no later task ever performs a
      // dependence test against this user, we might
      // never prune it from the list.  This timeout
      // prevents that from happening by forcing a
      // test to be performed whenever the timeout
      // reaches zero.
      int timeout;
#ifdef LEGION_SPY
      UniqueID uid;
#endif
    public:
      static const int TIMEOUT = LEGION_DEFAULT_LOGICAL_USER_TIMEOUT;
    };

    /**
     * \class VersionInfo
     * A class for tracking version information about region usage
     */
    class VersionInfo : public LegionHeapify<VersionInfo> {
    public:
      VersionInfo(void);
      VersionInfo(const VersionInfo &rhs);
      virtual ~VersionInfo(void);
    public:
      VersionInfo& operator=(const VersionInfo &rhs);
    public:
      inline bool has_version_info(void) const { return (owner != NULL); }
      inline const FieldMaskSet<EquivalenceSet>& get_equivalence_sets(void) 
        const { return equivalence_sets; }
      inline VersionManager* get_manager(void) const { return owner; }
    public:
      void record_equivalence_set(VersionManager *owner, 
                                  EquivalenceSet *set, 
                                  const FieldMask &set_mask);
      void clear(void);
    protected:
      VersionManager *owner;
      FieldMaskSet<EquivalenceSet> equivalence_sets;
    };

    /**
     * \struct LogicalTraceInfo
     * Information about tracing needed for logical
     * dependence analysis.
     */
    struct LogicalTraceInfo {
    public:
      LogicalTraceInfo(bool already_tr,
                       LegionTrace *tr,
                       unsigned idx,
                       const RegionRequirement &r);
    public:
      bool already_traced;
      LegionTrace *trace;
      unsigned req_idx;
      const RegionRequirement &req;
    };

    /**
     * \interface PhysicalTraceRecorder
     * This interface describes all the methods that need to be 
     * implemented for an object to act as the recorder of a 
     * physical trace. They will be invoked by the PhysicalTraceInfo
     * object as part of trace capture.
     */
    class PhysicalTraceRecorder {
    public:
      virtual ~PhysicalTraceRecorder(void) { }
    public:
      virtual bool is_recording(void) const = 0;
      virtual void add_recorder_reference(void) = 0;
      virtual bool remove_recorder_reference(void) = 0;
      virtual void pack_recorder(Serializer &rez, 
          std::set<RtEvent> &applied, const AddressSpaceID target) = 0; 
    public:
      virtual void record_get_term_event(Memoizable *memo) = 0;
      virtual void request_term_event(ApUserEvent &term_event) = 0;
      virtual void record_create_ap_user_event(ApUserEvent lhs, 
                                               Memoizable *memo) = 0;
      virtual void record_trigger_event(ApUserEvent lhs, ApEvent rhs) = 0;
    public:
      virtual void record_merge_events(ApEvent &lhs, 
                                       ApEvent rhs, Memoizable *memo) = 0;
      virtual void record_merge_events(ApEvent &lhs, ApEvent e1, 
                                       ApEvent e2, Memoizable *memo) = 0;
      virtual void record_merge_events(ApEvent &lhs, ApEvent e1, ApEvent e2,
                                       ApEvent e3, Memoizable *memo) = 0;
      virtual void record_merge_events(ApEvent &lhs, 
                            const std::set<ApEvent>& rhs, Memoizable *memo) = 0;
    public:
      virtual void record_issue_copy(Memoizable *memo,
                           unsigned src_idx,
                           unsigned dst_idx,
                           ApEvent &lhs,
                           IndexSpaceExpression *expr,
                           const std::vector<CopySrcDstField>& src_fields,
                           const std::vector<CopySrcDstField>& dst_fields,
#ifdef LEGION_SPY
                           FieldSpace handle,
                           RegionTreeID src_tree_id,
                           RegionTreeID dst_tree_id,
#endif
                           ApEvent precondition,
                           ReductionOpID redop,
                           bool reduction_fold,
                           const FieldMaskSet<InstanceView> &tracing_srcs,
                           const FieldMaskSet<InstanceView> &tracing_dsts,
                           std::set<RtEvent> &applied) = 0;
      virtual void record_issue_indirect(Memoizable *memo, ApEvent &lhs,
                           IndexSpaceExpression *expr,
                           const std::vector<CopySrcDstField>& src_fields,
                           const std::vector<CopySrcDstField>& dst_fields,
                           const std::vector<void*> &indirections,
                           ApEvent precondition) = 0;
      virtual void record_issue_fill(Memoizable *memo, unsigned idx,
                           ApEvent &lhs,
                           IndexSpaceExpression *expr,
                           const std::vector<CopySrcDstField> &fields,
                           const void *fill_value, size_t fill_size,
#ifdef LEGION_SPY
                           FieldSpace handle,
                           RegionTreeID tree_id,
#endif
                           ApEvent precondition,
                           const FieldMaskSet<FillView> &tracing_srcs,
                           const FieldMaskSet<InstanceView> &tracing_dsts,
                           std::set<RtEvent> &applied) = 0;
      virtual void record_fill_view(FillView *view, 
                           const FieldMask &user_mask,
                           std::set<RtEvent> &applied) = 0;
    public:
      virtual void record_op_view(Memoizable *memo,
                          unsigned idx,
                          InstanceView *view,
                          const RegionUsage &usage,
                          const FieldMask &user_mask,
                          bool update_validity,
                          std::set<RtEvent> &applied) = 0;
      virtual void record_set_op_sync_event(ApEvent &lhs, Memoizable *memo) = 0;
      virtual void record_mapper_output(Memoizable *memo,
                         const Mapper::MapTaskOutput &output,
                         const std::deque<InstanceSet> &physical_instances) = 0;
      virtual void get_reduction_ready_events(Memoizable *memo,
                                           std::set<ApEvent> &ready_events) = 0;
      virtual void record_set_effects(Memoizable *memo, ApEvent &rhs) = 0;
      virtual void record_complete_replay(Memoizable *memo, ApEvent rhs) = 0;
    };

    /**
     * \class RemoteTraceRecorder
     * This class is used for handling tracing calls that are 
     * performed on remote nodes from where the trace is being captured.
     */
    class RemoteTraceRecorder : public PhysicalTraceRecorder, 
                                public Collectable {
    public:
      enum RemoteTraceKind {
        REMOTE_TRACE_RECORD_GET_TERM,
        REMOTE_TRACE_REQUEST_TERM_EVENT,
        REMOTE_TRACE_CREATE_USER_EVENT,
        REMOTE_TRACE_TRIGGER_EVENT,
        REMOTE_TRACE_MERGE_EVENTS,
        REMOTE_TRACE_ISSUE_COPY,
        REMOTE_TRACE_ISSUE_FILL,
        REMOTE_TRACE_RECORD_OP_VIEW,
        REMOTE_TRACE_SET_OP_SYNC,
        REMOTE_TRACE_SET_EFFECTS,
        REMOTE_TRACE_RECORD_MAPPER_OUTPUT,
        REMOTE_TRACE_GET_REDUCTION_EVENTS,
        REMOTE_TRACE_COMPLETE_REPLAY,
      };
    public:
      RemoteTraceRecorder(Runtime *rt, AddressSpaceID origin,AddressSpace local,
          Memoizable *memo, PhysicalTemplate *tpl, RtUserEvent applied_event);
      RemoteTraceRecorder(const RemoteTraceRecorder &rhs);
      virtual ~RemoteTraceRecorder(void);
    public:
      RemoteTraceRecorder& operator=(const RemoteTraceRecorder &rhs);
    public:
      virtual bool is_recording(void) const { return true; }
      virtual void add_recorder_reference(void);
      virtual bool remove_recorder_reference(void);
      virtual void pack_recorder(Serializer &rez, 
          std::set<RtEvent> &applied, const AddressSpaceID target);
    public:
      virtual void record_get_term_event(Memoizable *memo);
      virtual void request_term_event(ApUserEvent &term_event);
      virtual void record_create_ap_user_event(ApUserEvent lhs, 
                                               Memoizable *memo);
      virtual void record_trigger_event(ApUserEvent lhs, ApEvent rhs);
    public:
      virtual void record_merge_events(ApEvent &lhs, 
                                       ApEvent rhs, Memoizable *memo);
      virtual void record_merge_events(ApEvent &lhs, ApEvent e1, 
                                       ApEvent e2, Memoizable *memo);
      virtual void record_merge_events(ApEvent &lhs, ApEvent e1, ApEvent e2,
                                       ApEvent e3, Memoizable *memo);
      virtual void record_merge_events(ApEvent &lhs, 
                            const std::set<ApEvent>& rhs, Memoizable *memo);
    public:
      virtual void record_issue_copy(Memoizable *memo,
                           unsigned src_idx,
                           unsigned dst_idx,
                           ApEvent &lhs,
                           IndexSpaceExpression *expr,
                           const std::vector<CopySrcDstField>& src_fields,
                           const std::vector<CopySrcDstField>& dst_fields,
#ifdef LEGION_SPY
                           FieldSpace handle,
                           RegionTreeID src_tree_id,
                           RegionTreeID dst_tree_id,
#endif
                           ApEvent precondition,
                           ReductionOpID redop,
                           bool reduction_fold,
                           const FieldMaskSet<InstanceView> &tracing_srcs,
                           const FieldMaskSet<InstanceView> &tracing_dsts,
                           std::set<RtEvent> &applied);
      virtual void record_issue_indirect(Memoizable *memo, ApEvent &lhs,
                           IndexSpaceExpression *expr,
                           const std::vector<CopySrcDstField>& src_fields,
                           const std::vector<CopySrcDstField>& dst_fields,
                           const std::vector<void*> &indirections,
                           ApEvent precondition);
      virtual void record_issue_fill(Memoizable *memo, unsigned idx,
                           ApEvent &lhs,
                           IndexSpaceExpression *expr,
                           const std::vector<CopySrcDstField> &fields,
                           const void *fill_value, size_t fill_size,
#ifdef LEGION_SPY
                           FieldSpace handle,
                           RegionTreeID tree_id,
#endif
                           ApEvent precondition,
                           const FieldMaskSet<FillView> &tracing_srcs,
                           const FieldMaskSet<InstanceView> &tracing_dsts,
                           std::set<RtEvent> &applied);
      virtual void record_fill_view(FillView *view, 
                           const FieldMask &user_mask,
                           std::set<RtEvent> &applied);
    public:
      virtual void record_op_view(Memoizable *memo,
                          unsigned idx,
                          InstanceView *view,
                          const RegionUsage &usage,
                          const FieldMask &user_mask,
                          bool update_validity,
                          std::set<RtEvent> &applied);
      virtual void record_set_op_sync_event(ApEvent &lhs, Memoizable *memo);
      virtual void record_mapper_output(Memoizable *memo,
                          const Mapper::MapTaskOutput &output,
                          const std::deque<InstanceSet> &physical_instances);
      virtual void get_reduction_ready_events(Memoizable *memo,
                                              std::set<ApEvent> &ready_events);
      virtual void record_set_effects(Memoizable *memo, ApEvent &rhs);
      virtual void record_complete_replay(Memoizable *memo, ApEvent rhs);
    public:
      static RemoteTraceRecorder* unpack_remote_recorder(Deserializer &derez,
                                          Runtime *runtime, Memoizable *memo);
      static void handle_remote_update(Deserializer &derez, 
                  Runtime *runtime, AddressSpaceID source);
      static void handle_remote_response(Deserializer &derez);
    protected:
      static void pack_src_dst_field(Serializer &rez, const CopySrcDstField &f);
      static void unpack_src_dst_field(Deserializer &derez, CopySrcDstField &f);
    protected:
      Runtime *const runtime;
      const AddressSpaceID origin_space;
      const AddressSpaceID local_space;
      Memoizable *const memoizable;
      PhysicalTemplate *const remote_tpl;
      const RtUserEvent applied_event;
      mutable LocalLock applied_lock;
      std::set<RtEvent> applied_events;
    };

    /**
     * \struct TraceInfo
     */
    struct TraceInfo {
    public:
      explicit TraceInfo(Operation *op, bool initialize = false);
      TraceInfo(const TraceInfo &info);
      TraceInfo(const TraceInfo &info, Operation *op);
      ~TraceInfo(void);
    protected:
      TraceInfo(Operation *op, Memoizable *memo, 
                PhysicalTraceRecorder *rec, bool recording);
    public:
      void pack_remote_trace_info(Serializer &rez, AddressSpaceID target,
                                  std::set<RtEvent> &applied) const;
      static TraceInfo* unpack_remote_trace_info(Deserializer &derez,
                                    Operation *op, Runtime *runtime);
    public:
      inline void record_get_term_event(void) const
        {
          base_sanity_check();
          rec->record_get_term_event(memo);
        }
      inline void request_term_event(ApUserEvent &term_event)
        {
          base_sanity_check();
          rec->request_term_event(term_event);
        }
      inline void record_create_ap_user_event(ApUserEvent result) const
        {
          base_sanity_check();
          rec->record_create_ap_user_event(result, memo);
        }
      inline void record_merge_events(ApEvent &result, 
                                      ApEvent e1, ApEvent e2) const
        {
          base_sanity_check();
          rec->record_merge_events(result, e1, e2, memo);
        }
      inline void record_merge_events(ApEvent &result, ApEvent e1, 
                                      ApEvent e2, ApEvent e3) const
        {
          base_sanity_check();
          rec->record_merge_events(result, e1, e2, e3, memo);
        }
      inline void record_merge_events(ApEvent &result, 
                                      const std::set<ApEvent> &events) const
        {
          base_sanity_check();
          rec->record_merge_events(result, events, memo);
        }
      inline void record_op_sync_event(ApEvent &result) const
        {
          base_sanity_check();
          rec->record_set_op_sync_event(result, memo);
        }
      inline void record_mapper_output(Memoizable *local, 
                          const Mapper::MapTaskOutput &output,
                          const std::deque<InstanceSet> &physical_instances)
        {
          base_sanity_check();
          rec->record_mapper_output(local, output, physical_instances);
        }
      inline void get_reduction_ready_events(Memoizable *local,
                                             std::set<ApEvent> &ready_events)
        {
          base_sanity_check();
          rec->get_reduction_ready_events(local, ready_events);
        }
      inline void record_set_effects(Memoizable *memo, ApEvent &rhs) const
        {
          base_sanity_check();
          rec->record_set_effects(memo, rhs);
        }
      inline void record_complete_replay(Memoizable *local, ApEvent ready_event)
        {
          base_sanity_check();
          rec->record_complete_replay(local, ready_event);
<<<<<<< HEAD
        } 
=======
        }
    public:
        ApEvent get_collect_event(ApEvent term_event) const;
>>>>>>> e21a70b9
    protected:
      inline void base_sanity_check(void) const
        {
#ifdef DEBUG_LEGION
          assert(recording);
          assert(rec != NULL);
          assert(rec->is_recording());
#endif
        }
    public:
      Operation *const op;
      Memoizable *const memo;
    protected:
      PhysicalTraceRecorder *const rec;
    public:
      const bool recording;
    };

    /**
     * \struct PhysicalTraceInfo
     */
    struct PhysicalTraceInfo : public TraceInfo {
    public:
      PhysicalTraceInfo(Operation *op, unsigned index, bool init);
      PhysicalTraceInfo(const TraceInfo &info, unsigned index, 
                        bool update_validity = true);
      // Weird argument order to help the compiler avoid ambiguity
      PhysicalTraceInfo(unsigned src_idx, const TraceInfo &info, 
                        unsigned dst_idx);
      PhysicalTraceInfo(const PhysicalTraceInfo &rhs);
    protected:
      PhysicalTraceInfo(Operation *op, Memoizable *memo, unsigned src_idx, 
          unsigned dst_idx, bool update_validity, PhysicalTraceRecorder *rec);
    public:
      inline void record_issue_copy(ApEvent &result,
                          IndexSpaceExpression *expr,
                          const std::vector<CopySrcDstField>& src_fields,
                          const std::vector<CopySrcDstField>& dst_fields,
#ifdef LEGION_SPY
                          FieldSpace handle,
                          RegionTreeID src_tree_id,
                          RegionTreeID dst_tree_id,
#endif
                          ApEvent precondition,
                          ReductionOpID redop,
                          bool reduction_fold,
                          std::set<RtEvent> *applied,
                          const FieldMaskSet<InstanceView> *tracing_srcs,
                          const FieldMaskSet<InstanceView> *tracing_dsts) const
        {
          sanity_check();
#ifdef DEBUG_LEGION
          assert(tracing_srcs != NULL);
          assert(tracing_dsts != NULL);
          assert(applied != NULL);
#endif
          rec->record_issue_copy(memo, index, dst_index,
                                 result, expr, src_fields, dst_fields,
#ifdef LEGION_SPY
                                 handle, src_tree_id, dst_tree_id,
#endif
                                 precondition, redop, reduction_fold,
                                 *tracing_srcs, *tracing_dsts, *applied);
        }
      inline void record_issue_fill(ApEvent &result,
                          IndexSpaceExpression *expr,
                          const std::vector<CopySrcDstField> &fields,
                          const void *fill_value, size_t fill_size,
#ifdef LEGION_SPY
                          FieldSpace handle,
                          RegionTreeID tree_id,
#endif
                          ApEvent precondition,
                          std::set<RtEvent> *applied,
                          const FieldMaskSet<FillView> *tracing_srcs,
                          const FieldMaskSet<InstanceView> *tracing_dsts) const
        {
          sanity_check();
#ifdef DEBUG_LEGION
          assert(tracing_srcs != NULL);
          assert(tracing_dsts != NULL);
          assert(applied != NULL);
#endif
          rec->record_issue_fill(memo, index, result, expr, fields, 
                                 fill_value, fill_size,
#ifdef LEGION_SPY
                                 handle, tree_id,
#endif
                                 precondition, *tracing_srcs, 
                                 *tracing_dsts, *applied);
        }
      inline void record_fill_view(FillView *view, 
                                   const FieldMask &user_mask,
                                   std::set<RtEvent> &applied) const
        {
          sanity_check();
          rec->record_fill_view(view, user_mask, applied);
        }
      inline void record_issue_indirect(ApEvent &result,
                             IndexSpaceExpression *expr,
                             const std::vector<CopySrcDstField>& src_fields,
                             const std::vector<CopySrcDstField>& dst_fields,
                             const std::vector<void*> &indirections,
                             ApEvent precondition) const
        {
          sanity_check();
          rec->record_issue_indirect(memo, result, expr, src_fields, dst_fields,
                                     indirections, precondition);
        }
      inline void record_op_view(const RegionUsage &usage,
                                 const FieldMask &user_mask,
                                 InstanceView *view,
                                 std::set<RtEvent> &applied) const
        {
          sanity_check();
          rec->record_op_view(memo, index, view, usage, user_mask,
                              update_validity, applied);
        }
    public:
      template<bool PACK_OPERATION>
      void pack_trace_info(Serializer &rez, std::set<RtEvent> &applied,
                           const AddressSpaceID target) const;
      static PhysicalTraceInfo unpack_trace_info(Deserializer &derez,
              Runtime *runtime, std::set<RtEvent> &ready_events);
      static PhysicalTraceInfo unpack_trace_info(Deserializer &derez,
                                     Runtime *runtime, Operation *op);
    private:
      inline void sanity_check(void) const
        {
#ifdef DEBUG_LEGION
          base_sanity_check();
          assert(index != -1U);
          assert(dst_index != -1U);
#endif
        }
    public:
      const unsigned index;
      const unsigned dst_index;
      const bool update_validity;
    };

    /**
     * \class ProjectionInfo
     * Projection information for index space requirements
     */
    class ProjectionInfo {
    public:
      ProjectionInfo(void)
        : projection(NULL), projection_type(SINGULAR),
          projection_space(NULL) { }
      ProjectionInfo(Runtime *runtime, const RegionRequirement &req,
                     IndexSpaceNode *launch_space,ShardingFunction *func = NULL,
                     IndexSpace shard_space = IndexSpace::NO_SPACE);
    public:
      inline bool is_projecting(void) const { return (projection != NULL); }
    public:
      ProjectionFunction *projection;
      ProjectionType projection_type;
      IndexSpaceNode *projection_space;
      ShardingFunction *sharding_function;
      IndexSpaceNode *sharding_space;
    };

    /**
     * \struct PhysicalUser
     * A class for representing physical users of a logical
     * region including necessary information to 
     * register execution dependences on the user.
     */
    struct PhysicalUser : public Collectable {
    public:
      static const AllocationType alloc_type = PHYSICAL_USER_ALLOC;
    public:
#ifdef ENABLE_VIEW_REPLICATION
      PhysicalUser(const RegionUsage &u, IndexSpaceExpression *expr,
                   UniqueID op_id, unsigned index, ApEvent collect_event,
                   bool copy, bool covers);
#else
      PhysicalUser(const RegionUsage &u, IndexSpaceExpression *expr,
                   UniqueID op_id, unsigned index, bool copy, bool covers);
#endif
      PhysicalUser(const PhysicalUser &rhs);
      ~PhysicalUser(void);
    public:
      PhysicalUser& operator=(const PhysicalUser &rhs);
    public:
      void pack_user(Serializer &rez, const AddressSpaceID target) const;
      static PhysicalUser* unpack_user(Deserializer &derez, 
              RegionTreeForest *forest, const AddressSpaceID source);
    public:
      const RegionUsage usage;
      IndexSpaceExpression *const expr;
      const UniqueID op_id;
      const unsigned index; // region requirement index
#ifdef ENABLE_VIEW_REPLICATION
      const ApEvent collect_event;
#endif
      const bool copy_user; // is this from a copy or an operation
      const bool covers; // whether the expr covers the ExprView its in
    };  

    /**
     * \struct ChildState
     * Tracks the which fields have open children
     * and then which children are open for each
     * field. We also keep track of the children
     * that are in the process of being closed
     * to avoid races on two different operations
     * trying to close the same child.
     */
    struct ChildState {
    public:
      ChildState(void) { }
      ChildState(const FieldMask &m)
        : valid_fields(m) { }
      ChildState(const ChildState &rhs) 
        : valid_fields(rhs.valid_fields),
          open_children(rhs.open_children) { }
    public:
      ChildState& operator=(const ChildState &rhs)
      {
        valid_fields = rhs.valid_fields;
        open_children = rhs.open_children;
        return *this;
      }
    public:
      FieldMask valid_fields;
      LegionMap<LegionColor,FieldMask>::aligned open_children;
    };

    /**
     * \struct ProjectionSummary
     * A small helper class that tracks the triple that 
     * uniquely defines a set of region requirements
     * for a projection operation
     */
    struct ProjectionSummary {
    public:
      ProjectionSummary(void);
      ProjectionSummary(IndexSpaceNode *is, 
                        ProjectionFunction *p, 
                        ShardingFunction *s,
                        IndexSpaceNode *sd);
      ProjectionSummary(const ProjectionInfo &info);
    public:
      bool operator<(const ProjectionSummary &rhs) const;
      bool operator==(const ProjectionSummary &rhs) const;
      bool operator!=(const ProjectionSummary &rhs) const;
    public:
      void pack_summary(Serializer &rez) const;
      static ProjectionSummary unpack_summary(Deserializer &derez,
                                              RegionTreeForest *context);
    public:
      IndexSpaceNode *domain;
      ProjectionFunction *projection;
      ShardingFunction *sharding;
      IndexSpaceNode *sharding_domain;
    };

    /**
     * \struct FieldState
     * Track the field state more accurately
     * for logical traversals to figure out 
     * which tasks can run in parallel.
     */
    struct FieldState : public ChildState {
    public:
      FieldState(void);
      FieldState(const GenericUser &u, const FieldMask &m, 
                 LegionColor child);
      FieldState(const RegionUsage &u, const FieldMask &m,
                 ProjectionFunction *proj, IndexSpaceNode *proj_space, 
                 ShardingFunction *sharding_function, 
                 IndexSpaceNode *sharding_space,
                 RegionTreeNode *node, bool dirty_reduction = false);
    public:
      inline bool is_projection_state(void) const 
        { return (open_state >= OPEN_READ_ONLY_PROJ); } 
    public:
      bool overlaps(const FieldState &rhs) const;
      bool projections_match(const FieldState &rhs) const;
      void merge(const FieldState &rhs, RegionTreeNode *node);
    public:
      bool can_elide_close_operation(Operation *op, unsigned index,
                                     const ProjectionInfo &info,
                                     RegionTreeNode *node,bool reduction) const;
      void record_projection_summary(const ProjectionInfo &info,
                                     RegionTreeNode *node);
    protected:
      bool expensive_elide_test(Operation *op, unsigned index,
                                const ProjectionInfo &info,
                                RegionTreeNode *node, bool reduction) const;
    public:
      void print_state(TreeStateLogger *logger, 
                       const FieldMask &capture_mask,
                       RegionNode *node) const;
      void print_state(TreeStateLogger *logger, 
                       const FieldMask &capture_mask,
                       PartitionNode *node) const;
    public:
      OpenState open_state;
      ReductionOpID redop;
      std::set<ProjectionSummary> projections;
      unsigned rebuild_timeout;
      bool disjoint_shallow;
    };

    /**
     * \class ProjectionTree
     * This is a tree that stores the summary of a region
     * tree that is accessed by an index launch and which
     * node owns the leaves for in the case of control replication
     */
    class ProjectionTree {
    public:
      ProjectionTree(IndexTreeNode *source,
                     ShardID owner_shard = 0);
      ProjectionTree(const ProjectionTree &rhs);
      ~ProjectionTree(void);
    public:
      ProjectionTree& operator=(const ProjectionTree &rhs);
    public:
      void add_child(ProjectionTree *child);
      bool dominates(const ProjectionTree *other) const;
      bool disjoint(const ProjectionTree *other) const;
      bool all_same_shard(ShardID other_shard) const;
    public:
      IndexTreeNode *const node;
      const ShardID owner_shard;
      std::map<IndexTreeNode*,ProjectionTree*> children;
    };

    /**
     * \class LogicalState
     * Track all the information about the current state
     * of a logical region from a given context. This
     * is effectively all the information at the analysis
     * wavefront for this particular logical region.
     */
    class LogicalState : public LegionHeapify<LogicalState> {
    public:
      static const AllocationType alloc_type = CURRENT_STATE_ALLOC;
    public:
      LogicalState(RegionTreeNode *owner, ContextID ctx);
      LogicalState(const LogicalState &state);
      ~LogicalState(void);
    public:
      LogicalState& operator=(const LogicalState &rhs);
    public:
      void check_init(void);
      void clear_logical_users(void);
      void reset(void);
      void clear_deleted_state(const FieldMask &deleted_mask);
    public:
      RegionTreeNode *const owner;
    public:
      LegionList<FieldState,
                 LOGICAL_FIELD_STATE_ALLOC>::track_aligned field_states;
      LegionList<LogicalUser,CURR_LOGICAL_ALLOC>::track_aligned 
                                                            curr_epoch_users;
      LegionList<LogicalUser,PREV_LOGICAL_ALLOC>::track_aligned 
                                                            prev_epoch_users;
    public:
      // Keep track of which fields we've done a reduction to here
      FieldMask reduction_fields;
      LegionMap<ReductionOpID,FieldMask>::aligned outstanding_reductions;
    };

    typedef DynamicTableAllocator<LogicalState,10,8> LogicalStateAllocator;

    /**
     * \class LogicalCloser
     * This structure helps keep track of the state
     * necessary for performing a close operation
     * on the logical region tree.
     */
    class LogicalCloser {
    public:
      LogicalCloser(ContextID ctx, const LogicalUser &u, 
                    RegionTreeNode *root, bool validates);
      LogicalCloser(const LogicalCloser &rhs);
      ~LogicalCloser(void);
    public:
      LogicalCloser& operator=(const LogicalCloser &rhs);
    public:
      inline bool has_close_operations(FieldMask &already_closed_mask)
        {
          if (!close_mask)
            return false;
          if (!!already_closed_mask)
          {
            // Remove any fields which were already closed
            // We only need one close per field for a traversal
            // This handles the upgrade cases after we've already
            // done a closer higher up in the tree
            close_mask -= already_closed_mask;
            if (!close_mask)
              return false;
          }
          already_closed_mask |= close_mask;
          return true;
        }
      // Record normal closes like this
      void record_close_operation(const FieldMask &mask);
      void record_closed_user(const LogicalUser &user, const FieldMask &mask);
#ifndef LEGION_SPY
      void pop_closed_user(void);
#endif
      void initialize_close_operations(LogicalState &state, 
                                       Operation *creator,
                                       const LogicalTraceInfo &trace_info);
      void perform_dependence_analysis(const LogicalUser &current,
                                       const FieldMask &open_below,
             LegionList<LogicalUser,CURR_LOGICAL_ALLOC>::track_aligned &cusers,
             LegionList<LogicalUser,PREV_LOGICAL_ALLOC>::track_aligned &pusers);
      void update_state(LogicalState &state);
      void register_close_operations(
              LegionList<LogicalUser,CURR_LOGICAL_ALLOC>::track_aligned &users);
    protected:
      void register_dependences(CloseOp *close_op, 
                                const LogicalUser &close_user,
                                const LogicalUser &current, 
                                const FieldMask &open_below,
             LegionList<LogicalUser,CLOSE_LOGICAL_ALLOC>::track_aligned &husers,
             LegionList<LogicalUser,LOGICAL_REC_ALLOC>::track_aligned &ausers,
             LegionList<LogicalUser,CURR_LOGICAL_ALLOC>::track_aligned &cusers,
             LegionList<LogicalUser,PREV_LOGICAL_ALLOC>::track_aligned &pusers);
    public:
      ContextID ctx;
      const LogicalUser &user;
      RegionTreeNode *const root_node;
      const bool validates;
      LegionList<LogicalUser,CLOSE_LOGICAL_ALLOC>::track_aligned closed_users;
    protected:
      FieldMask close_mask;
    protected:
      // At most we will ever generate one close operation at a node
      MergeCloseOp *close_op;
    protected:
      // Cache the generation IDs so we can kick off ops before adding users
      GenerationID merge_close_gen;
    }; 

    /**
     * \struct KDLine
     * A small helper struct for tracking splitting planes for 
     * KD-tree construction
     */
    struct KDLine {
    public:
      KDLine(void)
        : value(0), index(0), start(false) { }
      KDLine(coord_t val, unsigned idx, bool st)
        : value(val), index(idx), start(st) { }
    public:
      inline bool operator<(const KDLine &rhs) const
      {
        if (value < rhs.value)
          return true;
        if (value > rhs.value)
          return false;
        if (index < rhs.index)
          return true;
        if (index > rhs.index)
          return false;
        return start < rhs.start;
      }
      inline bool operator==(const KDLine &rhs) const
      {
        if (value != rhs.value)
          return false;
        if (index != rhs.index)
          return false;
        if (start != rhs.start)
          return false;
        return true;
      }
    public:
      coord_t value;
      unsigned index;
      bool start;
    };

    class KDTree {
    public:
      virtual ~KDTree(void) { }
      virtual bool refine(std::vector<EquivalenceSet*> &subsets,
                          const FieldMask &refinement_mask) = 0;
    };

    /**
     * \class KDNode
     * A KDNode is used for constructing a KD tree in order to divide up the 
     * sub equivalence sets when there are too many to fan out from just 
     * one parent equivalence set.
     */
    template<int DIM>
    class KDNode : public KDTree {
    public:
      KDNode(IndexSpaceExpression *expr, Runtime *runtime, 
             int refinement_dim, int last_changed_dim = -1); 
      KDNode(const Rect<DIM> &rect, Runtime *runtime,
             int refinement_dim, int last_changed_dim = -1);
      KDNode(const KDNode<DIM> &rhs);
      virtual ~KDNode(void);
    public:
      KDNode<DIM>& operator=(const KDNode<DIM> &rhs);
    public:
      virtual bool refine(std::vector<EquivalenceSet*> &subsets,
                          const FieldMask &refinement_mask);
    public:
      static Rect<DIM> get_bounds(IndexSpaceExpression *expr);
    public:
      Runtime *const runtime;
      const Rect<DIM> bounds;
      const int refinement_dim;
      // For detecting non convext cases where we kind find a 
      // splitting plane in any dimension
      const int last_changed_dim;
    };

    /**
     * \class InstanceRef
     * A class for keeping track of references to physical instances
     */
    class InstanceRef : public LegionHeapify<InstanceRef> {
    public:
      InstanceRef(bool composite = false);
      InstanceRef(const InstanceRef &rhs);
      InstanceRef(PhysicalManager *manager, const FieldMask &valid_fields,
                  ApEvent ready_event = ApEvent::NO_AP_EVENT);
      ~InstanceRef(void);
    public:
      InstanceRef& operator=(const InstanceRef &rhs);
    public:
      bool operator==(const InstanceRef &rhs) const;
      bool operator!=(const InstanceRef &rhs) const;
    public:
      inline bool has_ref(void) const { return (manager != NULL); }
      inline ApEvent get_ready_event(void) const { return ready_event; }
      inline void set_ready_event(ApEvent ready) { ready_event = ready; }
      inline PhysicalManager* get_manager(void) const { return manager; }
      inline const FieldMask& get_valid_fields(void) const 
        { return valid_fields; }
      inline void update_fields(const FieldMask &update) 
        { valid_fields |= update; }
    public:
      inline bool is_local(void) const { return local; }
      MappingInstance get_mapping_instance(void) const;
      bool is_virtual_ref(void) const; 
    public:
      // These methods are used by PhysicalRegion::Impl to hold
      // valid references to avoid premature collection
      void add_valid_reference(ReferenceSource source) const;
      void remove_valid_reference(ReferenceSource source) const;
    public:
      Memory get_memory(void) const;
    public:
      bool is_field_set(FieldID fid) const;
      LegionRuntime::Accessor::RegionAccessor<
          LegionRuntime::Accessor::AccessorType::Generic>
            get_accessor(void) const;
      LegionRuntime::Accessor::RegionAccessor<
        LegionRuntime::Accessor::AccessorType::Generic>
          get_field_accessor(FieldID fid) const;
    public:
      void pack_reference(Serializer &rez) const;
      void unpack_reference(Runtime *rt, Deserializer &derez, RtEvent &ready);
    protected:
      FieldMask valid_fields; 
      ApEvent ready_event;
      PhysicalManager *manager;
      bool local;
    };

    /**
     * \class InstanceSet
     * This class is an abstraction for representing one or more
     * instance references. It is designed to be light-weight and
     * easy to copy by value. It maintains an internal copy-on-write
     * data structure to avoid unnecessary premature copies.
     */
    class InstanceSet {
    public:
      struct CollectableRef : public Collectable, public InstanceRef {
      public:
        CollectableRef(void)
          : Collectable(), InstanceRef() { }
        CollectableRef(const InstanceRef &ref)
          : Collectable(), InstanceRef(ref) { }
        CollectableRef(const CollectableRef &rhs)
          : Collectable(), InstanceRef(rhs) { }
        ~CollectableRef(void) { }
      public:
        CollectableRef& operator=(const CollectableRef &rhs);
      };
      struct InternalSet : public Collectable {
      public:
        InternalSet(size_t size = 0)
          { if (size > 0) vector.resize(size); }
        InternalSet(const InternalSet &rhs) : vector(rhs.vector) { }
        ~InternalSet(void) { }
      public:
        InternalSet& operator=(const InternalSet &rhs)
          { assert(false); return *this; }
      public:
        inline bool empty(void) const { return vector.empty(); }
      public:
        LegionVector<InstanceRef>::aligned vector; 
      };
    public:
      InstanceSet(size_t init_size = 0);
      InstanceSet(const InstanceSet &rhs);
      ~InstanceSet(void);
    public:
      InstanceSet& operator=(const InstanceSet &rhs);
      bool operator==(const InstanceSet &rhs) const;
      bool operator!=(const InstanceSet &rhs) const;
    public:
      InstanceRef& operator[](unsigned idx);
      const InstanceRef& operator[](unsigned idx) const;
    public:
      bool empty(void) const;
      size_t size(void) const;
      void resize(size_t new_size);
      void clear(void);
      void swap(InstanceSet &rhs);
      void add_instance(const InstanceRef &ref);
      bool is_virtual_mapping(void) const;
    public:
      void pack_references(Serializer &rez) const;
      void unpack_references(Runtime *runtime, Deserializer &derez, 
                             std::set<RtEvent> &ready_events);
    public:
      void add_valid_references(ReferenceSource source) const;
      void remove_valid_references(ReferenceSource source) const;
    public:
      void update_wait_on_events(std::set<ApEvent> &wait_on_events) const;
    public:
      LegionRuntime::Accessor::RegionAccessor<
        LegionRuntime::Accessor::AccessorType::Generic>
          get_field_accessor(FieldID fid) const;
    protected:
      void make_copy(void);
    protected:
      union {
        CollectableRef* single;
        InternalSet*     multi;
      } refs;
      bool single;
      mutable bool shared;
    };

    /**
     * \class CopyFillGuard
     * This is the base class for copy fill guards. It serves as a way to
     * ensure that multiple readers that can race to update an equivalence
     * set observe each others changes before performing their copies.
     */
    class CopyFillGuard {
    private:
      struct CopyFillDeletion : public LgTaskArgs<CopyFillDeletion> {
      public:
        static const LgTaskID TASK_ID = LG_COPY_FILL_DELETION_TASK_ID;
      public:
        CopyFillDeletion(CopyFillGuard *g, UniqueID uid, RtUserEvent r)
          : LgTaskArgs<CopyFillDeletion>(uid), guard(g), released(r) { }
      public:
        CopyFillGuard *const guard;
        const RtUserEvent released;
      };
    public:
#ifndef NON_AGGRESSIVE_AGGREGATORS
      CopyFillGuard(RtUserEvent post, RtUserEvent applied); 
#else
      CopyFillGuard(RtUserEvent applied); 
#endif
      CopyFillGuard(const CopyFillGuard &rhs);
      virtual ~CopyFillGuard(void);
    public:
      CopyFillGuard& operator=(const CopyFillGuard &rhs);
    public:
      void pack_guard(Serializer &rez);
      static CopyFillGuard* unpack_guard(Deserializer &derez, Runtime *rt,
                                         EquivalenceSet *set);
    public:
      bool record_guard_set(EquivalenceSet *set);
      bool release_guards(Runtime *runtime, std::set<RtEvent> &applied,
                          bool force_deferral = false);
      static void handle_deletion(const void *args); 
    private:
      void release_guarded_sets(std::set<RtEvent> &released);
    public:
#ifndef NON_AGGRESSIVE_AGGREGATORS
      const RtUserEvent guard_postcondition;
#endif
      const RtUserEvent effects_applied;
    private:
      mutable LocalLock guard_lock;     
      // Record equivalence classes for which we need to remove guards
      std::set<EquivalenceSet*> guarded_sets;
      // Keep track of any events for remote releases
      std::vector<RtEvent> remote_release_events;
      // Track whether we are releasing or not
      bool releasing_guards;
    };

    /**
     * \class CopyFillAggregator
     * The copy aggregator class is one that records the copies
     * that needs to be done for different equivalence classes and
     * then merges them together into the biggest possible copies
     * that can be issued together.
     */
    class CopyFillAggregator : public WrapperReferenceMutator, 
                               public CopyFillGuard,
                               public LegionHeapify<CopyFillAggregator> {
    public:
      static const AllocationType alloc_type = COPY_FILL_AGGREGATOR_ALLOC;
    public:
      struct CopyFillAggregation : public LgTaskArgs<CopyFillAggregation>,
                                   public PhysicalTraceInfo {
      public:
        static const LgTaskID TASK_ID = LG_COPY_FILL_AGGREGATION_TASK_ID;
      public:
        CopyFillAggregation(CopyFillAggregator *a, const PhysicalTraceInfo &i,
                      ApEvent p, const bool src, const bool dst, UniqueID uid,
                      unsigned ps, const bool need_pass_pre)
          : LgTaskArgs<CopyFillAggregation>(uid), PhysicalTraceInfo(i),
            aggregator(a), pre(p), pass(ps), has_src(src), 
            has_dst(dst), need_pass_preconditions(need_pass_pre) 
          // This is kind of scary, Realm is about to make a copy of this
          // without our knowledge, but we need to preserve the correctness
          // of reference counting on PhysicalTraceRecorders, so just add
          // an extra reference here that we will remove when we're handled.
          { if (rec != NULL) rec->add_recorder_reference(); }
      public:
        inline void remove_recorder_reference(void) const
          { if ((rec != NULL) && rec->remove_recorder_reference()) delete rec; }
      public:
        CopyFillAggregator *const aggregator;
        const ApEvent pre;
        const unsigned pass;
        const bool has_src;
        const bool has_dst;
        const bool need_pass_preconditions;
      }; 
    public:
      typedef LegionMap<InstanceView*,
               FieldMaskSet<IndexSpaceExpression> >::aligned InstanceFieldExprs;
      typedef LegionMap<ApEvent,
               FieldMaskSet<IndexSpaceExpression> >::aligned EventFieldExprs;
      class CopyUpdate;
      class FillUpdate;
      class Update {
      public:
        Update(IndexSpaceExpression *exp, const FieldMask &mask,
               CopyAcrossHelper *helper)
          : expr(exp), src_mask(mask), across_helper(helper) { }
        virtual ~Update(void) { }
      public:
        virtual void record_source_expressions(
                        InstanceFieldExprs &src_exprs) const = 0;
        virtual void compute_source_preconditions(RegionTreeForest *forest,
#ifdef DEBUG_LEGION
               const bool copy_across,
#endif
               const std::map<InstanceView*,EventFieldExprs> &src_pre,
               LegionMap<ApEvent,FieldMask>::aligned &preconditions) const = 0;
        virtual void sort_updates(std::map<InstanceView*,
                                           std::vector<CopyUpdate*> > &copies,
                                  std::vector<FillUpdate*> &fills) = 0;
      public:
        IndexSpaceExpression *const expr;
        const FieldMask src_mask;
        CopyAcrossHelper *const across_helper;
      };
      class CopyUpdate : public Update, public LegionHeapify<CopyUpdate> {
      public:
        CopyUpdate(InstanceView *src, const FieldMask &mask,
                   IndexSpaceExpression *expr,
                   ReductionOpID red = 0,
                   CopyAcrossHelper *helper = NULL)
          : Update(expr, mask, helper), source(src), redop(red) { }
        virtual ~CopyUpdate(void) { }
      private:
        CopyUpdate(const CopyUpdate &rhs)
          : Update(rhs.expr, rhs.src_mask, rhs.across_helper), 
            source(rhs.source), redop(rhs.redop) { assert(false); }
        CopyUpdate& operator=(const CopyUpdate &rhs)
          { assert(false); return *this; }
      public:
        virtual void record_source_expressions(
                        InstanceFieldExprs &src_exprs) const;
        virtual void compute_source_preconditions(RegionTreeForest *forest,
#ifdef DEBUG_LEGION
                   const bool copy_across,
#endif
                   const std::map<InstanceView*,EventFieldExprs> &src_pre,
                   LegionMap<ApEvent,FieldMask>::aligned &preconditions) const;
        virtual void sort_updates(std::map<InstanceView*,
                                           std::vector<CopyUpdate*> > &copies,
                                  std::vector<FillUpdate*> &fills);
      public:
        InstanceView *const source;
        const ReductionOpID redop;
      };
      class FillUpdate : public Update, public LegionHeapify<FillUpdate> {
      public:
        FillUpdate(FillView *src, const FieldMask &mask,
                   IndexSpaceExpression *expr,
                   CopyAcrossHelper *helper = NULL)
          : Update(expr, mask, helper), source(src) { }
        virtual ~FillUpdate(void) { }
      private:
        FillUpdate(const FillUpdate &rhs)
          : Update(rhs.expr, rhs.src_mask, rhs.across_helper),
            source(rhs.source) { assert(false); }
        FillUpdate& operator=(const FillUpdate &rhs)
          { assert(false); return *this; }
      public:
        virtual void record_source_expressions(
                        InstanceFieldExprs &src_exprs) const;
        virtual void compute_source_preconditions(RegionTreeForest *forest,
#ifdef DEBUG_LEGION
                   const bool copy_across,
#endif
                   const std::map<InstanceView*,EventFieldExprs> &src_pre,
                   LegionMap<ApEvent,FieldMask>::aligned &preconditions) const;
        virtual void sort_updates(std::map<InstanceView*,
                                           std::vector<CopyUpdate*> > &copies,
                                  std::vector<FillUpdate*> &fills);
      public:
        FillView *const source;
      };
      typedef LegionMap<ApEvent,
               FieldMaskSet<Update> >::aligned EventFieldUpdates;
    public:
      CopyFillAggregator(RegionTreeForest *forest, Operation *op, 
                         unsigned idx, RtEvent guard_event, bool track_events,
                         PredEvent pred_guard = PredEvent::NO_PRED_EVENT);
      CopyFillAggregator(RegionTreeForest *forest, Operation *op, 
                         unsigned src_idx, unsigned dst_idx, 
                         RtEvent guard_event, bool track_events,
                         PredEvent pred_guard = PredEvent::NO_PRED_EVENT);
      CopyFillAggregator(const CopyFillAggregator &rhs);
      virtual ~CopyFillAggregator(void);
    public:
      CopyFillAggregator& operator=(const CopyFillAggregator &rhs);
    public:
      virtual void record_updates(InstanceView *dst_view, 
                          const FieldMaskSet<LogicalView> &src_views,
                          const FieldMask &src_mask,
                          IndexSpaceExpression *expr,
                          ReductionOpID redop = 0,
                          CopyAcrossHelper *across_helper = NULL);
      // Neither fills nor reductions should have a redop across as they
      // should have been applied an instance directly for across copies
      virtual void record_fill(InstanceView *dst_view,
                       FillView *src_view,
                       const FieldMask &fill_mask,
                       IndexSpaceExpression *expr,
                       CopyAcrossHelper *across_helper = NULL);
      virtual void record_reductions(InstanceView *dst_view,
                             const std::vector<ReductionView*> &src_views,
                             const unsigned src_fidx,
                             const unsigned dst_fidx,
                             IndexSpaceExpression *expr,
                             CopyAcrossHelper *across_helper = NULL);
      // Record preconditions coming back from analysis on views
      void record_preconditions(InstanceView *view, bool reading,
                                EventFieldExprs &preconditions);
      void record_precondition(InstanceView *view, bool reading,
                               ApEvent event, const FieldMask &mask,
                               IndexSpaceExpression *expr);
      void issue_updates(const PhysicalTraceInfo &trace_info, 
                         ApEvent precondition,
                         // Next two flags are used for across-copies
                         // to indicate when we already know preconditions
                         const bool has_src_preconditions = false,
                         const bool has_dst_preconditions = false,
                         const bool need_deferral = false, unsigned pass = 0, 
                         bool need_pass_preconditions = true);
      ApEvent summarize(const PhysicalTraceInfo &trace_info) const;
    protected:
      void record_view(LogicalView *new_view);
      RtEvent perform_updates(const LegionMap<InstanceView*,
                            FieldMaskSet<Update> >::aligned &updates,
                           const PhysicalTraceInfo &trace_info,
                           const ApEvent all_precondition,
                           const bool has_src_preconditions,
                           const bool has_dst_preconditions,
                           const bool needs_preconditions);
      void issue_fills(InstanceView *target,
                       const std::vector<FillUpdate*> &fills,
                       ApEvent precondition, const FieldMask &fill_mask,
                       const PhysicalTraceInfo &trace_info,
                       const bool has_dst_preconditions);
      void issue_copies(InstanceView *target, 
                        const std::map<InstanceView*,
                                       std::vector<CopyUpdate*> > &copies,
                        ApEvent precondition, const FieldMask &copy_mask,
                        const PhysicalTraceInfo &trace_info,
                        const bool has_dst_preconditions);
    public:
      inline void clear_update_fields(void) 
        { update_fields.clear(); } 
      inline bool has_update_fields(void) const 
        { return !!update_fields; }
      inline const FieldMask& get_update_fields(void) const 
        { return update_fields; }
    public:
      static void handle_aggregation(const void *args);
    public:
      RegionTreeForest *const forest;
      const AddressSpaceID local_space;
      Operation *const op;
      const unsigned src_index;
      const unsigned dst_index;
      const RtEvent guard_precondition;
      const PredEvent predicate_guard;
      const bool track_events;
    protected:
      FieldMask update_fields;
      LegionMap<InstanceView*,FieldMaskSet<Update> >::aligned sources; 
      std::vector</*vector over reduction epochs*/
        LegionMap<InstanceView*,FieldMaskSet<Update> >::aligned> reductions;
      // Figure out the reduction operator is for each epoch of a
      // given destination instance and field
      std::map<std::pair<InstanceView*,unsigned/*dst fidx*/>,
               std::vector<ReductionOpID> > reduction_epochs;
      std::set<LogicalView*> all_views; // used for reference counting
    protected:
      mutable LocalLock pre_lock; 
      std::map<InstanceView*,EventFieldExprs> dst_pre, src_pre;
    protected:
      // Runtime mapping effects that we create
      std::set<RtEvent> effects; 
      // Events for the completion of our copies if we are supposed
      // to be tracking them
      std::set<ApEvent> events;
    protected:
      struct SourceQuery {
      public:
        SourceQuery(void) { }
        SourceQuery(const std::set<InstanceView*> srcs,
                    const FieldMask src_mask,
                    InstanceView *res)
          : sources(srcs), query_mask(src_mask), result(res) { }
      public:
        std::set<InstanceView*> sources;
        FieldMask query_mask;
        InstanceView *result;
      };
      // Cached calls to the mapper for selecting sources
      std::map<InstanceView*,LegionVector<SourceQuery>::aligned> mapper_queries;
    protected:
      // Help for tracing 
      FieldMaskSet<FillView> *tracing_src_fills;
      FieldMaskSet<InstanceView> *tracing_srcs;
      FieldMaskSet<InstanceView> *tracing_dsts;
    };

    /**
     * \class PhysicalAnalysis
     * This is the virtual base class for handling all traversals over 
     * equivalence set trees to perform physical analyses
     */
    class PhysicalAnalysis : public Collectable, public LocalLock {
    public:
      struct DeferPerformTraversalArgs :
        public LgTaskArgs<DeferPerformTraversalArgs> {
      public:
        static const LgTaskID TASK_ID = LG_DEFER_PERFORM_TRAVERSAL_TASK_ID;
      public:
        DeferPerformTraversalArgs(PhysicalAnalysis *ana, EquivalenceSet *set,
         const FieldMask &mask, RtUserEvent done, bool cached_set,
         bool already_deferred = true);
      public:
        PhysicalAnalysis *const analysis;
        EquivalenceSet *const set;
        FieldMask *const mask;
        const RtUserEvent applied_event;
        const RtUserEvent done_event;
        const bool cached_set;
        const bool already_deferred;
      };
      struct DeferPerformRemoteArgs : 
        public LgTaskArgs<DeferPerformRemoteArgs> {
      public:
        static const LgTaskID TASK_ID = LG_DEFER_PERFORM_REMOTE_TASK_ID;
      public:
        DeferPerformRemoteArgs(PhysicalAnalysis *ana); 
      public:
        PhysicalAnalysis *const analysis;
        const RtUserEvent applied_event;
        const RtUserEvent done_event;
      };
      struct DeferPerformUpdateArgs : 
        public LgTaskArgs<DeferPerformUpdateArgs> {
      public:
        static const LgTaskID TASK_ID = LG_DEFER_PERFORM_UPDATE_TASK_ID;
      public:
        DeferPerformUpdateArgs(PhysicalAnalysis *ana);
      public:
        PhysicalAnalysis *const analysis;
        const RtUserEvent applied_event;
        const RtUserEvent done_event;
      };
      struct DeferPerformOutputArgs : 
        public LgTaskArgs<DeferPerformOutputArgs> {
      public:
        static const LgTaskID TASK_ID = LG_DEFER_PERFORM_OUTPUT_TASK_ID;
      public:
        DeferPerformOutputArgs(PhysicalAnalysis *ana);
      public:
        PhysicalAnalysis *const analysis;
        const RtUserEvent applied_event;
        const ApUserEvent effects_event;
      };
    public:
      // Local physical analysis
      PhysicalAnalysis(Runtime *rt, Operation *op, unsigned index, 
                       const VersionInfo &info, bool on_heap);
      // Remote physical analysis
      PhysicalAnalysis(Runtime *rt, AddressSpaceID source, AddressSpaceID prev,
             Operation *op, unsigned index, VersionManager *man, bool on_heap);
      PhysicalAnalysis(const PhysicalAnalysis &rhs);
      virtual ~PhysicalAnalysis(void);
    public:
      inline bool has_remote_sets(void) const
        { return !remote_sets.empty(); }
      inline void record_parallel_traversals(void)
        { parallel_traversals = true; } 
    public:
      void traverse(EquivalenceSet *set, const FieldMask &mask, 
                    std::set<RtEvent> &deferral_events,
                    std::set<RtEvent> &applied_events, const bool cached_set,
                    RtEvent precondition = RtEvent::NO_RT_EVENT,
                    const bool already_deferred = false);
      void defer_traversal(RtEvent precondition, EquivalenceSet *set,
              const FieldMask &mask, std::set<RtEvent> &deferral_events,
              std::set<RtEvent> &applied_events, const bool cached_set,
              RtUserEvent deferral_event = RtUserEvent::NO_RT_USER_EVENT,
              const bool already_deferred = true);
    public:
      virtual void perform_traversal(EquivalenceSet *set,
                                     const FieldMask &mask,
                                     std::set<RtEvent> &deferral_events,
                                     std::set<RtEvent> &applied_events,
                                     FieldMask *stale_mask,
                                     const bool cached_set,
                                     const bool already_deferred = false);
      virtual RtEvent perform_remote(RtEvent precondition, 
                                     std::set<RtEvent> &applied_events,
                                     const bool already_deferred = false);
      virtual RtEvent perform_updates(RtEvent precondition, 
                                      std::set<RtEvent> &applied_events,
                                      const bool already_deferred = false);
      virtual ApEvent perform_output(RtEvent precondition,
                                     std::set<RtEvent> &applied_events,
                                     const bool already_deferred = false);
    public:
      void process_remote_instances(Deserializer &derez,
                                    std::set<RtEvent> &ready_events);
      void process_local_instances(const FieldMaskSet<InstanceView> &views,
                                   const bool local_restricted);
      void filter_remote_expressions(FieldMaskSet<IndexSpaceExpression> &exprs);
      // Return true if any are restricted
      bool report_instances(FieldMaskSet<InstanceView> &instances);
    public:
      // Lock taken by these methods if needed
      bool update_alt_sets(EquivalenceSet *set, FieldMask &mask);
      void filter_alt_sets(EquivalenceSet *set, const FieldMask &mask);
      void record_stale_set(EquivalenceSet *set, const FieldMask &mask);
      void record_remote(EquivalenceSet *set, const FieldMask &mask,
                         const AddressSpaceID owner, bool cached_set);
    public:
      // Lock must be held from caller
      void record_instance(InstanceView* view, const FieldMask &mask);
      inline void record_restriction(void) { restricted = true; }
    protected:
      // Can only be called once all traversals are done
      void update_stale_equivalence_sets(std::set<RtEvent> &applied_events);
    public:
      static void handle_remote_instances(Deserializer &derez, Runtime *rt);
      static void handle_deferred_traversal(const void *args);
      static void handle_deferred_remote(const void *args);
      static void handle_deferred_update(const void *args);
      static void handle_deferred_output(const void *args);
    public:
      const AddressSpaceID previous;
      const AddressSpaceID original_source;
      Runtime *const runtime;
      Operation *const op;
      const unsigned index;
      VersionManager *const version_manager;
      const bool owns_op;
      const bool on_heap;
    protected:
      // For updates to the traversal data structures
      FieldMaskSet<EquivalenceSet> alt_sets;
      FieldMaskSet<EquivalenceSet> stale_sets;
    protected:
      LegionMap<std::pair<AddressSpaceID,bool>,
                FieldMaskSet<EquivalenceSet> >::aligned remote_sets;
      FieldMaskSet<InstanceView> *remote_instances;
      bool restricted;
    private:
      // This tracks whether this analysis is being used 
      // for parallel traversals or not
      bool parallel_traversals;
    };

    /**
     * \class ValidInstAnalysis
     * For finding valid instances in equivalence set trees
     */
    class ValidInstAnalysis : public PhysicalAnalysis,
                              public LegionHeapify<ValidInstAnalysis> {
    public:
      ValidInstAnalysis(Runtime *rt, Operation *op, unsigned index,
                        const VersionInfo &info, ReductionOpID redop = 0);
      ValidInstAnalysis(Runtime *rt, AddressSpaceID src, AddressSpaceID prev,
                        Operation *op, unsigned index, VersionManager *man,
                        ValidInstAnalysis *target, ReductionOpID redop);
      ValidInstAnalysis(const ValidInstAnalysis &rhs);
      virtual ~ValidInstAnalysis(void);
    public:
      ValidInstAnalysis& operator=(const ValidInstAnalysis &rhs);
    public:
      virtual void perform_traversal(EquivalenceSet *set,
                                     const FieldMask &mask,
                                     std::set<RtEvent> &deferral_events,
                                     std::set<RtEvent> &applied_events,
                                     FieldMask *stale_mask,
                                     const bool cached_set,
                                     const bool already_deferred = false);
      virtual RtEvent perform_remote(RtEvent precondition,
                                     std::set<RtEvent> &applied_events,
                                     const bool already_deferred = false);
      virtual RtEvent perform_updates(RtEvent precondition, 
                                      std::set<RtEvent> &applied_events,
                                      const bool already_deferred = false);
    public:
      static void handle_remote_request_instances(Deserializer &derez, 
                                     Runtime *rt, AddressSpaceID previous);
    public:
      const ReductionOpID redop;
      ValidInstAnalysis *const target;
    };

    /**
     * \class InvalidInstAnalysis
     * For finding which of a set of instances are not valid across
     * a set of equivalence sets
     */
    class InvalidInstAnalysis : public PhysicalAnalysis,
                                public LegionHeapify<ValidInstAnalysis> {
    public:
      InvalidInstAnalysis(Runtime *rt, Operation *op, unsigned index,
                          const VersionInfo &info,
                          const FieldMaskSet<InstanceView> &valid_instances);
      InvalidInstAnalysis(Runtime *rt, AddressSpaceID src, AddressSpaceID prev,
                          Operation *op, unsigned index, VersionManager *man, 
                          InvalidInstAnalysis *target, 
                          const FieldMaskSet<InstanceView> &valid_instances);
      InvalidInstAnalysis(const InvalidInstAnalysis &rhs);
      virtual ~InvalidInstAnalysis(void);
    public:
      InvalidInstAnalysis& operator=(const InvalidInstAnalysis &rhs);
    public:
      virtual void perform_traversal(EquivalenceSet *set,
                                     const FieldMask &mask,
                                     std::set<RtEvent> &deferral_events,
                                     std::set<RtEvent> &applied_events,
                                     FieldMask *stale_mask,
                                     const bool cached_set,
                                     const bool already_deferred = false);
      virtual RtEvent perform_remote(RtEvent precondition,
                                     std::set<RtEvent> &applied_events,
                                     const bool already_deferred = false);
      virtual RtEvent perform_updates(RtEvent precondition, 
                                      std::set<RtEvent> &applied_events,
                                      const bool already_deferred = false);
    public:
      static void handle_remote_request_invalid(Deserializer &derez, 
                                     Runtime *rt, AddressSpaceID previous);
    public:
      const FieldMaskSet<InstanceView> valid_instances;
      InvalidInstAnalysis *const target;
    };

    /**
     * \class UpdateAnalysis
     * For performing updates on equivalence set trees
     */
    class UpdateAnalysis : public PhysicalAnalysis,
                           public LegionHeapify<UpdateAnalysis> {
    public:
      UpdateAnalysis(Runtime *rt, Operation *op, unsigned index,
                     const VersionInfo &info, const RegionRequirement &req,
                     RegionNode *node, const InstanceSet &target_instances,
                     std::vector<InstanceView*> &target_views,
                     const PhysicalTraceInfo &trace_info,
                     const ApEvent precondition, const ApEvent term_event,
                     const bool track_effects, const bool check_initialized,
                     const bool record_valid, const bool skip_output);
      UpdateAnalysis(Runtime *rt, AddressSpaceID src, AddressSpaceID prev,
                     Operation *op, unsigned index, VersionManager *man,
                     const RegionUsage &usage, RegionNode *node, 
                     InstanceSet &target_instances,
                     std::vector<InstanceView*> &target_views,
                     const PhysicalTraceInfo &trace_info,
                     const RtEvent user_registered,
                     const ApEvent precondition, const ApEvent term_event,
                     const bool track_effects, const bool check_initialized,
                     const bool record_valid, const bool skip_output);
      UpdateAnalysis(const UpdateAnalysis &rhs);
      virtual ~UpdateAnalysis(void);
    public:
      UpdateAnalysis& operator=(const UpdateAnalysis &rhs);
    public:
      bool has_output_updates(void) const 
        { return (output_aggregator != NULL); }
      void record_uninitialized(const FieldMask &uninit,
                                std::set<RtEvent> &applied_events);
      virtual void perform_traversal(EquivalenceSet *set,
                                     const FieldMask &mask,
                                     std::set<RtEvent> &deferral_events,
                                     std::set<RtEvent> &applied_events,
                                     FieldMask *stale_mask,
                                     const bool cached_set,
                                     const bool already_deferred = false);
      virtual RtEvent perform_remote(RtEvent precondition, 
                                     std::set<RtEvent> &applied_events,
                                     const bool already_deferred = false);
      virtual RtEvent perform_updates(RtEvent precondition, 
                                      std::set<RtEvent> &applied_events,
                                      const bool already_deferred = false);
      virtual ApEvent perform_output(RtEvent precondition,
                                     std::set<RtEvent> &applied_events,
                                     const bool already_deferred = false);
    public:
      static void handle_remote_updates(Deserializer &derez, Runtime *rt,
                                        AddressSpaceID previous);
    public:
      // TODO: make this const again after we update the runtime to 
      // support collective views so that we don't need to modify 
      // this field in ReplMapOp::trigger_mapping
      /*const*/ RegionUsage usage;
      RegionNode *const node;
      const InstanceSet target_instances;
      const std::vector<InstanceView*> target_views;
      const PhysicalTraceInfo trace_info;
      const ApEvent precondition;
      const ApEvent term_event;
      const bool track_effects;
      const bool check_initialized;
      const bool record_valid;
      const bool skip_output;
    public:
      // Have to lock the analysis to access these safely
      std::map<RtEvent,CopyFillAggregator*> input_aggregators;
      CopyFillAggregator *output_aggregator;
      std::set<RtEvent> guard_events;
      // For tracking uninitialized data
      FieldMask uninitialized;
      RtUserEvent uninitialized_reported;
      // For remote tracking
      RtEvent remote_user_registered;
      RtUserEvent user_registered;
      std::set<ApEvent> effects_events;
    };

    /**
     * \class AcquireAnalysis
     * For performing acquires on equivalence set trees
     */
    class AcquireAnalysis : public PhysicalAnalysis,
                            public LegionHeapify<AcquireAnalysis> {
    public: 
      AcquireAnalysis(Runtime *rt, Operation *op, unsigned index,
                      const VersionInfo &info);
      AcquireAnalysis(Runtime *rt, AddressSpaceID src, AddressSpaceID prev,
                      Operation *op, unsigned index, VersionManager *man,
                      AcquireAnalysis *target); 
      AcquireAnalysis(const AcquireAnalysis &rhs);
      virtual ~AcquireAnalysis(void);
    public:
      AcquireAnalysis& operator=(const AcquireAnalysis &rhs);
    public:
      virtual void perform_traversal(EquivalenceSet *set,
                                     const FieldMask &mask,
                                     std::set<RtEvent> &deferral_events,
                                     std::set<RtEvent> &applied_events,
                                     FieldMask *stale_mask,
                                     const bool cached_set,
                                     const bool already_deferred = false);
      virtual RtEvent perform_remote(RtEvent precondition, 
                                     std::set<RtEvent> &applied_events,
                                     const bool already_deferred = false);
      virtual RtEvent perform_updates(RtEvent precondition, 
                                      std::set<RtEvent> &applied_events,
                                      const bool already_deferred = false);
    public:
      static void handle_remote_acquires(Deserializer &derez, Runtime *rt,
                                         AddressSpaceID previous); 
    public:
      AcquireAnalysis *const target;
    };

    /**
     * \class ReleaseAnalysis
     * For performing releases on equivalence set trees
     */
    class ReleaseAnalysis : public PhysicalAnalysis,
                            public LegionHeapify<ReleaseAnalysis> {
    public:
      ReleaseAnalysis(Runtime *rt, Operation *op, unsigned index,
                      ApEvent precondition, const VersionInfo &info,
                      const PhysicalTraceInfo &trace_info);
      ReleaseAnalysis(Runtime *rt, AddressSpaceID src, AddressSpaceID prev,
                      Operation *op, unsigned index, VersionManager *manager,
                      ApEvent precondition, ReleaseAnalysis *target, 
                      const PhysicalTraceInfo &info);
      ReleaseAnalysis(const ReleaseAnalysis &rhs);
      virtual ~ReleaseAnalysis(void);
    public:
      ReleaseAnalysis& operator=(const ReleaseAnalysis &rhs);
    public:
      virtual void perform_traversal(EquivalenceSet *set,
                                     const FieldMask &mask,
                                     std::set<RtEvent> &deferral_events,
                                     std::set<RtEvent> &applied_events,
                                     FieldMask *stale_mask,
                                     const bool cached_set,
                                     const bool already_deferred = false);
      virtual RtEvent perform_remote(RtEvent precondition,
                                     std::set<RtEvent> &applied_events,
                                     const bool already_deferred = false);
      virtual RtEvent perform_updates(RtEvent precondition, 
                                      std::set<RtEvent> &applied_events,
                                      const bool already_deferred = false);
    public:
      static void handle_remote_releases(Deserializer &derez, Runtime *rt,
                                         AddressSpaceID previous);
    public:
      const ApEvent precondition;
      ReleaseAnalysis *const target;
      const PhysicalTraceInfo trace_info;
    public:
      // Can only safely be accessed when analysis is locked
      CopyFillAggregator *release_aggregator;
    };

    /**
     * \class CopyAcrossAnalysis
     * For performing copy across traversals on equivalence set trees
     */
    class CopyAcrossAnalysis : public PhysicalAnalysis,
                               public LegionHeapify<CopyAcrossAnalysis> {
    public:
      CopyAcrossAnalysis(Runtime *rt, Operation *op, unsigned src_index,
                         unsigned dst_index, const VersionInfo &info,
                         const RegionRequirement &src_req,
                         const RegionRequirement &dst_req,
                         const InstanceSet &target_instances,
                         const std::vector<InstanceView*> &target_views,
                         const ApEvent precondition,
                         const PredEvent pred_guard, const ReductionOpID redop,
                         const std::vector<unsigned> &src_indexes,
                         const std::vector<unsigned> &dst_indexes,
                         const PhysicalTraceInfo &trace_info,
                         const bool perfect);
      CopyAcrossAnalysis(Runtime *rt, AddressSpaceID src, AddressSpaceID prev,
                         Operation *op, unsigned src_index, unsigned dst_index,
                         const RegionUsage &src_usage, 
                         const RegionUsage &dst_usage,
                         const LogicalRegion src_region,
                         const LogicalRegion dst_region,
                         const InstanceSet &target_instances,
                         const std::vector<InstanceView*> &target_views,
                         const ApEvent precondition,
                         const PredEvent pred_guard, const ReductionOpID redop,
                         const std::vector<unsigned> &src_indexes,
                         const std::vector<unsigned> &dst_indexes,
                         const PhysicalTraceInfo &trace_info,
                         const bool perfect);
      CopyAcrossAnalysis(const CopyAcrossAnalysis &rhs);
      virtual ~CopyAcrossAnalysis(void);
    public:
      CopyAcrossAnalysis& operator=(const CopyAcrossAnalysis &rhs);
    public:
      bool has_across_updates(void) const 
        { return (across_aggregator != NULL); }
      void record_uninitialized(const FieldMask &uninit,
                                std::set<RtEvent> &applied_events);
      CopyFillAggregator* get_across_aggregator(void);
      // No perform_traversal here since we also need an
      // index space expression to perform the traversal
      virtual RtEvent perform_remote(RtEvent precondition,
                                     std::set<RtEvent> &applied_events,
                                     const bool already_deferred = false);
      virtual RtEvent perform_updates(RtEvent precondition, 
                                      std::set<RtEvent> &applied_events,
                                      const bool already_deferred = false);
      virtual ApEvent perform_output(RtEvent precondition,
                                     std::set<RtEvent> &applied_events,
                                     const bool already_deferred = false);
    public:
      static inline FieldMask initialize_mask(const std::vector<unsigned> &idxs)
      {
        FieldMask result;
        for (unsigned idx = 0; idx < idxs.size(); idx++)
          result.set_bit(idxs[idx]);
        return result;
      }
      static void handle_remote_copies_across(Deserializer &derez, Runtime *rt,
                                              AddressSpaceID previous); 
      static std::vector<CopyAcrossHelper*> create_across_helpers(
                            const FieldMask &src_mask,
                            const FieldMask &dst_mask,
                            const InstanceSet &dst_instances,
                            const std::vector<unsigned> &src_indexes,
                            const std::vector<unsigned> &dst_indexes);
    public:
      const FieldMask src_mask;
      const FieldMask dst_mask;
      const unsigned src_index;
      const unsigned dst_index;
      const RegionUsage src_usage;
      const RegionUsage dst_usage;
      const LogicalRegion src_region;
      const LogicalRegion dst_region;
      const InstanceSet target_instances;
      const std::vector<InstanceView*> target_views;
      const ApEvent precondition;
      const PredEvent pred_guard;
      const ReductionOpID redop;
      const std::vector<unsigned> src_indexes;
      const std::vector<unsigned> dst_indexes;
      const std::vector<CopyAcrossHelper*> across_helpers;
      const PhysicalTraceInfo trace_info;
      const bool perfect;
    public:
      // Can only safely be accessed when analysis is locked
      FieldMask uninitialized;
      RtUserEvent uninitialized_reported;
      FieldMaskSet<IndexSpaceExpression> local_exprs;
      std::set<ApEvent> copy_events;
      std::set<RtEvent> guard_events;
    protected:
      CopyFillAggregator *across_aggregator;
      RtUserEvent aggregator_guard; // Guard event for the aggregator
    };

    /**
     * \class OverwriteAnalysis 
     * For performing overwrite traversals on equivalence set trees
     */
    class OverwriteAnalysis : public PhysicalAnalysis,
                              public LegionHeapify<OverwriteAnalysis> {
    public:
      OverwriteAnalysis(Runtime *rt, Operation *op, unsigned index,
                        const RegionUsage &usage,
                        const VersionInfo &info, LogicalView *view,
                        const PhysicalTraceInfo &trace_info,
                        const ApEvent precondition,
                        const RtEvent guard_event = RtEvent::NO_RT_EVENT,
                        const PredEvent pred_guard = PredEvent::NO_PRED_EVENT,
                        const bool track_effects = false,
                        const bool add_restriction = false);
      // Also local but with a full set of views
      OverwriteAnalysis(Runtime *rt, Operation *op, unsigned index,
                        const RegionUsage &usage,
                        const VersionInfo &info, 
                        const std::set<LogicalView*> &views,
                        const PhysicalTraceInfo &trace_info,
                        const ApEvent precondition,
                        const RtEvent guard_event = RtEvent::NO_RT_EVENT,
                        const PredEvent pred_guard = PredEvent::NO_PRED_EVENT,
                        const bool track_effects = false,
                        const bool add_restriction = false);
      OverwriteAnalysis(Runtime *rt, AddressSpaceID src, AddressSpaceID prev,
                        Operation *op, unsigned index, VersionManager *man, 
                        const RegionUsage &usage, 
                        const std::set<LogicalView*> &views,
                        const PhysicalTraceInfo &trace_info,
                        const ApEvent precondition,
                        const RtEvent guard_event,
                        const PredEvent pred_guard,
                        const bool track_effects,
                        const bool add_restriction);
      OverwriteAnalysis(const OverwriteAnalysis &rhs);
      virtual ~OverwriteAnalysis(void);
    public:
      OverwriteAnalysis& operator=(const OverwriteAnalysis &rhs);
    public:
      bool has_output_updates(void) const 
        { return (output_aggregator != NULL); }
    public:
      virtual void perform_traversal(EquivalenceSet *set,
                                     const FieldMask &mask,
                                     std::set<RtEvent> &deferral_events,
                                     std::set<RtEvent> &applied_events,
                                     FieldMask *stale_mask,
                                     const bool cached_set,
                                     const bool already_deferred = false);
      virtual RtEvent perform_remote(RtEvent precondition, 
                                     std::set<RtEvent> &applied_events,
                                     const bool already_deferred = false);
      virtual RtEvent perform_updates(RtEvent precondition, 
                                      std::set<RtEvent> &applied_events,
                                      const bool already_deferred = false);
      virtual ApEvent perform_output(RtEvent precondition,
                                     std::set<RtEvent> &applied_events,
                                     const bool already_deferred = false);
    public:
      static void handle_remote_overwrites(Deserializer &derez, Runtime *rt,
                                           AddressSpaceID previous); 
    public:
      const RegionUsage usage;
      const std::set<LogicalView*> views;
      const PhysicalTraceInfo trace_info;
      const ApEvent precondition;
      const RtEvent guard_event;
      const PredEvent pred_guard;
      const bool track_effects;
      const bool add_restriction;
    public:
      // Can only safely be accessed when analysis is locked
      CopyFillAggregator *output_aggregator;
      std::set<ApEvent> effects_events;
    };

    /**
     * \class FilterAnalysis
     * For performing filter traversals on equivalence set trees
     */
    class FilterAnalysis : public PhysicalAnalysis,
                           public LegionHeapify<FilterAnalysis> {
    public:
      FilterAnalysis(Runtime *rt, Operation *op, unsigned index,
                     const VersionInfo &info, InstanceView *inst_view,
                     LogicalView *registration_view,
                     const bool remove_restriction = false);
      FilterAnalysis(Runtime *rt, AddressSpaceID src, AddressSpaceID prev,
                     Operation *op, unsigned index, VersionManager *man,
                     InstanceView *inst_view, LogicalView *registration_view,
                     const bool remove_restriction);
      FilterAnalysis(const FilterAnalysis &rhs);
      virtual ~FilterAnalysis(void);
    public:
      FilterAnalysis& operator=(const FilterAnalysis &rhs);
    public:
      virtual void perform_traversal(EquivalenceSet *set,
                                     const FieldMask &mask,
                                     std::set<RtEvent> &deferral_events,
                                     std::set<RtEvent> &applied_events,
                                     FieldMask *stale_mask,
                                     const bool cached_set,
                                     const bool already_deferred = false);
      virtual RtEvent perform_remote(RtEvent precondition, 
                                     std::set<RtEvent> &applied_events,
                                     const bool already_deferred = false);
    public:
      static void handle_remote_filters(Deserializer &derez, Runtime *rt,
                                        AddressSpaceID previous);
    public:
      InstanceView *const inst_view;
      LogicalView *const registration_view;
      const bool remove_restriction;
    };

    /**
     * \class RayTracer
     * This is an abstract class that provides an interface for
     * recording the equivalence sets that result from ray tracing
     * an equivalence set tree for a given index space expression.
     */
    class RayTracer {
    public:
      virtual ~RayTracer(void) { }
    public:
      virtual void record_equivalence_set(EquivalenceSet *set,
                                          const FieldMask &mask) = 0;
      virtual void record_pending_equivalence_set(EquivalenceSet *set,
                                          const FieldMask &mask) = 0;
    };

    /**
     * \class EquivalenceSet
     * The equivalence set class tracks the physical state of a
     * set of points in a logical region for all the fields. There
     * is an owner node for the equivlance set that uses a ESI
     * protocol in order to manage local and remote copies of 
     * the equivalence set for each of the different fields.
     * It's also possible for the equivalence set to be refined
     * into sub equivalence sets which then subsum it's responsibility.
     */
    class EquivalenceSet : public DistributedCollectable,
                           public LegionHeapify<EquivalenceSet> {
    public:
      static const AllocationType alloc_type = EQUIVALENCE_SET_ALLOC;
    public:
      struct RefinementTaskArgs : public LgTaskArgs<RefinementTaskArgs> {
      public:
        static const LgTaskID TASK_ID = LG_REFINEMENT_TASK_ID;
      public:
        RefinementTaskArgs(EquivalenceSet *t)
          : LgTaskArgs<RefinementTaskArgs>(implicit_provenance), 
            target(t) { }
      public:
        EquivalenceSet *const target;
      };
      struct RemoteRefTaskArgs : public LgTaskArgs<RemoteRefTaskArgs> {
      public:
        static const LgTaskID TASK_ID = LG_REMOTE_REF_TASK_ID;
      public:
        RemoteRefTaskArgs(DistributedID id, RtUserEvent done, bool add,
                          std::map<LogicalView*,unsigned> *r)
          : LgTaskArgs<RemoteRefTaskArgs>(implicit_provenance), 
            did(id), done_event(done), add_references(add), refs(r) { }
      public:
        const DistributedID did;
        const RtUserEvent done_event;
        const bool add_references;
        std::map<LogicalView*,unsigned> *refs;
      };
      struct DeferRayTraceArgs : public LgTaskArgs<DeferRayTraceArgs> {
      public:
        static const LgTaskID TASK_ID = LG_DEFER_RAY_TRACE_TASK_ID;
      public:
        DeferRayTraceArgs(EquivalenceSet *s, RayTracer *t,
                          IndexSpaceExpression *e, IndexSpace h,
                          AddressSpaceID o, RtUserEvent d,
                          RtUserEvent def, const FieldMask &m,
                          // These are just for the case where the
                          // request comes from a remote node and
                          // we're waiting for the expression to load
                          bool is_local=true, bool is_expr_s = false,
                          IndexSpace expr_h = IndexSpace::NO_SPACE,
                          IndexSpaceExprID expr_i = 0);
      public:
        EquivalenceSet *const set;
        RayTracer *const target;
        IndexSpaceExpression *const expr;
        const IndexSpace handle;
        const AddressSpaceID origin;
        const RtUserEvent done;
        const RtUserEvent deferral;
        FieldMask *const ray_mask;
        const IndexSpace expr_handle;
        const IndexSpaceExprID expr_id;
        const bool is_local;
        const bool is_expr_space;
      };
      struct DeferRayTraceFinishArgs : 
        public LgTaskArgs<DeferRayTraceFinishArgs> {
      public:
        static const LgTaskID TASK_ID = LG_DEFER_RAY_TRACE_FINISH_TASK_ID;
      public:
        DeferRayTraceFinishArgs(RayTracer *t, AddressSpaceID src,
            FieldMaskSet<EquivalenceSet> *to_tv,
            std::map<EquivalenceSet*,IndexSpaceExpression*> *exs,
            const size_t v, const IndexSpace h, RtUserEvent d)
          : LgTaskArgs<DeferRayTraceFinishArgs>(implicit_provenance),
            target(t), source(src), to_traverse(to_tv), exprs(exs), 
            volume(v), handle(h), done(d) { }
      public:
        RayTracer *const target;
        const AddressSpaceID source;
        FieldMaskSet<EquivalenceSet> *const to_traverse;
        std::map<EquivalenceSet*,IndexSpaceExpression*> *const exprs;
        const size_t volume;
        const IndexSpace handle;
        const RtUserEvent done;
      };
      struct DeferSubsetRequestArgs : 
        public LgTaskArgs<DeferSubsetRequestArgs> {
      public:
        static const LgTaskID TASK_ID = LG_DEFER_SUBSET_REQUEST_TASK_ID;
      public:
        DeferSubsetRequestArgs(EquivalenceSet *s, 
                               AddressSpaceID src, RtUserEvent d)
          : LgTaskArgs<DeferSubsetRequestArgs>(implicit_provenance),
            set(s), source(src), deferral(d) { }
      public:
        EquivalenceSet *const set;
        const AddressSpaceID source;
        const RtUserEvent deferral;
      };
      struct DeferMakeOwnerArgs : public LgTaskArgs<DeferMakeOwnerArgs> {
      public:
        static const LgTaskID TASK_ID = LG_DEFER_MAKE_OWNER_TASK_ID;
      public:
        DeferMakeOwnerArgs(EquivalenceSet *s,
                           FieldMaskSet<EquivalenceSet> *sub, RtUserEvent d)
          : LgTaskArgs<DeferMakeOwnerArgs>(implicit_provenance), set(s),
            new_subsets(sub), done(d) { }
      public:
        EquivalenceSet *const set;
        FieldMaskSet<EquivalenceSet> *const new_subsets;
        const RtUserEvent done;
      };
      struct DeferMergeOrForwardArgs : 
        public LgTaskArgs<DeferMergeOrForwardArgs> {
      public:
        static const LgTaskID TASK_ID = LG_DEFER_MERGE_OR_FORWARD_TASK_ID;
      public:
        DeferMergeOrForwardArgs(EquivalenceSet *s, bool init,
            FieldMaskSet<LogicalView> *v,
            std::map<unsigned,std::vector<ReductionView*> > *r,
            FieldMaskSet<InstanceView> *t, 
            LegionMap<VersionID,FieldMask>::aligned *u, RtUserEvent d)
          : LgTaskArgs<DeferMergeOrForwardArgs>(implicit_provenance),
            set(s), views(v), reductions(r), restricted(t), 
            versions(u), done(d), initial(init) { }
      public:
        EquivalenceSet *const set;
        FieldMaskSet<LogicalView> *const views;
        std::map<unsigned,std::vector<ReductionView*> > *const reductions;
        FieldMaskSet<InstanceView> *const restricted;
        LegionMap<VersionID,FieldMask>::aligned *const versions;
        const RtUserEvent done;
        const bool initial;
      };
      struct DeferResponseArgs : public LgTaskArgs<DeferResponseArgs> {
      public:
        static const LgTaskID TASK_ID = LG_DEFER_EQ_RESPONSE_TASK_ID;
      public:
        DeferResponseArgs(DistributedID id, AddressSpaceID src, 
                          AddressSpaceID log, IndexSpaceExpression *ex, 
                          bool local, bool is_space, IndexSpace expr_h, 
                          IndexSpaceExprID xid, IndexSpace h);
      public:
        const DistributedID did;
        const AddressSpaceID source;
        const AddressSpaceID logical_owner;
        IndexSpaceExpression *const expr;
        const bool is_local;
        const bool is_index_space;
        const IndexSpace expr_handle;
        const IndexSpaceExprID expr_id;
        const IndexSpace handle;
      };
    protected:
      enum EqState {
        // Owner starts in the mapping state, goes to pending refinement
        // once there are any refinements to be done which will wait for
        // all mappings to finish and then goes to refined once any 
        // refinements have been done
        MAPPING_STATE, // subsets is stable and no refinements being performed
        REFINING_STATE, // running the refinement task
        // Remote copies start in the invalid state, go to pending valid
        // while waiting for a lease on the current subsets, valid once they 
        // get a lease, pending invalid once they get an invalid notification
        // but have outsanding mappings, followed by invalid
        INVALID_STATE,
        PENDING_VALID_STATE,
        VALID_STATE,
      };
    protected:
      struct DisjointPartitionRefinement {
      public:
        DisjointPartitionRefinement(IndexPartNode *p);
      public:
        inline const std::map<IndexSpaceNode*,EquivalenceSet*>& 
          get_children(void) const { return children; }
        inline bool is_refined(void) const 
          { return (total_child_volume == partition_volume); } 
      public:
        void add_child(IndexSpaceNode *node, EquivalenceSet *child);
        EquivalenceSet* find_child(IndexSpaceNode *node) const;
      public:
        IndexPartNode *const partition;
      private:
        std::map<IndexSpaceNode*,EquivalenceSet*> children;
        size_t total_child_volume;
        const size_t partition_volume;
      };
    public:
      EquivalenceSet(Runtime *rt, DistributedID did,
                     AddressSpaceID owner_space,
                     AddressSpaceID logical_owner,
                     IndexSpaceExpression *expr, 
                     IndexSpaceNode *index_space_node,
                     bool register_now);
      EquivalenceSet(const EquivalenceSet &rhs);
      virtual ~EquivalenceSet(void);
    public:
      EquivalenceSet& operator=(const EquivalenceSet &rhs);
    public:
      inline bool has_refinements(const FieldMask &mask) const
        {
          AutoLock eq(eq_lock,1,false/*exclusive*/);
          return is_refined(mask);
        }
    public:
      // Must be called while holding the lock
      inline bool is_logical_owner(void) const
        { return (local_space == logical_owner_space); }
    protected:
      // Must be called while holding the lock
      inline bool is_refined(const FieldMask &mask) const
        { 
          return (!subsets.empty() && !(subsets.get_valid_mask() * mask)) ||
                  !(refining_fields * mask);
        }
    protected:
      inline void increment_pending_analyses(void)
        { pending_analyses++; }
      inline void decrement_pending_analyses(void)
        {
#ifdef DEBUG_LEGION
          assert(pending_analyses > 0);
#endif
          if ((--pending_analyses == 0) && !is_logical_owner() &&
              waiting_event.exists())
            // Signal to the migration task that it is safe to unpack
            trigger_pending_analysis_event();
        }
      // Need a separte function because Runtime::trigger_event is not included
      void trigger_pending_analysis_event(void);
    public:
      // From distributed collectable
      virtual void notify_active(ReferenceMutator *mutator);
      virtual void notify_inactive(ReferenceMutator *mutator);
      virtual void notify_valid(ReferenceMutator *mutator);
      virtual void notify_invalid(ReferenceMutator *mutator);
    public:
      AddressSpaceID clone_from(const EquivalenceSet *parent, 
                                const FieldMask &clone_mask);
      void remove_update_guard(CopyFillGuard *guard);
      void refresh_refinement(RayTracer *target, const FieldMask &mask,
                              RtUserEvent refresh_done);
      void ray_trace_equivalence_sets(RayTracer *target,
                                      IndexSpaceExpression *expr, 
                                      FieldMask ray_mask,
                                      IndexSpace handle,
                                      AddressSpaceID source,
                                      RtUserEvent ready,
                                      RtUserEvent deferral_event = 
                                        RtUserEvent::NO_RT_USER_EVENT); 
      void record_subset(EquivalenceSet *set, const FieldMask &mask);
    public:
      // Analysis methods
      inline bool has_restrictions(const FieldMask &mask) const
        { return !(mask * restricted_fields); }
      FieldMask is_restricted(InstanceView *view);
      void initialize_set(const RegionUsage &usage,
                          const FieldMask &user_mask,
                          const bool restricted,
                          const InstanceSet &sources,
            const std::vector<InstanceView*> &corresponding,
                          std::set<RtEvent> &applied_events);
      void find_valid_instances(ValidInstAnalysis &analysis,
                                FieldMask user_mask,
                                std::set<RtEvent> &deferral_events,
                                std::set<RtEvent> &applied_events,
                                const bool cached_set,
                                const bool already_deferred = false);
      void find_invalid_instances(InvalidInstAnalysis &analysis,
                                FieldMask user_mask,
                                std::set<RtEvent> &deferral_events,
                                std::set<RtEvent> &applied_events,
                                const bool cached_set,
                                const bool already_deferred = false);
      void update_set(UpdateAnalysis &analysis, FieldMask user_mask,
                      std::set<RtEvent> &deferral_events,
                      std::set<RtEvent> &applied_events,
                      FieldMask *stale_mask = NULL,
                      const bool cached_set = true,
                      const bool already_deferred = false);
    protected:
      void update_set_internal(CopyFillAggregator *&input_aggregator,
                               const RtEvent guard_event,
                               Operation *op, const unsigned index,
                               const RegionUsage &usage,
                               const FieldMask &user_mask,
                               const InstanceSet &target_instances,
                               const std::vector<InstanceView*> &target_views,
                               std::set<RtEvent> &applied_events,
                               const bool record_valid);
      void check_for_migration(PhysicalAnalysis &analysis,
                               std::set<RtEvent> &applied_events);
    public:
      void acquire_restrictions(AcquireAnalysis &analysis, 
                                FieldMask acquire_mask,
                                std::set<RtEvent> &deferral_events,
                                std::set<RtEvent> &applied_events,
                                FieldMask *stale_mask = NULL,
                                const bool cached_set = true,
                                const bool already_deferred = false);
      void release_restrictions(ReleaseAnalysis &analysis,
                                FieldMask release_mask,
                                std::set<RtEvent> &deferral_events,
                                std::set<RtEvent> &applied_events,
                                FieldMask *stale_mask = NULL,
                                const bool cached_set = true,
                                const bool already_deferred = false);
      void issue_across_copies(CopyAcrossAnalysis &analysis,
                               FieldMask src_mask, 
                               IndexSpaceExpression *overlap,
                               std::set<RtEvent> &deferral_events,
                               std::set<RtEvent> &applied_events);
      void overwrite_set(OverwriteAnalysis &analysis, FieldMask mask,
                         std::set<RtEvent> &deferral_events,
                         std::set<RtEvent> &applied_events,
                         FieldMask *stale_mask = NULL,
                         const bool cached_set = true,
                         const bool already_deferred = false);
      void filter_set(FilterAnalysis &analysis, FieldMask mask,
                      std::set<RtEvent> &deferral_events,
                      std::set<RtEvent> &applied_events,
                      FieldMask *stale_mask = NULL,
                      const bool cached_set = true,
                      const bool already_deferred = false);
    protected:
      void request_remote_subsets(std::set<RtEvent> &applied_events);
      // Help for analysis, all must be called while holding the lock
      void record_instances(const FieldMask &record_mask, 
                            const InstanceSet &target_instances,
                            const std::vector<InstanceView*> &target_views,
                                  ReferenceMutator &mutator);
      void issue_update_copies_and_fills(CopyFillAggregator *&aggregator,
                                         const RtEvent guard_event,
                                         Operation *op, const unsigned index,
                                         const bool track_events,
                                         FieldMask update_mask,
                                         const InstanceSet &target_instances,
                         const std::vector<InstanceView*> &target_views,
                                         IndexSpaceExpression *expr,
                                         const bool skip_check = false,
                                         const int dst_index = -1) const;
      void filter_valid_instances(const FieldMask &filter_mask);
      void filter_reduction_instances(const FieldMask &filter_mask);
      void apply_reductions(const FieldMask &reduce_mask, 
                            CopyFillAggregator *&aggregator,
                            RtEvent guard_event, Operation *op,
                            const unsigned index, const bool track_events);
      void copy_out(const FieldMask &restricted_mask,
                    const InstanceSet &src_instances,
                    const std::vector<InstanceView*> &src_views,
                    Operation *op, const unsigned index,
                          CopyFillAggregator *&aggregator) const;
      // For the case with a single instance and a logical view
      void copy_out(const FieldMask &restricted_mask, LogicalView *src_view,
                    Operation *op, const unsigned index,
                          CopyFillAggregator *&aggregator) const;
      void advance_version_numbers(FieldMask advance_mask);
    protected:
      void perform_refinements(void);
      void check_for_unrefined_remainder(AutoLock &eq,
                                         const FieldMask &mask,
                                         AddressSpaceID source);
      void finalize_disjoint_refinement(DisjointPartitionRefinement *dis,
                                        const FieldMask &finalize_mask);
      void filter_unrefined_remainders(FieldMask &to_filter,
                                       IndexSpaceExpression *expr);
      void send_equivalence_set(AddressSpaceID target);
      // Must be called while holding the lock in exlcusive mode
      EquivalenceSet* add_pending_refinement(IndexSpaceExpression *expr,
                                             const FieldMask &mask,
                                             IndexSpaceNode *node,
                                             AddressSpaceID source);
      void process_subset_request(AddressSpaceID source,
                                  RtUserEvent deferral_event);
      void process_subset_response(Deserializer &derez);
      void process_subset_update(Deserializer &derez);
      void pack_state(Serializer &rez, const FieldMask &mask) const;
      void unpack_state(Deserializer &derez); 
      void merge_or_forward(const RtUserEvent done_event,
          bool initial_refinement, const FieldMaskSet<LogicalView> &new_views,
          const std::map<unsigned,std::vector<ReductionView*> > &new_reductions,
          const FieldMaskSet<InstanceView> &new_restrictions,
          const LegionMap<VersionID,FieldMask>::aligned &new_versions);
      void pack_migration(Serializer &rez, RtEvent done_migration);
      void unpack_migration(Deserializer &derez, AddressSpaceID source,
                            RtUserEvent done_event);
      bool make_owner(FieldMaskSet<EquivalenceSet> *new_subsets,
                      RtUserEvent done_event, bool need_lock);
      void update_owner(const AddressSpaceID new_logical_owner);
      void defer_traversal(AutoTryLock &eq, PhysicalAnalysis &analysis,
                           const FieldMask &mask,
                           std::set<RtEvent> &deferral_events,
                           std::set<RtEvent> &applied_events,
                           const bool already_deferred,
                           const bool cached_set);
      inline RtEvent chain_deferral_events(RtUserEvent deferral_event)
      {
        volatile Realm::Event::id_t *ptr = &next_deferral_precondition.id;
        RtEvent continuation_pre;
        do {
          continuation_pre.id = *ptr;
        } while (!__sync_bool_compare_and_swap(ptr,
                  continuation_pre.id, deferral_event.id));
        return continuation_pre;
      }
    public:
      static void handle_refinement(const void *args);
      static void handle_remote_references(const void *args);
      static void handle_ray_trace(const void *args, Runtime *runtime);
      static void handle_ray_trace_finish(const void *args);
      static void handle_subset_request(const void *args);
      static void handle_make_owner(const void *args);
      static void handle_merge_or_forward(const void *args);
      static void handle_deferred_response(const void *args, Runtime *runtime);
      static void handle_equivalence_set_request(Deserializer &derez,
                            Runtime *runtime, AddressSpaceID source);
      static void handle_equivalence_set_response(Deserializer &derez,
                            Runtime *runtime, AddressSpaceID source);
      static void handle_subset_request(Deserializer &derez, Runtime *runtime);
      static void handle_subset_response(Deserializer &derez, Runtime *runtime);
      static void handle_subset_update(Deserializer &derez, Runtime *rt);
      static void handle_ray_trace_request(Deserializer &derez, 
                            Runtime *runtime, AddressSpaceID source);
      static void handle_ray_trace_response(Deserializer &derez, Runtime *rt);
      static void handle_migration(Deserializer &derez, 
                                   Runtime *runtime, AddressSpaceID source);
      static void handle_owner_update(Deserializer &derez, Runtime *rt);
      static void handle_remote_refinement(Deserializer &derez, Runtime *rt);
    public:
      IndexSpaceExpression *const set_expr;
      IndexSpaceNode *const index_space_node; // can be NULL
    protected:
      AddressSpaceID logical_owner_space;
      mutable LocalLock eq_lock;
    protected:
      // This is the actual physical state of the equivalence class
      FieldMaskSet<LogicalView>                           valid_instances;
      std::map<unsigned/*field idx*/,
               std::vector<ReductionView*> >              reduction_instances;
      FieldMask                                           reduction_fields;
      FieldMaskSet<InstanceView>                          restricted_instances;
      FieldMask                                           restricted_fields;
      // This is the current version number of the equivalence set
      // Each field should appear in exactly one mask
      LegionMap<VersionID,FieldMask>::aligned             version_numbers;
    protected:
      // Track the current state of this equivalence state
      EqState eq_state;
      // Fields that are being refined
      FieldMask refining_fields;
      // This tracks the most recent copy-fill aggregator for each field
      FieldMaskSet<CopyFillGuard> update_guards;
      // Keep track of the refinements that need to be done
      FieldMaskSet<EquivalenceSet> pending_refinements;
      // Keep an event to track when the refinements are ready
      RtUserEvent transition_event;
      // An event to track when the refinement task is done on the owner
      // and when analyses are done on remote nodes for migration
      RtUserEvent waiting_event;
      // An event to order to deferral tasks
      volatile RtEvent next_deferral_precondition;
    protected:
      // If we have sub sets then we track those here
      // If this data structure is not empty, everything above is invalid
      // except for the remainder expression which is just waiting until
      // someone else decides that they need to access it
      FieldMaskSet<EquivalenceSet> subsets;
      std::map<IndexSpaceExpression*,EquivalenceSet*> *subset_exprs;
      // Set on the owner node for tracking the remote subset leases
      std::set<AddressSpaceID> remote_subsets;
      // Index space expression for unrefined remainder of our set_expr
      // This is only valid on the owner node
      FieldMaskSet<IndexSpaceExpression> unrefined_remainders;
      // For detecting when we are slicing a disjoint partition
      FieldMaskSet<DisjointPartitionRefinement> disjoint_partition_refinements;
    protected:
      // Uses these for determining when we should do migration
      // There is an implicit assumption here that equivalence sets
      // are only used be a small number of nodes that is less than
      // the samples per migration count, if it ever exceeds this 
      // then we'll issue a warning
      static const unsigned SAMPLES_PER_MIGRATION_TEST = 64;
      // How many total epochs we want to remember
      static const unsigned MIGRATION_EPOCHS = 2;
      std::vector<std::pair<AddressSpaceID,unsigned> > 
        user_samples[MIGRATION_EPOCHS];
      unsigned migration_index;
      unsigned sample_count;
      // Prevent migration while there are still analyses traversing the set
      unsigned pending_analyses;
    public:
      static const VersionID init_version = 1;
    };

    /**
     * \class VersionManager
     * The VersionManager class tracks the starting equivalence
     * sets for a given node in the logical region tree. Note
     * that its possible that these have since been shattered
     * and we need to traverse them, but it's a cached starting
     * point that doesn't involve tracing the entire tree.
     */
    class VersionManager : public RayTracer, 
                           public LegionHeapify<VersionManager> {
    public:
      static const AllocationType alloc_type = VERSION_MANAGER_ALLOC;
    public:
      struct LgFinalizeEqSetsArgs : 
        public LgTaskArgs<LgFinalizeEqSetsArgs> {
      public:
        static const LgTaskID TASK_ID = LG_FINALIZE_EQ_SETS_TASK_ID;
      public:
        LgFinalizeEqSetsArgs(VersionManager *man, RtUserEvent c, UniqueID uid)
          : LgTaskArgs<LgFinalizeEqSetsArgs>(uid), manager(man), compute(c) { }
      public:
        VersionManager *const manager;
        const RtUserEvent compute;
      };
    public:
      VersionManager(RegionTreeNode *node, ContextID ctx); 
      VersionManager(const VersionManager &manager);
      virtual ~VersionManager(void);
    public:
      VersionManager& operator=(const VersionManager &rhs);
    public:
      inline bool has_versions(const FieldMask &mask) const 
        { return !(mask - equivalence_sets.get_valid_mask()); }
      inline const FieldMask& get_version_mask(void) const
        { return equivalence_sets.get_valid_mask(); }
    public:
      void reset(void);
    public:
      RtEvent perform_versioning_analysis(InnerContext *parent_ctx,
                                          VersionInfo *version_info,
                                          RegionNode *region_node,
                                          const FieldMask &version_mask,
                                          Operation *op);
      virtual void record_equivalence_set(EquivalenceSet *set, 
                                          const FieldMask &mask);
      virtual void record_pending_equivalence_set(EquivalenceSet *set, 
                                          const FieldMask &mask);
      void finalize_equivalence_sets(RtUserEvent done_event);                           
      RtEvent record_stale_sets(FieldMaskSet<EquivalenceSet> &stale_sets);
    public:
      void print_physical_state(RegionTreeNode *node,
                                const FieldMask &capture_mask,
                                TreeStateLogger *logger);
    public:
      static void handle_finalize_eq_sets(const void *args);
      static void handle_stale_update(Deserializer &derez, Runtime *runtime);
    public:
      const ContextID ctx;
      RegionTreeNode *const node;
      Runtime *const runtime;
    protected:
      mutable LocalLock manager_lock;
    protected: 
      FieldMaskSet<EquivalenceSet> equivalence_sets;
      FieldMaskSet<EquivalenceSet> pending_equivalence_sets;
      FieldMaskSet<VersionInfo> waiting_infos;
      LegionMap<RtUserEvent,FieldMask>::aligned equivalence_sets_ready;
    };

    typedef DynamicTableAllocator<VersionManager,10,8> VersionManagerAllocator; 

    /**
     * \class RegionTreePath
     * Keep track of the path and states associated with a 
     * given region requirement of an operation.
     */
    class RegionTreePath {
    public:
      RegionTreePath(void);
    public:
      void initialize(unsigned min_depth, unsigned max_depth);
      void register_child(unsigned depth, const LegionColor color);
      void record_aliased_children(unsigned depth, const FieldMask &mask);
      void clear();
    public:
#ifdef DEBUG_LEGION 
      bool has_child(unsigned depth) const;
      LegionColor get_child(unsigned depth) const;
#else
      inline bool has_child(unsigned depth) const
        { return path[depth] != INVALID_COLOR; }
      inline LegionColor get_child(unsigned depth) const
        { return path[depth]; }
#endif
      inline unsigned get_path_length(void) const
        { return ((max_depth-min_depth)+1); }
      inline unsigned get_min_depth(void) const { return min_depth; }
      inline unsigned get_max_depth(void) const { return max_depth; }
    public:
      const FieldMask* get_aliased_children(unsigned depth) const;
    protected:
      std::vector<LegionColor> path;
      LegionMap<unsigned/*depth*/,FieldMask>::aligned interfering_children;
      unsigned min_depth;
      unsigned max_depth;
    };

    /**
     * \class PathTraverser
     * An abstract class which provides the needed
     * functionality for walking a path and visiting
     * all the kinds of nodes along the path.
     */
    class PathTraverser {
    public:
      PathTraverser(RegionTreePath &path);
      PathTraverser(const PathTraverser &rhs);
      virtual ~PathTraverser(void);
    public:
      PathTraverser& operator=(const PathTraverser &rhs);
    public:
      // Return true if the traversal was successful
      // or false if one of the nodes exit stopped early
      bool traverse(RegionTreeNode *start);
    public:
      virtual bool visit_region(RegionNode *node) = 0;
      virtual bool visit_partition(PartitionNode *node) = 0;
    protected:
      RegionTreePath &path;
    protected:
      // Fields are only valid during traversal
      unsigned depth;
      bool has_child;
      LegionColor next_child;
    };

    /**
     * \class NodeTraverser
     * An abstract class which provides the needed
     * functionality for visiting a node in the tree
     * and all of its sub-nodes.
     */
    class NodeTraverser {
    public:
      NodeTraverser(bool force = false)
        : force_instantiation(force) { }
    public:
      virtual bool break_early(void) const { return false; }
      virtual bool visit_only_valid(void) const = 0;
      virtual bool visit_region(RegionNode *node) = 0;
      virtual bool visit_partition(PartitionNode *node) = 0;
    public:
      const bool force_instantiation;
    };

    /**
     * \class LogicalPathRegistrar
     * A class that registers dependences for an operation
     * against all other operation with an overlapping
     * field mask along a given path
     */
    class LogicalPathRegistrar : public PathTraverser {
    public:
      LogicalPathRegistrar(ContextID ctx, Operation *op,
            const FieldMask &field_mask, RegionTreePath &path);
      LogicalPathRegistrar(const LogicalPathRegistrar &rhs);
      virtual ~LogicalPathRegistrar(void);
    public:
      LogicalPathRegistrar& operator=(const LogicalPathRegistrar &rhs);
    public:
      virtual bool visit_region(RegionNode *node);
      virtual bool visit_partition(PartitionNode *node);
    public:
      const ContextID ctx;
      const FieldMask field_mask;
      Operation *const op;
    };

    /**
     * \class LogicalRegistrar
     * A class that registers dependences for an operation
     * against all other operations with an overlapping
     * field mask.
     */
    class LogicalRegistrar : public NodeTraverser {
    public:
      LogicalRegistrar(ContextID ctx, Operation *op,
                       const FieldMask &field_mask,
                       bool dom);
      LogicalRegistrar(const LogicalRegistrar &rhs);
      ~LogicalRegistrar(void);
    public:
      LogicalRegistrar& operator=(const LogicalRegistrar &rhs);
    public:
      virtual bool visit_only_valid(void) const;
      virtual bool visit_region(RegionNode *node);
      virtual bool visit_partition(PartitionNode *node);
    public:
      const ContextID ctx;
      const FieldMask field_mask;
      Operation *const op;
      const bool dominate;
    };

    /**
     * \class CurrentInitializer 
     * A class for initializing current states 
     */
    class CurrentInitializer : public NodeTraverser {
    public:
      CurrentInitializer(ContextID ctx);
      CurrentInitializer(const CurrentInitializer &rhs);
      ~CurrentInitializer(void);
    public:
      CurrentInitializer& operator=(const CurrentInitializer &rhs);
    public:
      virtual bool visit_only_valid(void) const;
      virtual bool visit_region(RegionNode *node);
      virtual bool visit_partition(PartitionNode *node);
    protected:
      const ContextID ctx;
    };

    /**
     * \class CurrentInvalidator 
     * A class for invalidating current states 
     */
    class CurrentInvalidator : public NodeTraverser {
    public:
      CurrentInvalidator(ContextID ctx, bool users_only);
      CurrentInvalidator(const CurrentInvalidator &rhs);
      ~CurrentInvalidator(void);
    public:
      CurrentInvalidator& operator=(const CurrentInvalidator &rhs);
    public:
      virtual bool visit_only_valid(void) const;
      virtual bool visit_region(RegionNode *node);
      virtual bool visit_partition(PartitionNode *node);
    protected:
      const ContextID ctx;
      const bool users_only;
    };

    /**
     * \class DeletionInvalidator
     * A class for invalidating current states for deletions
     */
    class DeletionInvalidator : public NodeTraverser {
    public:
      DeletionInvalidator(ContextID ctx, const FieldMask &deletion_mask);
      DeletionInvalidator(const DeletionInvalidator &rhs);
      ~DeletionInvalidator(void);
    public:
      DeletionInvalidator& operator=(const DeletionInvalidator &rhs);
    public:
      virtual bool visit_only_valid(void) const;
      virtual bool visit_region(RegionNode *node);
      virtual bool visit_partition(PartitionNode *node);
    protected:
      const ContextID ctx;
      const FieldMask &deletion_mask;
    };

    /**
     * \class VersioningInvalidator
     * A class for reseting the versioning managers for 
     * a deleted region (sub)-tree so that version states
     * and the things they point to can be cleaned up
     * by the garbage collector. The better long term
     * answer is to have individual contexts do this.
     */
    class VersioningInvalidator : public NodeTraverser {
    public:
      VersioningInvalidator(void);
      VersioningInvalidator(RegionTreeContext ctx);
    public:
      virtual bool visit_only_valid(void) const { return true; }
      virtual bool visit_region(RegionNode *node);
      virtual bool visit_partition(PartitionNode *node);
    protected:
      const ContextID ctx;
      const bool invalidate_all;
    };

  }; // namespace Internal 
}; // namespace Legion

#endif // __LEGION_ANALYSIS_H__<|MERGE_RESOLUTION|>--- conflicted
+++ resolved
@@ -411,13 +411,9 @@
         {
           base_sanity_check();
           rec->record_complete_replay(local, ready_event);
-<<<<<<< HEAD
-        } 
-=======
         }
     public:
         ApEvent get_collect_event(ApEvent term_event) const;
->>>>>>> e21a70b9
     protected:
       inline void base_sanity_check(void) const
         {
