--- conflicted
+++ resolved
@@ -957,13 +957,8 @@
 
     //--------------------------------------------------------------------------
     InstanceManager::InstanceManager(const InstanceManager &rhs)
-<<<<<<< HEAD
-      : PhysicalManager(NULL, NULL, NULL, rhs.pointer_constraint, 0, 0, 0, NULL,
+      : PhysicalManager(NULL, NULL, NULL, rhs.pointer_constraint, 0, 0, NULL,
                     PhysicalInstance::NO_INST, NULL, false, false),
-=======
-      : PhysicalManager(NULL, NULL, NULL, rhs.pointer_constraint, 0, 0, NULL,
-                    PhysicalInstance::NO_INST, Domain::NO_DOMAIN, false, false),
->>>>>>> f43019f7
         use_event(ApEvent::NO_AP_EVENT)
     //--------------------------------------------------------------------------
     {
@@ -1810,31 +1805,19 @@
     VirtualManager::VirtualManager(RegionTreeForest *ctx, 
                                    LayoutDescription *desc,
                                    const PointerConstraint &constraint,
-<<<<<<< HEAD
-                                   DistributedID did,AddressSpaceID local_space)
-      : PhysicalManager(ctx, NULL/*memory*/, desc, constraint, did, local_space,
-                        local_space, NULL/*region*/, PhysicalInstance::NO_INST,
-                        NULL, false/*own domain*/, true/*reg now*/)
-=======
                                    DistributedID did)
       : PhysicalManager(ctx, NULL/*memory*/, desc, constraint, did, 
                         ctx->runtime->address_space,
                         NULL/*region*/, PhysicalInstance::NO_INST,
-                        Domain::NO_DOMAIN, false/*own domain*/, true/*reg now*/)
->>>>>>> f43019f7
+                        NULL, false/*own domain*/, true/*reg now*/)
     //--------------------------------------------------------------------------
     {
     }
 
     //--------------------------------------------------------------------------
     VirtualManager::VirtualManager(const VirtualManager &rhs)
-<<<<<<< HEAD
-      : PhysicalManager(NULL, NULL, NULL, rhs.pointer_constraint, 0, 0, 0,
+      : PhysicalManager(NULL, NULL, NULL, rhs.pointer_constraint, 0, 0,
                         NULL, PhysicalInstance::NO_INST, NULL, false, false)
-=======
-      : PhysicalManager(NULL, NULL, NULL, rhs.pointer_constraint, 0, 0,
-               NULL, PhysicalInstance::NO_INST, Domain::NO_DOMAIN, false, false)
->>>>>>> f43019f7
     //--------------------------------------------------------------------------
     {
       // should never be called
