/* Copyright 2019 Stanford University, NVIDIA Corporation
 *
 * Licensed under the Apache License, Version 2.0 (the "License");
 * you may not use this file except in compliance with the License.
 * You may obtain a copy of the License at
 *
 *     http://www.apache.org/licenses/LICENSE-2.0
 *
 * Unless required by applicable law or agreed to in writing, software
 * distributed under the License is distributed on an "AS IS" BASIS,
 * WITHOUT WARRANTIES OR CONDITIONS OF ANY KIND, either express or implied.
 * See the License for the specific language governing permissions and
 * limitations under the License.
 */


#ifndef __LEGION_OPERATIONS_H__
#define __LEGION_OPERATIONS_H__

#include "legion.h"
#include "legion/runtime.h"
#include "legion/region_tree.h"
#include "legion/legion_mapping.h"
#include "legion/legion_utilities.h"
#include "legion/legion_allocation.h"
#include "legion/legion_analysis.h"
#include "legion/mapper_manager.h"

namespace Legion {
  namespace Internal {

    // Special typedef for predicates
    typedef PredicateImpl PredicateOp;  

    /**
     * \class Operation
     * The operation class serves as the root of the tree
     * of all operations that can be performed in a Legion
     * program.
     */
    class Operation : public ReferenceMutator, public ProfilingResponseHandler {
    public:
      enum OpKind {
        MAP_OP_KIND,
        COPY_OP_KIND,
        FENCE_OP_KIND,
        FRAME_OP_KIND,
        DELETION_OP_KIND,
        MERGE_CLOSE_OP_KIND,
        POST_CLOSE_OP_KIND,
        VIRTUAL_CLOSE_OP_KIND,
        RETURN_CLOSE_OP_KIND,
        ACQUIRE_OP_KIND,
        RELEASE_OP_KIND,
        DYNAMIC_COLLECTIVE_OP_KIND,
        FUTURE_PRED_OP_KIND,
        NOT_PRED_OP_KIND,
        AND_PRED_OP_KIND,
        OR_PRED_OP_KIND,
        MUST_EPOCH_OP_KIND,
        PENDING_PARTITION_OP_KIND,
        DEPENDENT_PARTITION_OP_KIND,
        FILL_OP_KIND,
        ATTACH_OP_KIND,
        DETACH_OP_KIND,
        TIMING_OP_KIND,
        TRACE_CAPTURE_OP_KIND,
        TRACE_COMPLETE_OP_KIND,
        TRACE_REPLAY_OP_KIND,
        TRACE_BEGIN_OP_KIND,
        TRACE_SUMMARY_OP_KIND,
        TASK_OP_KIND,
        LAST_OP_KIND,
      };
      static const char *const op_names[LAST_OP_KIND];
#define OPERATION_NAMES {           \
        "Mapping",                  \
        "Copy",                     \
        "Fence",                    \
        "Frame",                    \
        "Deletion",                 \
        "Merge Close",              \
        "Post Close",               \
        "Virtual Close",            \
        "Return Close",             \
        "Acquire",                  \
        "Release",                  \
        "Dynamic Collective",       \
        "Future Predicate",         \
        "Not Predicate",            \
        "And Predicate",            \
        "Or Predicate",             \
        "Must Epoch",               \
        "Pending Partition",        \
        "Dependent Partition",      \
        "Fill",                     \
        "Attach",                   \
        "Detach",                   \
        "Timing",                   \
        "Trace Capture",            \
        "Trace Complete",           \
        "Trace Replay",             \
        "Trace Begin",              \
        "Trace Summary",            \
        "Task",                     \
      } 
    public:
      struct TriggerOpArgs : public LgTaskArgs<TriggerOpArgs> {
      public:
        static const LgTaskID TASK_ID = LG_TRIGGER_OP_ID;
      public:
        TriggerOpArgs(Operation *o)
          : LgTaskArgs<TriggerOpArgs>(o->get_unique_op_id()), op(o) { }
      public:
        Operation *const op;
      };
      struct DeferredReadyArgs : public LgTaskArgs<DeferredReadyArgs> {
      public:
        static const LgTaskID TASK_ID = LG_DEFERRED_READY_TRIGGER_ID;
      public:
        DeferredReadyArgs(Operation *op)
          : LgTaskArgs<DeferredReadyArgs>(op->get_unique_op_id()),
            proxy_this(op) { }
      public:
        Operation *const proxy_this;
      };
      struct DeferredEnqueueArgs : public LgTaskArgs<DeferredEnqueueArgs> {
      public:
        static const LgTaskID TASK_ID = LG_DEFERRED_ENQUEUE_OP_ID;
      public:
        DeferredEnqueueArgs(Operation *op, LgPriority p)
          : LgTaskArgs<DeferredEnqueueArgs>(op->get_unique_op_id()),
            proxy_this(op), priority(p) { }
      public:
        Operation *const proxy_this;
        const LgPriority priority;
      };
      struct DeferredResolutionArgs :
        public LgTaskArgs<DeferredResolutionArgs> {
      public:
        static const LgTaskID TASK_ID = LG_DEFERRED_RESOLUTION_TRIGGER_ID;
      public:
        DeferredResolutionArgs(Operation *op)
          : LgTaskArgs<DeferredResolutionArgs>(op->get_unique_op_id()),
            proxy_this(op) { }
      public:
        Operation *const proxy_this;
      };
      struct DeferredExecuteArgs : public LgTaskArgs<DeferredExecuteArgs> {
      public:
        static const LgTaskID TASK_ID = LG_DEFERRED_EXECUTION_TRIGGER_ID;
      public:
        DeferredExecuteArgs(Operation *op)
          : LgTaskArgs<DeferredExecuteArgs>(op->get_unique_op_id()),
            proxy_this(op) { }
      public:
        Operation *const proxy_this;
      };
      struct DeferredExecArgs : public LgTaskArgs<DeferredExecArgs> {
      public:
        static const LgTaskID TASK_ID = LG_DEFERRED_EXECUTE_ID;
      public:
        DeferredExecArgs(Operation *op)
          : LgTaskArgs<DeferredExecArgs>(op->get_unique_op_id()),
            proxy_this(op) { }
      public:
        Operation *const proxy_this;
      };
      struct TriggerCompleteArgs : public LgTaskArgs<TriggerCompleteArgs> {
      public:
        static const LgTaskID TASK_ID = LG_TRIGGER_COMPLETE_ID;
      public:
        TriggerCompleteArgs(Operation *op)
          : LgTaskArgs<TriggerCompleteArgs>(op->get_unique_op_id()),
            proxy_this(op) { }
      public:
        Operation *const proxy_this;
      };
      struct DeferredCompleteArgs : public LgTaskArgs<DeferredCompleteArgs> {
      public:
        static const LgTaskID TASK_ID = LG_DEFERRED_COMPLETE_ID;
      public:
        DeferredCompleteArgs(Operation *op)
          : LgTaskArgs<DeferredCompleteArgs>(op->get_unique_op_id()),
            proxy_this(op) { }
      public:
        Operation *const proxy_this;
      };
      struct DeferredCommitTriggerArgs : 
        public LgTaskArgs<DeferredCommitTriggerArgs> {
      public:
        static const LgTaskID TASK_ID = LG_DEFERRED_COMMIT_TRIGGER_ID; 
      public:
        DeferredCommitTriggerArgs(Operation *op)
          : LgTaskArgs<DeferredCommitTriggerArgs>(op->get_unique_op_id()),
            proxy_this(op), gen(op->get_generation()) { }
      public:
        Operation *const proxy_this;
        const GenerationID gen;
      };
      struct DeferredCommitArgs : public LgTaskArgs<DeferredCommitArgs> {
      public:
        static const LgTaskID TASK_ID = LG_DEFERRED_COMMIT_ID;
      public:
        DeferredCommitArgs(Operation *op, bool d)
          : LgTaskArgs<DeferredCommitArgs>(op->get_unique_op_id()),
            proxy_this(op), deactivate(d) { }
      public:
        Operation *proxy_this;
        bool deactivate;
      };
    public:
      class MappingDependenceTracker {
      public:
        inline void add_mapping_dependence(RtEvent dependence)
          { mapping_dependences.insert(dependence); }
        inline void add_resolution_dependence(RtEvent dependence)
          { resolution_dependences.insert(dependence); }
        void issue_stage_triggers(Operation *op, Runtime *runtime, 
                                  MustEpochOp *must_epoch);
      private:
        std::set<RtEvent> mapping_dependences;
        std::set<RtEvent> resolution_dependences;
      };
      class CommitDependenceTracker {
      public:
        inline void add_commit_dependence(RtEvent dependence)
          { commit_dependences.insert(dependence); }
        bool issue_commit_trigger(Operation *op, Runtime *runtime);
      private:
        std::set<RtEvent> commit_dependences;
      };
    public:
      Operation(Runtime *rt);
      virtual ~Operation(void);
    public:
      static const char* get_string_rep(OpKind kind);
    public:
      virtual void activate(void) = 0;
      virtual void deactivate(void) = 0; 
      virtual const char* get_logging_name(void) const = 0;
      virtual OpKind get_operation_kind(void) const = 0;
      virtual size_t get_region_count(void) const;
      virtual Mappable* get_mappable(void);
      virtual Memoizable* get_memoizable(void) { return NULL; }
    protected:
      // Base call
      void activate_operation(void);
      void deactivate_operation(void);
    public:
      inline GenerationID get_generation(void) const { return gen; }
      inline RtEvent get_mapped_event(void) const { return mapped_event; }
      inline RtEvent get_resolved_event(void) const { return resolved_event; }
      inline ApEvent get_completion_event(void) const {return completion_event;}
      inline RtEvent get_commit_event(void) const { return commit_event; }
      inline ApEvent get_execution_fence_event(void) const 
        { return execution_fence_event; }
      inline bool has_execution_fence_event(void) const 
        { return execution_fence_event.exists(); }
      inline void set_execution_fence_event(ApEvent fence_event)
        { execution_fence_event = fence_event; }
      inline InnerContext* get_context(void) const { return parent_ctx; }
      inline UniqueID get_unique_op_id(void) const { return unique_op_id; } 
      virtual bool is_memoizing(void) const { return false; }
      inline bool is_tracing(void) const { return tracing; }
      inline bool is_tracking_parent(void) const { return track_parent; } 
      inline bool already_traced(void) const 
        { return ((trace != NULL) && !tracing); }
      inline LegionTrace* get_trace(void) const { return trace; }
      inline size_t get_ctx_index(void) const { return context_index; }
    public:
      // Be careful using this call as it is only valid when the operation
      // actually has a parent task.  Right now the only place it is used
      // is in putting the operation in the right dependence queue which
      // we know happens on the home node and therefore the operations is
      // guaranteed to have a parent task.
      unsigned get_operation_depth(void) const; 
    public:
      void initialize_privilege_path(RegionTreePath &path,
                                     const RegionRequirement &req);
      void initialize_mapping_path(RegionTreePath &path,
                                   const RegionRequirement &req,
                                   LogicalRegion start_node);
      void initialize_mapping_path(RegionTreePath &path,
                                   const RegionRequirement &req,
                                   LogicalPartition start_node);
      void set_trace(LegionTrace *trace, bool is_tracing,
                     const std::vector<StaticDependence> *dependences);
      void set_trace_local_id(unsigned id);
      void set_must_epoch(MustEpochOp *epoch, bool do_registration);
    public:
      // Localize a region requirement to its parent context
      // This means that region == parent and the
      // coherence mode is exclusive
      static void localize_region_requirement(RegionRequirement &req);
      void release_acquired_instances(std::map<PhysicalManager*,
                        std::pair<unsigned,bool> > &acquired_instances);
    public:
      // Initialize this operation in a new parent context
      // along with the number of regions this task has
      void initialize_operation(InnerContext *ctx, bool track,
                                unsigned num_regions = 0,
          const std::vector<StaticDependence> *dependences = NULL);
    public:
      // Inherited from ReferenceMutator
      virtual void record_reference_mutation_effect(RtEvent event);
    public:
      RtEvent execute_prepipeline_stage(GenerationID gen,
                                        bool from_logical_analysis);
      // This is a virtual method because SpeculativeOp overrides
      // it to check for handling speculation before proceeding
      // with the analysis
      virtual void execute_dependence_analysis(void);
    public:
      // The following calls may be implemented
      // differently depending on the operation, but we
      // provide base versions of them so that operations
      // only have to overload the stages that they care
      // about modifying.
      // See if we have a preprocessing stage
      virtual bool has_prepipeline_stage(void) const;
      // The function call for made for all operations 
      // prior to entering the pipeline 
      virtual void trigger_prepipeline_stage(void);
      // The function to call for depence analysis
      virtual void trigger_dependence_analysis(void);
      // The function to call when the operation has all its
      // mapping depenedences satisfied
      // In general put this on the ready queue so the runtime
      // can invoke the trigger mapping call.
      virtual void trigger_ready(void);
      // The function to call for executing an operation
      // Note that this one is not invoked by the Operation class
      // but by the runtime, therefore any operations must be
      // placed on the ready queue in order for the runtime to
      // perform this mapping
      virtual void trigger_mapping(void);
      // The function to trigger once speculation is
      // ready to be resolved
      virtual void trigger_resolution(void);
      // The function to call once the operation is ready to complete
      virtual void trigger_complete(void);
      // The function to call when commit the operation is
      // ready to commit
      virtual void trigger_commit(void);
      // Helper function for deferring complete operations
      // (only used in a limited set of operations and not
      // part of the default pipeline)
      virtual void deferred_execute(void);
      // Helper function for deferring commit operations
      virtual void deferred_commit_trigger(GenerationID commit_gen);
      // A helper method for deciding what to do when we have
      // aliased region requirements for an operation
      virtual void report_interfering_requirements(unsigned idx1,unsigned idx2);
      // A method for finding the parent index of a region
      // requirement for an operation which is necessary for
      // issuing close operation on behalf of the operation.
      virtual unsigned find_parent_index(unsigned idx);
      // Determine if this operation is an internal operation
      virtual bool is_internal_op(void) const { return false; }
      // Determine if this operation is a partition operation
      virtual bool is_partition_op(void) const { return false; }
      // Determine if this is a predicated operation
      virtual bool is_predicated_op(void) const { return false; }
    public: // virtual methods for mapping
      // Pick the sources for a copy operations
      virtual void select_sources(const unsigned index,
                                  const InstanceRef &target,
                                  const InstanceSet &sources,
                                  std::vector<unsigned> &ranking);
      virtual void report_uninitialized_usage(const unsigned index,
                                              LogicalRegion handle,
                                              const RegionUsage usage,
                                              const char *field_string,
                                              RtUserEvent reported);
      // Get a reference to our data structure for tracking acquired instances
      virtual std::map<PhysicalManager*,std::pair<unsigned,bool> >*
                                       get_acquired_instances_ref(void);
      // Update the set of atomic locks for this operation
      virtual void update_atomic_locks(const unsigned index, 
                                       Reservation lock, bool exclusive);
      // Get the restrict precondition for this operation
      static ApEvent merge_sync_preconditions(const TraceInfo &info,
                                const std::vector<Grant> &grants,
                                const std::vector<PhaseBarrier> &wait_barriers);
      virtual void add_copy_profiling_request(
                                        Realm::ProfilingRequestSet &reqeusts);
      // Report a profiling result for this operation
      virtual void handle_profiling_response(
                                  const Realm::ProfilingResponse &result);
      virtual void handle_profiling_update(int count);
      // Compute the initial precondition for this operation
      virtual ApEvent compute_init_precondition(const TraceInfo &info);
    protected:
      void filter_copy_request_kinds(MapperManager *mapper,
          const std::set<ProfilingMeasurementID> &requests,
          std::vector<ProfilingMeasurementID> &results, bool warn_if_not_copy);
    public:
      // The following are sets of calls that we can use to 
      // indicate mapping, execution, resolution, completion, and commit
      //
      // Add this to the list of ready operations
      void enqueue_ready_operation(RtEvent wait_on = RtEvent::NO_RT_EVENT,
                            LgPriority priority = LG_THROUGHPUT_WORK_PRIORITY);
      // Indicate that we are done mapping this operation
      void complete_mapping(RtEvent wait_on = RtEvent::NO_RT_EVENT); 
      // Indicate when this operation has finished executing
      void complete_execution(RtEvent wait_on = RtEvent::NO_RT_EVENT);
      // Indicate when we have resolved the speculation for
      // this operation
      void resolve_speculation(RtEvent wait_on = RtEvent::NO_RT_EVENT);
      // Indicate that we are completing this operation
      // which will also verify any regions for our producers
      void complete_operation(RtEvent wait_on = RtEvent::NO_RT_EVENT);
      // Indicate that we are committing this operation
      void commit_operation(bool do_deactivate,
                            RtEvent wait_on = RtEvent::NO_RT_EVENT);
      // Indicate that this operation is hardened against failure
      void harden_operation(void);
      // Quash this task and do what is necessary to the
      // rest of the operations in the graph
      void quash_operation(GenerationID gen, bool restart);
    public:
      // For operations that wish to complete early they can do so
      // using this method which will allow them to immediately 
      // chain an event to directly trigger the completion event
      // Note that we don't support early completion if we're doing
      // inorder program execution
      inline bool request_early_complete(ApEvent chain_event) 
        {
          if (!runtime->program_order_execution)
          {
            need_completion_trigger = false;
            __sync_synchronize();
            Runtime::trigger_event(completion_event, chain_event);
            return true;
          }
          else
            return false;
        }
      inline bool request_early_complete_no_trigger(ApUserEvent &to_trigger)
        {
          if (!runtime->program_order_execution)
          {
            need_completion_trigger = false;
            __sync_synchronize();
            to_trigger = completion_event;
            return true;
          }
          else
            return false;
        }
      // For operations that need to trigger commit early,
      // then they should use this call to avoid races
      // which could result in trigger commit being
      // called twice.
      void request_early_commit(void);
    public:
      // Everything below here is implementation
      //
      // Call these two functions before and after
      // dependence analysis, they place a temporary
      // dependence on the operation so that it doesn't
      // prematurely trigger before the analysis is
      // complete.  The end call will trigger the
      // operation if it is complete.
      void begin_dependence_analysis(void);
      void end_dependence_analysis(void);
      // Operations for registering dependences and
      // then notifying them when being woken up
      // This call will attempt to register a dependence
      // from the operation on which it is called to the target
      // Return true if the operation has committed and can be 
      // pruned out of the list of mapping dependences.
      bool register_dependence(Operation *target, GenerationID target_gen);
      // This function call does everything that the previous one does, but
      // it also records information about the regions involved and how
      // whether or not they will be validated by the consuming operation.
      // Return true if the operation has committed and can be pruned
      // out of the list of dependences.
      bool register_region_dependence(unsigned idx, Operation *target,
                              GenerationID target_gen, unsigned target_idx,
                              DependenceType dtype, bool validates,
                              const FieldMask &dependent_mask);
      // This method is invoked by one of the two above to perform
      // the registration.  Returns true if we have not yet commited
      // and should therefore be notified once the dependent operation
      // has committed or verified its regions.
      bool perform_registration(GenerationID our_gen, 
                                Operation *op, GenerationID op_gen,
                                bool &registered_dependence,
                                MappingDependenceTracker *tracker,
                                RtEvent other_commit_event);
      // Check to see if the operation is still valid
      // for the given GenerationID.  This method is not precise
      // and may return false when the operation has committed.
      // However, the converse will never be occur.
      bool is_operation_committed(GenerationID gen);
      // Add and remove mapping references to tell an operation
      // how many places additional dependences can come from.
      // Once the mapping reference count goes to zero, no
      // additional dependences can be registered.
      bool add_mapping_reference(GenerationID gen);
      void remove_mapping_reference(GenerationID gen);
    public:
      // Some extra support for tracking dependences that we've 
      // registered as part of our logical traversal
      void record_logical_dependence(const LogicalUser &user);
      inline LegionList<LogicalUser,LOGICAL_REC_ALLOC>::track_aligned&
          get_logical_records(void) { return logical_records; }
      void clear_logical_records(void);
    public:
      // Notify when a region from a dependent task has 
      // been verified (flows up edges)
      void notify_regions_verified(const std::set<unsigned> &regions,
                                   GenerationID gen);
    public:
      // Help for finding the contexts for an operation
      InnerContext* find_logical_context(unsigned index);
      InnerContext* find_physical_context(unsigned index,
                                          const RegionRequirement &req);
    public: // Support for mapping operations
      static void prepare_for_mapping(const InstanceRef &ref,
                                      MappingInstance &instance);
      static void prepare_for_mapping(const InstanceSet &valid,
                           std::vector<MappingInstance> &input_valid);
      static void prepare_for_mapping(const InstanceSet &valid,
                           const std::set<Memory> &filter_memories,
                           std::vector<MappingInstance> &input_valid);
      void compute_ranking(MapperManager            *mapper,
          const std::deque<MappingInstance>         &output,
          const InstanceSet                         &sources,
          std::vector<unsigned>                     &ranking) const;
#ifdef DEBUG_LEGION
    protected:
      virtual void dump_physical_state(RegionRequirement *req, unsigned idx,
                                       bool before = false,
                                       bool closing = false);
#endif
    public:
      // Pack the needed parts of this operation for a remote operation
      virtual void pack_remote_operation(Serializer &rez,
                                         AddressSpaceID target) const;
      void pack_local_remote_operation(Serializer &rez) const;
    protected:
      static inline void add_launch_space_reference(IndexSpaceNode *node)
      {
        LocalReferenceMutator mutator;
        node->add_base_valid_ref(CONTEXT_REF, &mutator);
      }
      static inline bool remove_launch_space_reference(IndexSpaceNode *node)
      {
        if (node == NULL)
          return false;
        return node->remove_base_valid_ref(CONTEXT_REF);
      }
    public:
      Runtime *const runtime;
    protected:
      mutable LocalLock op_lock;
      GenerationID gen;
      UniqueID unique_op_id;
      // The issue index of this operation in the context
      size_t context_index;
      // Operations on which this operation depends
      std::map<Operation*,GenerationID> incoming;
      // Operations which depend on this operation
      std::map<Operation*,GenerationID> outgoing;
      // Number of outstanding mapping references, once this goes to 
      // zero then the set of outgoing edges is fixed
      unsigned outstanding_mapping_references;
      // The set of unverified regions
      std::set<unsigned> unverified_regions;
      // For each of our regions, a map of operations to the regions
      // which we can verify for each operation
      std::map<Operation*,std::set<unsigned> > verify_regions;
      // Whether this operation has executed its prepipeline stage yet
      bool prepipelined;
      // Whether this operation has mapped, once it has mapped then
      // the set of incoming dependences is fixed
      bool mapped;
      // Whether this task has executed or not
      bool executed;
      // Whether speculation for this operation has been resolved
      bool resolved;
      // Whether this operation has completed, cannot commit until
      // both completed is set, and outstanding mapping references
      // has been gone to zero.
      bool completed;
      // Some operations commit out of order and if they do then
      // commited is set to prevent any additional dependences from
      // begin registered.
      bool committed;
      // Whether the physical instances for this region have been
      // hardened by copying them into reslient memories
      bool hardened;
      // Track whether trigger_commit has already been invoked
      bool trigger_commit_invoked;
      // Keep track of whether an eary commit was requested
      bool early_commit_request;
      // Indicate whether we are responsible for
      // triggering the completion event for this operation
      bool need_completion_trigger;
      // Are we tracking this operation in the parent's context
      bool track_parent;
      // The enclosing context for this operation
      InnerContext *parent_ctx;
      // The prepipeline event for this operation
      RtUserEvent prepipelined_event;
      // The mapped event for this operation
      RtUserEvent mapped_event;
      // The resolved event for this operation
      RtUserEvent resolved_event;
      // The completion event for this operation
      ApUserEvent completion_event;
      // The commit event for this operation
      RtUserEvent commit_event;
      // Previous execution fence if there was one
      ApEvent execution_fence_event;
      // The trace for this operation if any
      LegionTrace *trace;
      // Track whether we are tracing this operation
      bool tracing;
      // The id local to a trace
      unsigned trace_local_id;
      // Our must epoch if we have one
      MustEpochOp *must_epoch;
      // A set list or recorded dependences during logical traversal
      LegionList<LogicalUser,LOGICAL_REC_ALLOC>::track_aligned logical_records;
      // Dependence trackers for detecting when it is safe to map and commit
      MappingDependenceTracker *mapping_tracker;
      CommitDependenceTracker  *commit_tracker;
    };

    /**
     * \class ExternalMappable
     * This is class that provides some basic functionality for
     * packing and unpacking the data structures used by 
     * external facing operations
     */
    class ExternalMappable {
    public:
      virtual void set_context_index(size_t index) = 0;
    public:
      static void pack_mappable(const Mappable &mappable, Serializer &rez);
      static void pack_index_space_requirement(
          const IndexSpaceRequirement &req, Serializer &rez);
      static void pack_region_requirement(
          const RegionRequirement &req, Serializer &rez);
      static void pack_grant(
          const Grant &grant, Serializer &rez);
      static void pack_phase_barrier(
          const PhaseBarrier &barrier, Serializer &rez);
    public:
      static void unpack_mappable(Mappable &mappable, Deserializer &derez);
      static void unpack_index_space_requirement(
          IndexSpaceRequirement &req, Deserializer &derez);
      static void unpack_region_requirement(
          RegionRequirement &req, Deserializer &derez);
      static void unpack_grant(
          Grant &grant, Deserializer &derez);
      static void unpack_phase_barrier(
          PhaseBarrier &barrier, Deserializer &derez);
    };

    /**
     * \class PredicateWaiter
     * An interface class for speculative operations
     * and compound predicates that allows them to
     * be notified when their constituent predicates
     * have been resolved.
     */
    class PredicateWaiter {
    public:
      virtual void notify_predicate_value(GenerationID gen, bool value) = 0;
    };

    /**
     * \class Predicate 
     * A predicate operation is an abstract class that
     * contains a method that allows other operations to
     * sample their values and see if they are resolved
     * or whether they are speculated values.
     */
    class PredicateImpl : public Operation {
    public:
      PredicateImpl(Runtime *rt);
    public:
      void activate_predicate(void);
      void deactivate_predicate(void);
    public:
      void add_predicate_reference(void);
      void remove_predicate_reference(void);
      virtual void trigger_complete(void);
      virtual void trigger_commit(void);
    public:
      bool register_waiter(PredicateWaiter *waiter, 
                           GenerationID gen, bool &value);
      PredEvent get_true_guard(void);
      PredEvent get_false_guard(void);
      void get_predicate_guards(PredEvent &true_guard, PredEvent &false_guard);
      Future get_future_result(void);
    protected:
      void set_resolved_value(GenerationID pred_gen, bool value);
    protected:
      bool predicate_resolved;
      bool predicate_value;
      std::map<PredicateWaiter*,GenerationID> waiters;
    protected:
      RtUserEvent collect_predicate;
      unsigned predicate_references;
      PredEvent true_guard, false_guard;
    protected:
      Future result_future;
      bool can_result_future_complete;
    };

    /**
     * \class SpeculativeOp
     * A speculative operation is an abstract class
     * that serves as the basis for operation which
     * can be speculated on a predicate value.  They
     * will ask the predicate value for their value and
     * whether they have actually been resolved or not.
     * Based on that infomration the speculative operation
     * will decide how to manage the operation.
     */
    class SpeculativeOp : public Operation, PredicateWaiter {
    public:
      enum SpecState {
        PENDING_ANALYSIS_STATE,
        SPECULATE_TRUE_STATE,
        SPECULATE_FALSE_STATE,
        RESOLVE_TRUE_STATE,
        RESOLVE_FALSE_STATE,
      };
    public:
      SpeculativeOp(Runtime *rt);
    public:
      void activate_speculative(void);
      void deactivate_speculative(void);
    public:
      void initialize_speculation(InnerContext *ctx,bool track,unsigned regions,
          const std::vector<StaticDependence> *dependences, const Predicate &p);
      void register_predicate_dependence(void);
      virtual bool is_predicated_op(void) const;
      // Wait until the predicate is valid and then return
      // its value.  Give it the current processor in case it
      // needs to wait for the value
      bool get_predicate_value(Processor proc);
    public:
      // Override the execute dependence analysis call so 
      // we can decide whether to continue performing the 
      // dependence analysis here or not
      virtual void execute_dependence_analysis(void);
      virtual void trigger_resolution(void);
    public:
      // Call this method for inheriting classes 
      // to determine whether they should speculate 
      virtual bool query_speculate(bool &value, bool &mapping_only) = 0;
    public:
      // Every speculative operation will always get exactly one
      // call back to one of these methods after the predicate has
      // resolved. The 'speculated' parameter indicates whether the
      // operation was speculated by the mapper. The 'launch' parameter
      // indicates whether the operation has been issued into the 
      // pipeline for execution yet
      virtual void resolve_true(bool speculated, bool launched) = 0;
      virtual void resolve_false(bool speculated, bool launched) = 0;
    public:
      virtual void notify_predicate_value(GenerationID gen, bool value);
    protected:
      SpecState    speculation_state;
      PredicateOp *predicate;
      bool speculate_mapping_only;
      bool received_trigger_resolution;
    protected:
      RtUserEvent predicate_waiter; // used only when needed
    };

    /**
     * \class Memoizable
     * An abstract class for retrieving trace local ids in physical tracing.
     */
    class Memoizable {
    public:
      virtual ~Memoizable(void) { }
      virtual bool is_memoizable_task(void) const = 0;
      virtual bool is_recording(void) const = 0;
      virtual bool is_memoizing(void) const = 0;
      virtual AddressSpaceID get_origin_space(void) const = 0;
      virtual PhysicalTemplate* get_template(void) const = 0;
      virtual ApEvent get_memo_completion(void) const = 0;
      virtual void replay_mapping_output(void) = 0;
      virtual Operation* get_operation(void) const = 0;
      virtual Operation::OpKind get_memoizable_kind(void) const = 0;
      // Return a trace local unique ID for this operation
      typedef std::pair<unsigned, DomainPoint> TraceLocalID;
      virtual TraceLocalID get_trace_local_id(void) const = 0;
      virtual ApEvent compute_sync_precondition(const TraceInfo *in) const = 0;
      virtual void complete_replay(ApEvent complete_event) = 0;
      virtual void find_equivalence_sets(Runtime *runtime, unsigned idx,
        const FieldMask &mask, FieldMaskSet<EquivalenceSet> &target) const = 0;
    protected:
      virtual const VersionInfo& get_version_info(unsigned idx) const = 0;
    public:
      virtual void pack_remote_memoizable(Serializer &rez, 
                                          AddressSpaceID target) const;
    };

    class RemoteMemoizable : public Memoizable {
    public:
      RemoteMemoizable(Operation *op, Memoizable *original, 
                       AddressSpaceID origin, Operation::OpKind kind,
                       TraceLocalID tid, ApEvent completion_event,
                       bool is_memoizable_task, bool is_memoizing);
      virtual ~RemoteMemoizable(void);
    public:
      virtual bool is_memoizable_task(void) const;
      virtual bool is_recording(void) const;
      virtual bool is_memoizing(void) const;
      virtual AddressSpaceID get_origin_space(void) const;
      virtual PhysicalTemplate* get_template(void) const;
      virtual ApEvent get_memo_completion(void) const;
      virtual void replay_mapping_output(void);
      virtual Operation* get_operation(void) const;
      virtual Operation::OpKind get_memoizable_kind(void) const;
      // Return a trace local unique ID for this operation
      typedef std::pair<unsigned, DomainPoint> TraceLocalID;
      virtual TraceLocalID get_trace_local_id(void) const;
      virtual ApEvent compute_sync_precondition(const TraceInfo *info) const;
      virtual void complete_replay(ApEvent complete_event);
      virtual void find_equivalence_sets(Runtime *runtime, unsigned idx,
          const FieldMask &mask, FieldMaskSet<EquivalenceSet> &target) const;
    protected:
      virtual const VersionInfo& get_version_info(unsigned idx) const;
    public:
      virtual void pack_remote_memoizable(Serializer &rez, 
                                          AddressSpaceID target) const;
      static Memoizable* unpack_remote_memoizable(Deserializer &derez,
                                      Operation *op, Runtime *runtime);
      static void handle_eq_request(Deserializer &derez, Runtime *runtime,
                                    AddressSpaceID source);
      static void handle_eq_response(Deserializer &derez, Runtime *runtime);
    public:
      Operation *const op;
      Memoizable *const original; // not a valid pointer on remote nodes
      const AddressSpaceID origin;
      const Operation::OpKind kind;
      const TraceLocalID trace_local_id;
      const ApEvent completion_event;
      const bool is_mem_task;
      const bool is_memo;
    };

    /**
     * \class MemoizableOp
     * A memoizable operation is an abstract class
     * that serves as the basis for operation whose
     * physical analysis can be memoized.  Memoizable
     * operations go through an extra step in the mapper
     * to determine whether to memoize their physical analysis.
     */
    template<typename OP>
    class MemoizableOp : public OP, public Memoizable {
    public:
      enum MemoizableState {
        NO_MEMO,   // The operation is not subject to memoization
        MEMO_REQ,  // The mapper requested memoization on this operation
        RECORD,    // The runtime is recording analysis for this operation
        REPLAY,    // The runtime is replaying analysis for this opeartion
      };
    public:
      MemoizableOp(Runtime *rt);
      void initialize_memoizable(void);
      virtual Operation* get_operation(void) const 
        { return const_cast<MemoizableOp<OP>*>(this); }
      virtual Memoizable* get_memoizable(void) { return this; }
    protected:
      void pack_memoizable(Serializer &rez);
      void unpack_memoizable(Deserializer &derez);
    protected:
      void activate_memoizable(void);
    public:
      virtual void execute_dependence_analysis(void);
      virtual void replay_analysis(void) = 0;
    public:
      // From Memoizable
      virtual TraceLocalID get_trace_local_id(void) const;
      virtual PhysicalTemplate* get_template(void) const;
      virtual ApEvent compute_sync_precondition(const TraceInfo *info) const
        { assert(false); return ApEvent::NO_AP_EVENT; }
      virtual void complete_replay(ApEvent complete_event)
        { assert(false); }
      virtual ApEvent get_memo_completion(void) const
        { return this->get_completion_event(); }
      virtual void replay_mapping_output(void) { /*do nothing*/ }
      virtual Operation::OpKind get_memoizable_kind(void) const
        { return this->get_operation_kind(); }
      virtual ApEvent compute_init_precondition(const TraceInfo &info);
      virtual RtEvent complete_memoizable(
                                 RtEvent complete_event = RtEvent::NO_RT_EVENT);
      virtual void find_equivalence_sets(Runtime *runtime, unsigned idx, 
          const FieldMask &mask, FieldMaskSet<EquivalenceSet> &eqs) const;
    protected:
      void invoke_memoize_operation(MapperID mapper_id);
    public:
      virtual bool is_memoizing(void) const { return memo_state != NO_MEMO; }
      virtual bool is_recording(void) const { return memo_state == RECORD; }
      inline bool is_replaying(void) const { return memo_state == REPLAY; }
      virtual bool is_memoizable_task(void) const { return false; }
      virtual AddressSpaceID get_origin_space(void) const 
        { return this->runtime->address_space; }
    protected:
      // The physical trace for this operation if any
      PhysicalTemplate *tpl;
      // Track whether we are memoizing physical analysis for this operation
      MemoizableState memo_state;
      bool need_prepipeline_stage;
    };

    /**
     * \class ExternalMapping
     * An extension of the external-facing InlineMapping to help 
     * with packing and unpacking them
     */
    class ExternalMapping : public InlineMapping, public ExternalMappable {
    public:
      ExternalMapping(void);
    public:
      virtual void set_context_index(size_t index) = 0;
    public:
      void pack_external_mapping(Serializer &rez, AddressSpaceID target) const;
      void unpack_external_mapping(Deserializer &derez, Runtime *runtime);
    };

    /**
     * \class MapOp
     * Mapping operations are used for computing inline mapping
     * operations.  Mapping operations will always update a
     * physical region once they have finished mapping.  They
     * then complete and commit immediately, possibly even
     * before the physical region is ready to be used.  This
     * also reflects that mapping operations cannot be rolled
     * back because once they have mapped, then information
     * has the ability to escape back to the application's
     * domain and can no longer be tracked by Legion.  Any
     * attempt to roll back an inline mapping operation
     * will result in the entire enclosing task context
     * being restarted.
     */
    class MapOp : public ExternalMapping, public Operation,
                  public LegionHeapify<MapOp> {
    public:
      static const AllocationType alloc_type = MAP_OP_ALLOC;
    public:
      MapOp(Runtime *rt);
      MapOp(const MapOp &rhs);
      virtual ~MapOp(void);
    public:
      MapOp& operator=(const MapOp &rhs);
    public:
      PhysicalRegion initialize(InnerContext *ctx,
                                const InlineLauncher &launcher);
      void initialize(InnerContext *ctx, const PhysicalRegion &region);
      inline const RegionRequirement& get_requirement(void) const
        { return requirement; }
    protected:
      void deactivate_map_op(void);
    public:
      virtual void activate(void);
      virtual void deactivate(void);
      virtual const char* get_logging_name(void) const;
      virtual OpKind get_operation_kind(void) const;
      virtual size_t get_region_count(void) const;
      virtual Mappable* get_mappable(void);
    public:
      virtual bool has_prepipeline_stage(void) const { return true; }
      virtual void trigger_prepipeline_stage(void);
      virtual void trigger_dependence_analysis(void);
      virtual void trigger_ready(void);
      virtual void trigger_mapping(void);
      virtual void deferred_execute(void);
      virtual void trigger_commit(void);
      virtual unsigned find_parent_index(unsigned idx);
      virtual void select_sources(const unsigned index,
                                  const InstanceRef &target,
                                  const InstanceSet &sources,
                                  std::vector<unsigned> &ranking);
      virtual std::map<PhysicalManager*,std::pair<unsigned,bool> >*
                   get_acquired_instances_ref(void);
      virtual void update_atomic_locks(const unsigned index,
                                       Reservation lock, bool exclusive);
      virtual void record_reference_mutation_effect(RtEvent event);
    public:
      virtual UniqueID get_unique_id(void) const;
      virtual size_t get_context_index(void) const;
      virtual void set_context_index(size_t index);
      virtual int get_depth(void) const;
    protected:
      void check_privilege(void);
      void compute_parent_index(void);
      bool invoke_mapper(InstanceSet &mapped_instances);
      virtual void add_copy_profiling_request(
                            Realm::ProfilingRequestSet &reqeusts);
      virtual void handle_profiling_response(
                      const Realm::ProfilingResponse &response);
      virtual void handle_profiling_update(int count);
      virtual void pack_remote_operation(Serializer &rez,
                                         AddressSpaceID target) const;
    protected:
      bool remap_region;
      ApUserEvent termination_event;
      PhysicalRegion region;
      RegionTreePath privilege_path;
      unsigned parent_req_index;
      VersionInfo version_info;
      std::map<PhysicalManager*,std::pair<unsigned,bool> > acquired_instances;
      std::map<Reservation,bool> atomic_locks;
      std::set<RtEvent> map_applied_conditions;
    protected:
      MapperManager *mapper;
    protected:
      std::vector<ProfilingMeasurementID> profiling_requests;
      int                                 profiling_priority;
      mutable int             outstanding_profiling_requests;
      mutable RtUserEvent                 profiling_reported;
    };

    /**
     * \class ExternalCopy
     * An extension of the external-facing Copy to help 
     * with packing and unpacking them
     */
    class ExternalCopy : public Copy, public ExternalMappable {
    public:
      ExternalCopy(void);
    public:
      virtual void set_context_index(size_t index) = 0;
    public:
      void pack_external_copy(Serializer &rez, AddressSpaceID target) const;
      void unpack_external_copy(Deserializer &derez, Runtime *runtime);
    };

    /**
     * \class CopyOp
     * The copy operation provides a mechanism for applications
     * to directly copy data between pairs of fields possibly
     * from different region trees in an efficient way by
     * using the low-level runtime copy facilities. 
     */
    class CopyOp : public ExternalCopy, public MemoizableOp<SpeculativeOp>,
                   public LegionHeapify<CopyOp> {
    public:
      static const AllocationType alloc_type = COPY_OP_ALLOC;
    public:
      enum ReqType {
        SRC_REQ = 0,
        DST_REQ = 1,
        GATHER_REQ = 2,
        SCATTER_REQ = 3,
      };
    public:
      struct DeferredCopyAcross : public LgTaskArgs<DeferredCopyAcross>,
                                  public PhysicalTraceInfo {
      public:
        static const LgTaskID TASK_ID = LG_DEFERRED_COPY_ACROSS_TASK_ID;
      public:
        DeferredCopyAcross(CopyOp *op, const PhysicalTraceInfo &info,
                           unsigned idx, ApEvent pre, ApUserEvent d,
                           PredEvent g, RtUserEvent a, 
                           InstanceSet *src, InstanceSet *dst,
                           InstanceSet *gather, InstanceSet *scatter)
          : LgTaskArgs<DeferredCopyAcross>(op->get_unique_op_id()), 
            PhysicalTraceInfo(info), copy(op),
            index(idx), precondition(pre), done(d), guard(g), applied(a),
            src_targets(src), dst_targets(dst), gather_targets(gather),
            scatter_targets(scatter) 
          // This is kind of scary, Realm is about to make a copy of this
          // without our knowledge, but we need to preserve the correctness
          // of reference counting on PhysicalTraceRecorders, so just add
          // an extra reference here that we will remove when we're handled.
          { if (rec != NULL) rec->add_recorder_reference(); }
      public:
        inline void remove_recorder_reference(void) const
          { if ((rec != NULL) && rec->remove_recorder_reference()) delete rec; }
      public:
        CopyOp *const copy;
        const unsigned index;
        const ApEvent precondition;
        const ApUserEvent done;
        const PredEvent guard;
        const RtUserEvent applied;
        InstanceSet *const src_targets;
        InstanceSet *const dst_targets;
        InstanceSet *const gather_targets;
        InstanceSet *const scatter_targets;
      };
    public:
      CopyOp(Runtime *rt);
      CopyOp(const CopyOp &rhs);
      virtual ~CopyOp(void);
    public:
      CopyOp& operator=(const CopyOp &rhs);
    public:
      void initialize(InnerContext *ctx,
                      const CopyLauncher &launcher);
      void activate_copy(void);
      void deactivate_copy(void);
      void log_copy_requirements(void) const;
      void perform_base_dependence_analysis(void);
    public:
      virtual void activate(void);
      virtual void deactivate(void);
      virtual const char* get_logging_name(void) const;
      virtual OpKind get_operation_kind(void) const;
      virtual size_t get_region_count(void) const;
      virtual Mappable* get_mappable(void);
    public:
      virtual bool has_prepipeline_stage(void) const
        { return need_prepipeline_stage; }
      virtual void trigger_prepipeline_stage(void);
      virtual void trigger_dependence_analysis(void);
      virtual void trigger_ready(void);
      virtual void trigger_mapping(void);
      virtual void trigger_commit(void);
      virtual void report_interfering_requirements(unsigned idx1,unsigned idx2);
      virtual ApEvent exchange_indirect_records(const unsigned index,
          const ApEvent local_done, const PhysicalTraceInfo &trace_info,
          const InstanceSet &instances, const IndexSpace space,
          LegionVector<IndirectRecord>::aligned &records, const bool sources);
    public:
      virtual bool query_speculate(bool &value, bool &mapping_only);
      virtual void resolve_true(bool speculated, bool launched);
      virtual void resolve_false(bool speculated, bool launched);
    public:
      virtual unsigned find_parent_index(unsigned idx);
      virtual void select_sources(const unsigned index,
                                  const InstanceRef &target,
                                  const InstanceSet &sources,
                                  std::vector<unsigned> &ranking);
      virtual std::map<PhysicalManager*,std::pair<unsigned,bool> >*
                   get_acquired_instances_ref(void);
      virtual void update_atomic_locks(const unsigned index,
                                       Reservation lock, bool exclusive);
      virtual void record_reference_mutation_effect(RtEvent event);
    public:
      virtual UniqueID get_unique_id(void) const;
      virtual size_t get_context_index(void) const;
      virtual void set_context_index(size_t index);
      virtual int get_depth(void) const;
    protected:
      void check_copy_privileges(const bool permit_projection);
      void check_copy_privilege(const RegionRequirement &req, unsigned idx,
                                const bool permit_projection);
      void check_compatibility_properties(void) const;
      void compute_parent_indexes(void);
      void perform_copy_across(const unsigned index, 
                               const ApEvent local_init_precondition,
                               const ApUserEvent local_completion,
                               const PredEvent predication_guard,
                               const InstanceSet &src_targets,
                               const InstanceSet &dst_targets,
                               const InstanceSet *gather_targets,
                               const InstanceSet *scatter_targets,
                               const PhysicalTraceInfo &trace_info,
                               std::set<RtEvent> &applied_conditions);
    public:
      static void handle_deferred_across(const void *args);
    public:
      // From MemoizableOp
      virtual void replay_analysis(void);
    public:
      // From Memoizable
      virtual ApEvent compute_sync_precondition(const TraceInfo *info) const;
      virtual void complete_replay(ApEvent copy_complete_event);
      virtual const VersionInfo& get_version_info(unsigned idx) const;
      virtual const RegionRequirement& get_requirement(unsigned idx) const;
    protected:
      template<ReqType REQ_TYPE>
      static const char* get_req_type_name(void);
      template<ReqType REQ_TYPE>
      int perform_conversion(unsigned idx, const RegionRequirement &req,
                             std::vector<MappingInstance> &output,
                             InstanceSet &targets, bool is_reduce = false);
      virtual void add_copy_profiling_request(
                                      Realm::ProfilingRequestSet &reqeusts);
      virtual void handle_profiling_response(
                                const Realm::ProfilingResponse &response);
      virtual void handle_profiling_update(int count);
      virtual void pack_remote_operation(Serializer &rez,
                                         AddressSpaceID target) const;
      // Separate function for this so it can be called by derived classes
      RtEvent perform_local_versioning_analysis(void);
    public:
      std::vector<RegionTreePath>           src_privilege_paths;
      std::vector<RegionTreePath>           dst_privilege_paths;
      std::vector<unsigned>                 src_parent_indexes;
      std::vector<unsigned>                 dst_parent_indexes;
      LegionVector<VersionInfo>::aligned    src_versions;
      LegionVector<VersionInfo>::aligned    dst_versions;
    public: // These are only used for indirect copies
      std::vector<RegionTreePath>           gather_privilege_paths;
      std::vector<RegionTreePath>           scatter_privilege_paths;
      std::vector<unsigned>                 gather_parent_indexes;
      std::vector<unsigned>                 scatter_parent_indexes;
      LegionVector<VersionInfo>::aligned    gather_versions;
      LegionVector<VersionInfo>::aligned    scatter_versions;
    protected: // for support with mapping
      MapperManager*              mapper;
    protected:
      std::map<PhysicalManager*,std::pair<unsigned,bool> > acquired_instances;
      std::vector<std::map<Reservation,bool> > atomic_locks;
      std::set<RtEvent> map_applied_conditions;
    public:
      PredEvent                   predication_guard;
    protected:
      std::vector<ProfilingMeasurementID> profiling_requests;
      int                                 profiling_priority;
      mutable int             outstanding_profiling_requests;
      mutable RtUserEvent                 profiling_reported;
    };

    /**
     * \class IndexCopyOp
     * An index copy operation is the same as a copy operation
     * except it is an index space operation for performing
     * multiple copies with projection functions
     */
    class IndexCopyOp : public CopyOp {
    public:
      IndexCopyOp(Runtime *rt);
      IndexCopyOp(const IndexCopyOp &rhs);
      virtual ~IndexCopyOp(void);
    public:
      IndexCopyOp& operator=(const IndexCopyOp &rhs);
    public:
      void initialize(InnerContext *ctx,
                      const IndexCopyLauncher &launcher,
                      IndexSpace launch_space);
    public:
      virtual void activate(void);
      virtual void deactivate(void); 
    protected:
      void activate_index_copy(void);
      void deactivate_index_copy(void);
    public:
      virtual void trigger_prepipeline_stage(void);
      virtual void trigger_dependence_analysis(void);
      virtual void trigger_ready(void);
      virtual void trigger_mapping(void);
      virtual void trigger_commit(void);
      virtual void report_interfering_requirements(unsigned idx1,unsigned idx2);
      virtual ApEvent exchange_indirect_records(const unsigned index,
          const ApEvent local_done, const PhysicalTraceInfo &trace_info,
          const InstanceSet &instances, const IndexSpace space,
          LegionVector<IndirectRecord>::aligned &records, const bool sources);
    public:
      // From MemoizableOp
      virtual void replay_analysis(void);
    public:
      void enumerate_points(void);
      void handle_point_commit(RtEvent point_committed);
      void check_point_requirements(void);
    public:
      IndexSpaceNode*                                    launch_space;
    protected:
      std::vector<PointCopyOp*>                          points;
      std::vector<LegionVector<IndirectRecord>::aligned> src_records;
      std::vector<LegionVector<IndirectRecord>::aligned> dst_records;
      std::vector<std::set<ApEvent> >                    src_exchange_events;
      std::vector<std::set<ApEvent> >                    dst_exchange_events;
      std::vector<ApEvent>                               src_merged;
      std::vector<ApEvent>                               dst_merged;
      std::vector<RtUserEvent>                           src_exchanged;
      std::vector<RtUserEvent>                           dst_exchanged;
      unsigned                                           points_committed;
      bool                                               commit_request;
      std::set<RtEvent>                                  commit_preconditions;
    protected:
      // For checking aliasing of points in debug mode only
      std::set<std::pair<unsigned,unsigned> > interfering_requirements;
    };

    /**
     * \class PointCopyOp
     * A point copy operation is used for executing the
     * physical part of the analysis for an index copy
     * operation.
     */
    class PointCopyOp : public CopyOp, public ProjectionPoint {
    public:
      friend class IndexCopyOp;
      PointCopyOp(Runtime *rt);
      PointCopyOp(const PointCopyOp &rhs);
      virtual ~PointCopyOp(void);
    public:
      PointCopyOp& operator=(const PointCopyOp &rhs);
    public:
      void initialize(IndexCopyOp *owner, const DomainPoint &point);
      void launch(void);
    public:
      virtual void activate(void);
      virtual void deactivate(void);
      virtual void trigger_prepipeline_stage(void);
      virtual void trigger_dependence_analysis(void);
      virtual void trigger_ready(void);
      // trigger_mapping same as base class
      virtual void trigger_commit(void);
      virtual ApEvent exchange_indirect_records(const unsigned index,
          const ApEvent local_done, const PhysicalTraceInfo &trace_info,
          const InstanceSet &instances, const IndexSpace space,
          LegionVector<IndirectRecord>::aligned &records, const bool sources);
    public:
      // From ProjectionPoint
      virtual const DomainPoint& get_domain_point(void) const;
      virtual void set_projection_result(unsigned idx,LogicalRegion result);
    public:
      // From Memoizable
      virtual TraceLocalID get_trace_local_id(void) const;
    protected:
      IndexCopyOp*              owner;
    };

    /**
     * \class FenceOp
     * Fence operations give the application the ability to
     * enforce ordering guarantees between different tasks
     * in the same context which may become important when
     * certain updates to the region tree are desired to be
     * observed before a later operation either maps or 
     * runs. All fences are mapping fences for correctness.
     * Fences all support the optional ability to be an 
     * execution fence.
     */
    class FenceOp : public Operation, public LegionHeapify<FenceOp> {
    public:
      enum FenceKind {
        MAPPING_FENCE,
        EXECUTION_FENCE,
      };
    public:
      static const AllocationType alloc_type = FENCE_OP_ALLOC;
    public:
      FenceOp(Runtime *rt);
      FenceOp(const FenceOp &rhs);
      virtual ~FenceOp(void);
    public:
      FenceOp& operator=(const FenceOp &rhs);
    public:
      void initialize(InnerContext *ctx, FenceKind kind);
    public:
      virtual void activate(void);
      virtual void deactivate(void);
      virtual const char* get_logging_name(void) const;
      virtual OpKind get_operation_kind(void) const;
    public:
      virtual void trigger_dependence_analysis(void);
      virtual void trigger_mapping(void);
#ifdef LEGION_SPY
      virtual void trigger_complete(void);
#endif
    public:
      void deactivate_fence(void);
    protected:
      void perform_fence_analysis(bool update_fence = false);
      void update_current_fence(void);
    protected:
      FenceKind fence_kind;
      ApEvent execution_precondition;
    };

    /**
     * \class FrameOp
     * Frame operations provide a mechanism for grouping 
     * operations within the same context into frames. Frames
     * provide an application directed way of controlling the
     * number of outstanding operations in flight in a context
     * at any given time through the mapper interface.
     */
    class FrameOp : public FenceOp {
    public:
      static const AllocationType alloc_type = FRAME_OP_ALLOC;
    public:
      FrameOp(Runtime *rt);
      FrameOp(const FrameOp &rhs);
      virtual ~FrameOp(void);
    public:
      FrameOp& operator=(const FrameOp &rhs);
    public:
      void initialize(InnerContext *ctx);
      void set_previous(ApEvent previous);
    public:
      virtual void activate(void);
      virtual void deactivate(void);
      virtual const char* get_logging_name(void) const;
      virtual OpKind get_operation_kind(void) const;
    public:
      virtual void trigger_mapping(void);
      virtual void trigger_complete(void);
    protected:
      ApEvent previous_completion;
    };

    /**
     * \class DeletionOp
     * In keeping with the deferred execution model, deletions
     * must be deferred until all other operations that were
     * issued earlier are done using the regions that are
     * going to be deleted.  Deletion operations defer deletions
     * until they are safe to be committed.
     */
    class DeletionOp : public Operation, public LegionHeapify<DeletionOp> {
    public:
      static const AllocationType alloc_type = DELETION_OP_ALLOC;
    public:
      enum DeletionKind {
        INDEX_SPACE_DELETION,
        INDEX_PARTITION_DELETION,
        FIELD_SPACE_DELETION,
        FIELD_DELETION,
        LOGICAL_REGION_DELETION,
        LOGICAL_PARTITION_DELETION,
      };
    public:
      DeletionOp(Runtime *rt);
      DeletionOp(const DeletionOp &rhs);
      virtual ~DeletionOp(void);
    public:
      DeletionOp& operator=(const DeletionOp &rhs);
    public:
      void initialize_index_space_deletion(InnerContext *ctx, IndexSpace handle,
                                   std::vector<IndexPartition> &sub_partitions);
      void initialize_index_part_deletion(InnerContext *ctx,IndexPartition part,
                                   std::vector<IndexPartition> &sub_partitions);
      void initialize_field_space_deletion(InnerContext *ctx,
                                           FieldSpace handle);
      void initialize_field_deletion(InnerContext *ctx, FieldSpace handle,
                                     FieldID fid);
      void initialize_field_deletions(InnerContext *ctx, FieldSpace handle,
                                      const std::set<FieldID> &to_free);
      void initialize_logical_region_deletion(InnerContext *ctx, 
                                              LogicalRegion handle);
      void initialize_logical_partition_deletion(InnerContext *ctx, 
                                                 LogicalPartition handle);
    public:
      virtual void activate(void);
      virtual void deactivate(void);
      virtual const char* get_logging_name(void) const;
      virtual OpKind get_operation_kind(void) const;
    protected:
      void activate_deletion(void);
      void deactivate_deletion(void);
    public:
      virtual void trigger_dependence_analysis(void);
      virtual void trigger_ready(void);
      virtual void trigger_mapping(void); 
      virtual void trigger_complete(void);
      virtual unsigned find_parent_index(unsigned idx);
      virtual void pack_remote_operation(Serializer &rez,
                                         AddressSpaceID target) const;
    protected:
      DeletionKind kind;
      IndexSpace index_space;
      IndexPartition index_part;
      std::vector<IndexPartition> sub_partitions;
      FieldSpace field_space;
      LogicalRegion logical_region;
      LogicalPartition logical_part;
      std::set<FieldID> free_fields;
      std::vector<FieldID> local_fields;
      std::vector<FieldID> global_fields;
      std::vector<unsigned> local_field_indexes;
      std::vector<unsigned> parent_req_indexes;
      std::vector<unsigned> deletion_req_indexes;
      std::vector<bool> returnable_privileges;
      std::vector<RegionRequirement> deletion_requirements;
      LegionVector<VersionInfo>::aligned version_infos;
    }; 

    /**
     * \class InternalOp
     * The InternalOp class is an abstract intermediate class
     * for detecting when an operation is generated by the 
     * runtime and not one created by the runtime. This
     * distinction is primarily emplyed by the tracing 
     * infrastructure which can memoize analysis overheads
     * for application operations, but must still handle
     * internal operations correctly.
     */
    class InternalOp : public Operation {
    public:
      InternalOp(Runtime *rt);
      virtual ~InternalOp(void);
    public:
      void initialize_internal(Operation *creator, int creator_req_idx,
                               const LogicalTraceInfo &trace_info);
      void activate_internal(void);
      void deactivate_internal(void);
    public:
      virtual bool is_internal_op(void) const { return true; }
      virtual const FieldMask& get_internal_mask(void) const = 0;
    public:
      inline int get_internal_index(void) const { return creator_req_idx; }
      void record_trace_dependence(Operation *target, GenerationID target_gen,
                                   int target_idx, int source_idx, 
                                   DependenceType dtype,
                                   const FieldMask &dependent_mask);
      virtual unsigned find_parent_index(unsigned idx);
    protected:
      // These things are really only needed for tracing
      // Information about the operation that generated
      // this close operation so we don't register dependences on it
      Operation *create_op;
      GenerationID create_gen;
      // The source index of the region requirement from the original 
      // operation that generated this internal operation
      int creator_req_idx;
    };

    /**
     * \class ExternalClose
     * An extension of the external-facing Close to help 
     * with packing and unpacking them
     */
    class ExternalClose : public Close, public ExternalMappable {
    public:
      ExternalClose(void);
    public:
      virtual void set_context_index(size_t index) = 0;
    public:
      void pack_external_close(Serializer &rez, AddressSpaceID target) const;
      void unpack_external_close(Deserializer &derez, Runtime *runtime);
    };

    /**
     * \class CloseOp
     * Close operations are only visible internally inside
     * the runtime and are issued to help close up the 
     * physical region tree. There are two types of close
     * operations that both inherit from this class:
     * InterCloseOp and PostCloseOp.
     */
    class CloseOp : public ExternalClose, public InternalOp {
    public:
      static const AllocationType alloc_type = CLOSE_OP_ALLOC;
    public:
      CloseOp(Runtime *rt);
      CloseOp(const CloseOp &rhs);
      virtual ~CloseOp(void);
    public:
      CloseOp& operator=(const CloseOp &rhs);
    public:
      virtual UniqueID get_unique_id(void) const;
      virtual size_t get_context_index(void) const;
      virtual void set_context_index(size_t index);
      virtual int get_depth(void) const;
      virtual Mappable* get_mappable(void);
    public:
      void activate_close(void);
      void deactivate_close(void);
      // This is for post and virtual close ops
      void initialize_close(InnerContext *ctx,
                            const RegionRequirement &req, bool track);
      // These is for internal close ops
      void initialize_close(Operation *creator, unsigned idx,
                            unsigned parent_req_index,
                            const RegionRequirement &req,
                            const LogicalTraceInfo &trace_info);
      void perform_logging(void);
    public:
      virtual void activate(void) = 0;
      virtual void deactivate(void) = 0;
      virtual const char* get_logging_name(void) const = 0;
      virtual OpKind get_operation_kind(void) const = 0;
      virtual size_t get_region_count(void) const;
      virtual const FieldMask& get_internal_mask(void) const;
    public:
      virtual void trigger_commit(void);
    protected:
      RegionTreePath privilege_path;
      VersionInfo    version_info;
    };

    /**
     * \class MergeCloseOp
     * merge close operations are issued by the runtime
     * for closing up region trees as part of the normal execution
     * of an application.
     */
    class MergeCloseOp : public CloseOp, public LegionHeapify<MergeCloseOp> {
    public:
      MergeCloseOp(Runtime *runtime);
      MergeCloseOp(const MergeCloseOp &rhs);
      virtual ~MergeCloseOp(void);
    public:
      MergeCloseOp& operator=(const MergeCloseOp &rhs);
    public:
      void initialize(InnerContext *ctx, const RegionRequirement &req,
                      const LogicalTraceInfo &trace_info, int close_idx,
                      const FieldMask &close_mask, Operation *create_op);
    public:
      virtual void activate(void);
      virtual void deactivate(void);
      virtual const char* get_logging_name(void) const;
      virtual OpKind get_operation_kind(void) const;
      virtual const FieldMask& get_internal_mask(void) const;
    public:
      virtual unsigned find_parent_index(unsigned idx);
#ifdef LEGION_SPY
      virtual void trigger_complete(void);
#endif
    protected:
      unsigned parent_req_index; 
    protected:
      FieldMask close_mask;
    };

    /**
     * \class PostCloseOp
     * Post close operations are issued by the runtime after a
     * task has finished executing and the region tree contexts
     * need to be closed up to the original physical instance
     * that was mapped by the parent task.
     */
    class PostCloseOp : public CloseOp, public LegionHeapify<PostCloseOp> {
    public:
      PostCloseOp(Runtime *runtime);
      PostCloseOp(const PostCloseOp &rhs);
      virtual ~PostCloseOp(void);
    public:
      PostCloseOp& operator=(const PostCloseOp &rhs);
    public:
      void initialize(InnerContext *ctx, unsigned index, 
                      const InstanceSet &target_instances); 
    public:
      virtual void activate(void);
      virtual void deactivate(void);
      virtual const char* get_logging_name(void) const;
      virtual OpKind get_operation_kind(void) const;
    public:
      virtual void trigger_dependence_analysis(void);
      virtual void trigger_ready(void);
      virtual void trigger_mapping(void);
      virtual void trigger_commit(void);
      virtual unsigned find_parent_index(unsigned idx);
      virtual void select_sources(const unsigned index,
                                  const InstanceRef &target,
                                  const InstanceSet &sources,
                                  std::vector<unsigned> &ranking);
      virtual std::map<PhysicalManager*,std::pair<unsigned,bool> >*
                   get_acquired_instances_ref(void);
      virtual void record_reference_mutation_effect(RtEvent event);
    protected:
      virtual void add_copy_profiling_request(
                                          Realm::ProfilingRequestSet &reqeusts);
      virtual void handle_profiling_response(
                                    const Realm::ProfilingResponse &response);
      virtual void handle_profiling_update(int count);
      virtual void pack_remote_operation(Serializer &rez,
                                         AddressSpaceID target) const;
    protected:
      unsigned parent_idx;
      InstanceSet target_instances;
      std::map<PhysicalManager*,std::pair<unsigned,bool> > acquired_instances;
      std::set<RtEvent> map_applied_conditions;
    protected:
      MapperManager *mapper;
    protected:
      std::vector<ProfilingMeasurementID> profiling_requests;
      int                                 profiling_priority;
      mutable int             outstanding_profiling_requests;
      mutable RtUserEvent                 profiling_reported;
    };

    /**
     * \class VirtualCloseOp
     * Virtual close operations are issued by the runtime for
     * closing up virtual mappings to a composite instance
     * that can then be propagated back to the enclosing
     * parent task.
     */
    class VirtualCloseOp : public CloseOp, 
                           public LegionHeapify<VirtualCloseOp> {
    public:
      VirtualCloseOp(Runtime *runtime);
      VirtualCloseOp(const VirtualCloseOp &rhs);
      virtual ~VirtualCloseOp(void);
    public:
      VirtualCloseOp& operator=(const VirtualCloseOp &rhs);
    public:
      void initialize(InnerContext *ctx, unsigned index,
                      const RegionRequirement &req);
    public:
      virtual void activate(void);
      virtual void deactivate(void);
      virtual const char* get_logging_name(void) const;
      virtual OpKind get_operation_kind(void) const;
    public:
      virtual void trigger_dependence_analysis(void);
      virtual unsigned find_parent_index(unsigned idx);
#ifdef LEGION_SPY
      virtual void trigger_complete(void);
#endif
    protected:
      unsigned parent_idx;
    };

    /**
     * \class ExternalAcquire
     * An extension of the external-facing Acquire to help 
     * with packing and unpacking them
     */
    class ExternalAcquire : public Acquire, public ExternalMappable {
    public:
      ExternalAcquire(void);
    public:
      virtual void set_context_index(size_t index) = 0;
    public:
      void pack_external_acquire(Serializer &rez, AddressSpaceID target) const;
      void unpack_external_acquire(Deserializer &derez, Runtime *runtime);
    };

    /**
     * \class AcquireOp
     * Acquire operations are used for performing
     * user-level software coherence when tasks own
     * regions with simultaneous coherence.
     */
    class AcquireOp : public ExternalAcquire,public MemoizableOp<SpeculativeOp>,
                      public LegionHeapify<AcquireOp> {
    public:
      static const AllocationType alloc_type = ACQUIRE_OP_ALLOC;
    public:
      AcquireOp(Runtime *rt);
      AcquireOp(const AcquireOp &rhs);
      virtual ~AcquireOp(void);
    public:
      AcquireOp& operator=(const AcquireOp &rhs);
    public:
      void initialize(InnerContext *ctx, const AcquireLauncher &launcher);
    public:
      virtual void activate(void);
      virtual void deactivate(void);
      virtual const char* get_logging_name(void) const; 
      virtual OpKind get_operation_kind(void) const;
      virtual size_t get_region_count(void) const;
      virtual Mappable* get_mappable(void);
    public:
      virtual bool has_prepipeline_stage(void) const { return true; }
      virtual void trigger_prepipeline_stage(void);
      virtual void trigger_dependence_analysis(void);
      virtual void trigger_ready(void);
      virtual void trigger_mapping(void);
    public:
      virtual bool query_speculate(bool &value, bool &mapping_only);
      virtual void resolve_true(bool speculated, bool launched);
      virtual void resolve_false(bool speculated, bool launched);
    public:
      virtual void trigger_commit(void);
      virtual unsigned find_parent_index(unsigned idx);
      virtual std::map<PhysicalManager*,std::pair<unsigned,bool> >*
                   get_acquired_instances_ref(void);
      virtual void record_reference_mutation_effect(RtEvent event);
    public: 
      virtual UniqueID get_unique_id(void) const;
      virtual size_t get_context_index(void) const;
      virtual void set_context_index(size_t index);
      virtual int get_depth(void) const;
    public:
      const RegionRequirement& get_requirement(void) const;
    public:
      // From MemoizableOp
      virtual void replay_analysis(void);
    public:
      // From Memoizable
      virtual ApEvent compute_sync_precondition(const TraceInfo *info) const;
      virtual void complete_replay(ApEvent acquire_complete_event);
      virtual const VersionInfo& get_version_info(unsigned idx) const;
      virtual const RegionRequirement& get_requirement(unsigned idx) const;
    protected:
      void check_acquire_privilege(void);
      void compute_parent_index(void);
      void invoke_mapper(void);
      virtual void add_copy_profiling_request(
                                          Realm::ProfilingRequestSet &reqeusts);
      virtual void handle_profiling_response(
                                    const Realm::ProfilingResponse &response);
      virtual void handle_profiling_update(int count);
      virtual void pack_remote_operation(Serializer &rez,
                                         AddressSpaceID target) const;
    protected:
      RegionRequirement requirement;
      RegionTreePath    privilege_path;
      VersionInfo       version_info;
      unsigned          parent_req_index;
      std::map<PhysicalManager*,std::pair<unsigned,bool> > acquired_instances;
      std::set<RtEvent> map_applied_conditions;
    protected:
      MapperManager*    mapper;
    protected:
      std::vector<ProfilingMeasurementID> profiling_requests;
      int                                 profiling_priority;
      mutable int             outstanding_profiling_requests;
      mutable RtUserEvent                 profiling_reported;
    };

    /**
     * \class ExternalRelease
     * An extension of the external-facing Release to help 
     * with packing and unpacking them
     */
    class ExternalRelease: public Release, public ExternalMappable {
    public:
      ExternalRelease(void);
    public:
      virtual void set_context_index(size_t index) = 0;
    public:
      void pack_external_release(Serializer &rez, AddressSpaceID target) const;
      void unpack_external_release(Deserializer &derez, Runtime *runtime);
    };

    /**
     * \class ReleaseOp
     * Release operations are used for performing
     * user-level software coherence when tasks own
     * regions with simultaneous coherence.
     */
    class ReleaseOp : public ExternalRelease,public MemoizableOp<SpeculativeOp>,
                      public LegionHeapify<ReleaseOp> {
    public:
      static const AllocationType alloc_type = RELEASE_OP_ALLOC;
    public:
      ReleaseOp(Runtime *rt);
      ReleaseOp(const ReleaseOp &rhs);
      virtual ~ReleaseOp(void);
    public:
      ReleaseOp& operator=(const ReleaseOp &rhs);
    public:
      void initialize(InnerContext *ctx, const ReleaseLauncher &launcher);
    public:
      virtual void activate(void);
      virtual void deactivate(void);
      virtual const char* get_logging_name(void) const;
      virtual OpKind get_operation_kind(void) const;
      virtual size_t get_region_count(void) const;
      virtual Mappable* get_mappable(void);
    public:
      virtual bool has_prepipeline_stage(void) const { return true; }
      virtual void trigger_prepipeline_stage(void);
      virtual void trigger_dependence_analysis(void);
      virtual void trigger_ready(void);
      virtual void trigger_mapping(void);
    public:
      virtual bool query_speculate(bool &value, bool &mapping_only);
      virtual void resolve_true(bool speculated, bool launched);
      virtual void resolve_false(bool speculated, bool launched);
    public:
      virtual void trigger_commit(void);
      virtual unsigned find_parent_index(unsigned idx);
      virtual void select_sources(const unsigned index,
                                  const InstanceRef &target,
                                  const InstanceSet &sources,
                                  std::vector<unsigned> &ranking);
      virtual std::map<PhysicalManager*,std::pair<unsigned,bool> >*
                   get_acquired_instances_ref(void);
      virtual void record_reference_mutation_effect(RtEvent event);
    public:
      virtual UniqueID get_unique_id(void) const;
      virtual size_t get_context_index(void) const;
      virtual void set_context_index(size_t index);
      virtual int get_depth(void) const;
    public:
      const RegionRequirement& get_requirement(void) const;
    public:
      // From MemoizableOp
      virtual void replay_analysis(void);
    public:
      // From Memoizable
      virtual ApEvent compute_sync_precondition(const TraceInfo *info) const;
      virtual void complete_replay(ApEvent release_complete_event);
      virtual const VersionInfo& get_version_info(unsigned idx) const;
      virtual const RegionRequirement& get_requirement(unsigned idx) const;
    protected:
      void check_release_privilege(void);
      void compute_parent_index(void);
      void invoke_mapper(void);
      virtual void add_copy_profiling_request(
                                          Realm::ProfilingRequestSet &reqeusts);
      virtual void handle_profiling_response(
                                    const Realm::ProfilingResponse &response);
      virtual void handle_profiling_update(int count);
      virtual void pack_remote_operation(Serializer &rez,
                                         AddressSpaceID target) const;
    protected:
      RegionRequirement requirement;
      RegionTreePath    privilege_path;
      VersionInfo       version_info;
      unsigned          parent_req_index;
      std::map<PhysicalManager*,std::pair<unsigned,bool> > acquired_instances;
      std::set<RtEvent> map_applied_conditions;
    protected:
      MapperManager*    mapper;
    protected:
      std::vector<ProfilingMeasurementID> profiling_requests;
      int                                 profiling_priority;
      mutable int             outstanding_profiling_requests;
      mutable RtUserEvent                 profiling_reported;
    };

    /**
     * \class DynamicCollectiveOp
     * A class for getting values from a collective operation
     * and writing them into a future. This will also give
     * us the framework necessary to handle roll backs on 
     * collectives so we can memoize their results.
     */
    class DynamicCollectiveOp : public Mappable,
                                public MemoizableOp<Operation>,
                                public LegionHeapify<DynamicCollectiveOp> {
    public:
      static const AllocationType alloc_type = DYNAMIC_COLLECTIVE_OP_ALLOC;
    public:
      DynamicCollectiveOp(Runtime *rt);
      DynamicCollectiveOp(const DynamicCollectiveOp &rhs);
      virtual ~DynamicCollectiveOp(void);
    public:
      DynamicCollectiveOp& operator=(const DynamicCollectiveOp &rhs);
    public:
      Future initialize(InnerContext *ctx, const DynamicCollective &dc);
    public:
      // From Mappable
      virtual UniqueID get_unique_id(void) const { return unique_op_id; }
      virtual size_t get_context_index(void) const;
      virtual int get_depth(void) const;
      virtual MappableType get_mappable_type(void) const
        { return DYNAMIC_COLLECTIVE_MAPPABLE; }
      virtual const Task* as_task(void) const { return NULL; }
      virtual const Copy* as_copy(void) const { return NULL; }
      virtual const InlineMapping* as_inline(void) const { return NULL; }
      virtual const Acquire* as_acquire(void) const { return NULL; }
      virtual const Release* as_release(void) const { return NULL; }
      virtual const Close* as_close(void) const { return NULL; }
      virtual const Fill* as_fill(void) const { return NULL; }
      virtual const Partition* as_partition(void) const { return NULL; }
      virtual const DynamicCollective* as_dynamic_collective(void) const
        { return &collective; }
      virtual const MustEpoch* as_must_epoch(void) const { return NULL; }
      virtual const VersionInfo& get_version_info(unsigned idx) const
        { assert(false); return *(new VersionInfo()); }
      virtual const RegionRequirement& get_requirement(unsigned idx) const
        { assert(false); return *(new RegionRequirement()); }
    public:
      // From MemoizableOp
      virtual void replay_analysis(void);
    public:
      virtual void activate(void);
      virtual void deactivate(void);
      virtual const char* get_logging_name(void) const;
      virtual OpKind get_operation_kind(void) const;
    public:
      virtual void trigger_dependence_analysis(void);
      virtual void trigger_mapping(void);
      virtual void deferred_execute(void);
      virtual void trigger_complete(void);
    protected:
      Future future;
      DynamicCollective collective;
    };

    /**
     * \class FuturePredOp
     * A class for making predicates out of futures.
     */
    class FuturePredOp : public PredicateOp, 
                         public LegionHeapify<FuturePredOp> {
    public:
      static const AllocationType alloc_type = FUTURE_PRED_OP_ALLOC;
    public:
      struct ResolveFuturePredArgs : public LgTaskArgs<ResolveFuturePredArgs> {
      public:
        static const LgTaskID TASK_ID = LG_RESOLVE_FUTURE_PRED_ID;
      public:
        ResolveFuturePredArgs(FuturePredOp *op)
          : LgTaskArgs<ResolveFuturePredArgs>(op->get_unique_op_id()),
            future_pred_op(op) { }
      public:
        FuturePredOp *const future_pred_op;
      };
    public:
      FuturePredOp(Runtime *rt);
      FuturePredOp(const FuturePredOp &rhs);
      virtual ~FuturePredOp(void);
    public:
      FuturePredOp& operator=(const FuturePredOp &rhs);
    public:
      void initialize(InnerContext *ctx, Future f);
      void resolve_future_predicate(void);
    public:
      virtual void activate(void);
      virtual void deactivate(void);
      const char* get_logging_name(void) const;
      OpKind get_operation_kind(void) const;
    public:
      virtual void trigger_dependence_analysis(void);
      virtual void trigger_ready(void);
    protected:
      Future future;
    };

    /**
     * \class NotPredOp
     * A class for negating other predicates
     */
    class NotPredOp : public PredicateOp, PredicateWaiter,
                      public LegionHeapify<NotPredOp> {
    public:
      static const AllocationType alloc_type = NOT_PRED_OP_ALLOC;
    public:
      NotPredOp(Runtime *rt);
      NotPredOp(const NotPredOp &rhs);
      virtual ~NotPredOp(void);
    public:
      NotPredOp& operator=(const NotPredOp &rhs);
    public:
      void initialize(InnerContext *task, const Predicate &p);
    public:
      virtual void activate(void);
      virtual void deactivate(void);
      virtual const char* get_logging_name(void) const;
      virtual OpKind get_operation_kind(void) const;
    public:
      virtual void trigger_dependence_analysis(void);
      virtual void trigger_ready(void);
      virtual void notify_predicate_value(GenerationID gen, bool value);
    protected:
      PredicateOp *pred_op;
    };

    /**
     * \class AndPredOp
     * A class for and-ing other predicates
     */
    class AndPredOp : public PredicateOp, PredicateWaiter,
                      public LegionHeapify<AndPredOp> {
    public:
      static const AllocationType alloc_type = AND_PRED_OP_ALLOC;
    public:
      AndPredOp(Runtime *rt);
      AndPredOp(const AndPredOp &rhs);
      virtual ~AndPredOp(void);
    public:
      AndPredOp& operator=(const AndPredOp &rhs);
    public:
      void initialize(InnerContext *task, 
                      const std::vector<Predicate> &predicates);
    public:
      virtual void activate(void);
      virtual void deactivate(void);
      virtual const char* get_logging_name(void) const;
      virtual OpKind get_operation_kind(void) const;
    public:
      virtual void trigger_dependence_analysis(void);
      virtual void trigger_ready(void);
      virtual void notify_predicate_value(GenerationID pred_gen, bool value);
    protected:
      std::vector<PredicateOp*> previous;
      unsigned                  true_count;
      bool                      false_short;
    };

    /**
     * \class OrPredOp
     * A class for or-ing other predicates
     */
    class OrPredOp : public PredicateOp, PredicateWaiter,
                     public LegionHeapify<OrPredOp> {
    public:
      static const AllocationType alloc_type = OR_PRED_OP_ALLOC;
    public:
      OrPredOp(Runtime *rt);
      OrPredOp(const OrPredOp &rhs);
      virtual ~OrPredOp(void);
    public:
      OrPredOp& operator=(const OrPredOp &rhs);
    public:
      void initialize(InnerContext *task, 
                      const std::vector<Predicate> &predicates);
    public:
      virtual void activate(void);
      virtual void deactivate(void);
      virtual const char* get_logging_name(void) const;
      virtual OpKind get_operation_kind(void) const;
    public:
      virtual void trigger_dependence_analysis(void);
      virtual void trigger_ready(void);
      virtual void notify_predicate_value(GenerationID pred_gen, bool value);
    protected:
      std::vector<PredicateOp*> previous;
      unsigned                  false_count;
      bool                      true_short;
    };

    /**
     * \class MustEpochOp
     * This operation is actually a meta-operation that
     * represents a collection of operations which all
     * must be guaranteed to be run in parallel.  It
     * mediates all the various stages of performing
     * these operations and ensures that they can all
     * be run in parallel or it reports an error.
     */
    class MustEpochOp : public Operation, public MustEpoch,
                        public LegionHeapify<MustEpochOp> {
    public:
      static const AllocationType alloc_type = MUST_EPOCH_OP_ALLOC;
    public:
      struct DependenceRecord {
      public:
        inline void add_entry(unsigned op_idx, unsigned req_idx)
          { op_indexes.push_back(op_idx); req_indexes.push_back(req_idx); }
      public:
        std::vector<unsigned> op_indexes;
        std::vector<unsigned> req_indexes;
      };
    public:
      struct MustEpochIndivArgs : public LgTaskArgs<MustEpochIndivArgs> {
      public:
        static const LgTaskID TASK_ID = LG_MUST_INDIV_ID;
      public:
        MustEpochIndivArgs(Processor p, IndividualTask *t, MustEpochOp *o)
          : LgTaskArgs<MustEpochIndivArgs>(o->get_unique_op_id()),
            current_proc(p), task(t) { }
      public:
        const Processor current_proc;
        IndividualTask *const task;
      };
      struct MustEpochIndexArgs : public LgTaskArgs<MustEpochIndexArgs> {
      public:
        static const LgTaskID TASK_ID = LG_MUST_INDEX_ID;
      public:
        MustEpochIndexArgs(Processor p, IndexTask *t, MustEpochOp *o)
          : LgTaskArgs<MustEpochIndexArgs>(o->get_unique_op_id()),
            current_proc(p), task(t) { }
      public:
        const Processor current_proc;
        IndexTask *const task;
      };
      struct MustEpochMapArgs : public LgTaskArgs<MustEpochMapArgs> {
      public:
        static const LgTaskID TASK_ID = LG_MUST_MAP_ID;
      public:
        MustEpochMapArgs(MustEpochOp *o)
          : LgTaskArgs<MustEpochMapArgs>(o->get_unique_op_id()),
            owner(o), task(NULL) { }
      public:
        MustEpochOp *const owner;
        SingleTask *task;
      };
      struct MustEpochDistributorArgs : 
        public LgTaskArgs<MustEpochDistributorArgs> {
      public:
        static const LgTaskID TASK_ID = LG_MUST_DIST_ID;
      public:
        MustEpochDistributorArgs(MustEpochOp *o)
          : LgTaskArgs<MustEpochDistributorArgs>(o->get_unique_op_id()),
            task(NULL) { }
      public:
        TaskOp *task;
      };
      struct MustEpochLauncherArgs : 
        public LgTaskArgs<MustEpochLauncherArgs> {
      public:
        static const LgTaskID TASK_ID = LG_MUST_LAUNCH_ID;
      public:
        MustEpochLauncherArgs(MustEpochOp *o)
          : LgTaskArgs<MustEpochLauncherArgs>(o->get_unique_op_id()),
            task(NULL) { }
      public:
        TaskOp *task;
      };
    public:
      MustEpochOp(Runtime *rt);
      MustEpochOp(const MustEpochOp &rhs);
      virtual ~MustEpochOp(void);
    public:
      MustEpochOp& operator=(const MustEpochOp &rhs);
    public:
      // From MustEpoch
      virtual UniqueID get_unique_id(void) const;
      virtual size_t get_context_index(void) const;
      virtual int get_depth(void) const;
    public:
      FutureMap initialize(InnerContext *ctx,
                           const MustEpochLauncher &launcher,
                           IndexSpace launch_space);
      // Make this a virtual method so it can be overridden for
      // control replicated version of must epoch op
      virtual FutureMapImpl* create_future_map(TaskContext *ctx,
                 IndexSpace launch_space, IndexSpace shard_space);
      // Another virtual method to override for control replication
      virtual void instantiate_tasks(InnerContext *ctx,
                                     const MustEpochLauncher &launcher);
      void find_conflicted_regions(
          std::vector<PhysicalRegion> &unmapped); 
    public:
      virtual void activate(void);
      virtual void deactivate(void);
    public:
      void activate_must_epoch_op(void);
      void deactivate_must_epoch_op(void);
    public:
      virtual const char* get_logging_name(void) const;
      virtual size_t get_region_count(void) const;
      virtual OpKind get_operation_kind(void) const;
    public:
      virtual void trigger_dependence_analysis(void);
      virtual void trigger_mapping(void);
      virtual void trigger_complete(void);
      virtual void trigger_commit(void);
    public:
      void verify_dependence(Operation *source_op, GenerationID source_gen,
                             Operation *target_op, GenerationID target_gen);
      bool record_dependence(Operation *source_op, GenerationID source_gen,
                             Operation *target_op, GenerationID target_gen,
                             unsigned source_idx, unsigned target_idx,
                             DependenceType dtype);
      void must_epoch_map_task_callback(SingleTask *task, 
                                        Mapper::MapTaskInput &input,
                                        Mapper::MapTaskOutput &output);
      // Get a reference to our data structure for tracking acquired instances
      virtual std::map<PhysicalManager*,std::pair<unsigned,bool> >*
                                       get_acquired_instances_ref(void);
    public:
      // Make this a virtual method to override it for control replication
      virtual MapperManager* invoke_mapper(void);
    public:
      void add_mapping_dependence(RtEvent precondition);
      void register_single_task(SingleTask *single, unsigned index);
      void register_slice_task(SliceTask *slice);
      void set_future(const DomainPoint &point, 
                      const void *result, size_t result_size, bool owned);
    public:
      // Methods for keeping track of when we can complete and commit
      void register_subop(Operation *op);
      void notify_subop_complete(Operation *op);
      void notify_subop_commit(Operation *op);
    public:
      RtUserEvent find_slice_versioning_event(UniqueID slice_id, bool &first);
    protected:
      int find_operation_index(Operation *op, GenerationID generation);
      TaskOp* find_task_by_index(int index);
    protected:
      static bool single_task_sorter(const Task *t1, const Task *t2);
    public:
      static void trigger_tasks(MustEpochOp *owner,
                         const std::vector<IndividualTask*> &indiv_tasks,
                         std::vector<bool> &indiv_triggered,
                         const std::vector<IndexTask*> &index_tasks,
                         std::vector<bool> &index_triggered);
      static void handle_trigger_individual(const void *args);
      static void handle_trigger_index(const void *args);
    protected:
      // Have a virtual function that we can override to for doing the
      // mapping and distribution of the point tasks, we'll override
      // this for control replication
      virtual void map_and_distribute(std::set<RtEvent> &tasks_mapped,
                                      std::set<ApEvent> &tasks_complete);
      // Make this virtual so we can override it for control replication
      void map_tasks(void) const;
      void map_single_task(SingleTask *task);
    public:
      static void handle_map_task(const void *args);
    protected:
      // Make this virtual so we can override it for control replication
      void distribute_tasks(void) const;
    public:
      static void handle_distribute_task(const void *args);
      static void handle_launch_task(const void *args);
    protected:
      std::vector<IndividualTask*>        indiv_tasks;
      std::vector<bool>                   indiv_triggered;
      std::vector<IndexTask*>             index_tasks;
      std::vector<bool>                   index_triggered;
    protected:
      // The component slices for distribution
      std::set<SliceTask*>         slice_tasks;
      // The actual base operations
      // Use a deque to keep everything in order
      std::vector<SingleTask*>     single_tasks;
    protected:
      Mapper::MapMustEpochInput    input;
      Mapper::MapMustEpochOutput   output;
    protected:
      FutureMap result_map;
      unsigned remaining_subop_completes;
      unsigned remaining_subop_commits;
    protected:
      // Used to know if we successfully triggered everything
      // and therefore have all of the single tasks and a
      // valid set of constraints.
      bool triggering_complete;
      // Used for computing the constraints
      std::vector<std::set<SingleTask*> > task_sets;
      // Track the physical instances that we've acquired
      std::map<PhysicalManager*,std::pair<unsigned,bool> > acquired_instances;
    protected:
      std::map<std::pair<unsigned/*task index*/,unsigned/*req index*/>,
               unsigned/*dependence index*/> dependence_map;
      std::vector<DependenceRecord*> dependences;
      std::map<SingleTask*,unsigned/*single task index*/> single_task_map;
      std::vector<std::set<unsigned/*single task index*/> > mapping_dependences;
    protected:
      std::map<UniqueID,RtUserEvent> slice_version_events;
    };

    /**
     * \class PendingPartitionOp
     * Pending partition operations are ones that must be deferred
     * in order to move the overhead of computing them off the 
     * application cores. In many cases deferring them is also
     * necessary to avoid possible application deadlock with
     * other pending partitions.
     */
    class PendingPartitionOp : public Operation,
                               public LegionHeapify<PendingPartitionOp> {
    public:
      static const AllocationType alloc_type = PENDING_PARTITION_OP_ALLOC;
    protected:
      enum PendingPartitionKind
      {
        EQUAL_PARTITION = 0,
        UNION_PARTITION,
        INTERSECTION_PARTITION,
        INTERSECTION_WITH_REGION,
        DIFFERENCE_PARTITION,
        RESTRICTED_PARTITION,
      };
      // Track pending partition operations as thunks
      class PendingPartitionThunk {
      public:
        virtual ~PendingPartitionThunk(void) { }
      public:
        virtual ApEvent perform(PendingPartitionOp *op,
                                RegionTreeForest *forest) = 0;
        virtual ApEvent perform_shard(PendingPartitionOp *op,
                                      RegionTreeForest *forest,
                                      ShardID shard, size_t total_shards) = 0;
        virtual void perform_logging(PendingPartitionOp* op) = 0;
      };
      class EqualPartitionThunk : public PendingPartitionThunk {
      public:
        EqualPartitionThunk(IndexPartition id, size_t g)
          : pid(id), granularity(g) { }
        virtual ~EqualPartitionThunk(void) { }
      public:
        virtual ApEvent perform(PendingPartitionOp *op,
                                RegionTreeForest *forest)
        { return forest->create_equal_partition(op, pid, granularity); }
        virtual ApEvent perform_shard(PendingPartitionOp *op,
                                      RegionTreeForest *forest,
                                      ShardID shard, size_t total_shards)
        { return forest->create_equal_partition(op, pid, granularity,
                                                shard, total_shards); }
        virtual void perform_logging(PendingPartitionOp* op);
      protected:
        IndexPartition pid;
        size_t granularity;
      };
      class UnionPartitionThunk : public PendingPartitionThunk {
      public:
        UnionPartitionThunk(IndexPartition id, 
                            IndexPartition h1, IndexPartition h2)
          : pid(id), handle1(h1), handle2(h2) { }
        virtual ~UnionPartitionThunk(void) { }
      public:
        virtual ApEvent perform(PendingPartitionOp *op,
                                RegionTreeForest *forest)
        { return forest->create_partition_by_union(op, pid, handle1, handle2); }
        virtual ApEvent perform_shard(PendingPartitionOp *op,
                                      RegionTreeForest *forest,
                                      ShardID shard, size_t total_shards)
        { return forest->create_partition_by_union(op, pid, handle1, handle2,
                                                   shard, total_shards); }
        virtual void perform_logging(PendingPartitionOp* op);
      protected:
        IndexPartition pid;
        IndexPartition handle1;
        IndexPartition handle2;
      };
      class IntersectionPartitionThunk : public PendingPartitionThunk {
      public:
        IntersectionPartitionThunk(IndexPartition id, 
                            IndexPartition h1, IndexPartition h2)
          : pid(id), handle1(h1), handle2(h2) { }
        virtual ~IntersectionPartitionThunk(void) { }
      public:
        virtual ApEvent perform(PendingPartitionOp *op,
                                RegionTreeForest *forest)
        { return forest->create_partition_by_intersection(op, pid, handle1,
                                                          handle2); }
        virtual ApEvent perform_shard(PendingPartitionOp *op,
                                      RegionTreeForest *forest,
                                      ShardID shard, size_t total_shards)
        { return forest->create_partition_by_intersection(op, pid, handle1,
                                              handle2, shard, total_shards); }
        virtual void perform_logging(PendingPartitionOp* op);
      protected:
        IndexPartition pid;
        IndexPartition handle1;
        IndexPartition handle2;
      };
      class IntersectionWithRegionThunk: public PendingPartitionThunk {
      public:
        IntersectionWithRegionThunk(IndexPartition id, IndexPartition p, bool d)
          : pid(id), part(p), dominates(d) { }
        virtual ~IntersectionWithRegionThunk(void) { }
      public:
        virtual ApEvent perform(PendingPartitionOp *op,
                                RegionTreeForest *forest)
        { return forest->create_partition_by_intersection(op, pid, 
                                                          part, dominates); }
        virtual ApEvent perform_shard(PendingPartitionOp *op,
                                      RegionTreeForest *forest,
                                      ShardID shard, size_t total_shards)
        { return forest->create_partition_by_intersection(op, pid, part,
                                              dominates, shard, total_shards); }
        virtual void perform_logging(PendingPartitionOp* op);
      protected:
        IndexPartition pid;
        IndexPartition part;
        const bool dominates;
      };
      class DifferencePartitionThunk : public PendingPartitionThunk {
      public:
        DifferencePartitionThunk(IndexPartition id, 
                            IndexPartition h1, IndexPartition h2)
          : pid(id), handle1(h1), handle2(h2) { }
        virtual ~DifferencePartitionThunk(void) { }
      public:
        virtual ApEvent perform(PendingPartitionOp *op,
                                RegionTreeForest *forest)
        { return forest->create_partition_by_difference(op, pid, handle1,
                                                        handle2); }
        virtual ApEvent perform_shard(PendingPartitionOp *op,
                                      RegionTreeForest *forest,
                                      ShardID shard, size_t total_shards)
        { return forest->create_partition_by_difference(op, pid, handle1, 
                                          handle2, shard, total_shards); }
        virtual void perform_logging(PendingPartitionOp* op);
      protected:
        IndexPartition pid;
        IndexPartition handle1;
        IndexPartition handle2;
      };
      class RestrictedPartitionThunk : public PendingPartitionThunk {
      public:
        RestrictedPartitionThunk(IndexPartition id, const void *tran,
                  size_t tran_size, const void *ext, size_t ext_size)
          : pid(id), transform(malloc(tran_size)), extent(malloc(ext_size))
        { memcpy(transform, tran, tran_size); memcpy(extent, ext, ext_size); }
        virtual ~RestrictedPartitionThunk(void)
          { free(transform); free(extent); }
      public:
        virtual ApEvent perform(PendingPartitionOp *op,
                                RegionTreeForest *forest)
        { return forest->create_partition_by_restriction(pid, 
                                              transform, extent); }
        virtual ApEvent perform_shard(PendingPartitionOp *op,
                                      RegionTreeForest *forest,
                                      ShardID shard, size_t total_shards)
        { return forest->create_partition_by_restriction(pid, transform,
                                            extent, shard, total_shards); }
        virtual void perform_logging(PendingPartitionOp *op);
      protected:
        IndexPartition pid;
        void *const transform;
        void *const extent;
      };
      class CrossProductThunk : public PendingPartitionThunk {
      public:
        CrossProductThunk(IndexPartition b, IndexPartition s, LegionColor c)
          : base(b), source(s), part_color(c) { }
        virtual ~CrossProductThunk(void) { }
      public:
        virtual ApEvent perform(PendingPartitionOp *op,
                                RegionTreeForest *forest)
        { return forest->create_cross_product_partitions(op, base, source, 
                                                         part_color); }
        virtual ApEvent perform_shard(PendingPartitionOp *op,
                                      RegionTreeForest *forest,
                                      ShardID shard, size_t total_shards)
        { return forest->create_cross_product_partitions(op, base, source,
                                        part_color, shard, total_shards); }
        virtual void perform_logging(PendingPartitionOp* op);
      protected:
        IndexPartition base;
        IndexPartition source;
        LegionColor part_color;
      };
      class ComputePendingSpace : public PendingPartitionThunk {
      public:
        ComputePendingSpace(IndexSpace t, bool is,
                            const std::vector<IndexSpace> &h)
          : is_union(is), is_partition(false), target(t), handles(h) { }
        ComputePendingSpace(IndexSpace t, bool is, IndexPartition h)
          : is_union(is), is_partition(true), target(t), handle(h) { }
        virtual ~ComputePendingSpace(void) { }
      public:
        virtual ApEvent perform(PendingPartitionOp *op,
                                RegionTreeForest *forest)
        { if (is_partition)
            return forest->compute_pending_space(op, target, handle, is_union);
          else
            return forest->compute_pending_space(op, target, 
                                                 handles, is_union); }
        virtual ApEvent perform_shard(PendingPartitionOp *op,
                                      RegionTreeForest *forest,
                                      ShardID shard, size_t total_shards)
        { if (is_partition)
            return forest->compute_pending_space(op, target, handle, is_union,
                                                 shard, total_shards);
          else
            return forest->compute_pending_space(op, target, handles, 
                                               is_union, shard, total_shards); }
        virtual void perform_logging(PendingPartitionOp* op);
      protected:
        bool is_union, is_partition;
        IndexSpace target;
        IndexPartition handle;
        std::vector<IndexSpace> handles;
      };
      class ComputePendingDifference : public PendingPartitionThunk {
      public:
        ComputePendingDifference(IndexSpace t, IndexSpace i,
                                 const std::vector<IndexSpace> &h)
          : target(t), initial(i), handles(h) { }
        virtual ~ComputePendingDifference(void) { }
      public:
        virtual ApEvent perform(PendingPartitionOp *op,
                                RegionTreeForest *forest)
        { return forest->compute_pending_space(op, target, initial, handles); }
        virtual ApEvent perform_shard(PendingPartitionOp *op,
                                      RegionTreeForest *forest,
                                      ShardID shard, size_t total_shards)
        { return forest->compute_pending_space(op, target, initial, handles,
                                               shard, total_shards); }
        virtual void perform_logging(PendingPartitionOp* op);
      protected:
        IndexSpace target, initial;
        std::vector<IndexSpace> handles;
      };
    public:
      PendingPartitionOp(Runtime *rt);
      PendingPartitionOp(const PendingPartitionOp &rhs);
      virtual ~PendingPartitionOp(void);
    public:
      PendingPartitionOp& operator=(const PendingPartitionOp &rhs);
    public:
      void initialize_equal_partition(InnerContext *ctx,
                                      IndexPartition pid, size_t granularity);
      void initialize_union_partition(InnerContext *ctx,
                                      IndexPartition pid, 
                                      IndexPartition handle1,
                                      IndexPartition handle2);
      void initialize_intersection_partition(InnerContext *ctx,
                                             IndexPartition pid, 
                                             IndexPartition handle1,
                                             IndexPartition handle2);
      void initialize_intersection_partition(InnerContext *ctx,
                                             IndexPartition pid, 
                                             IndexPartition part,
                                             const bool dominates);
      void initialize_difference_partition(InnerContext *ctx,
                                           IndexPartition pid, 
                                           IndexPartition handle1,
                                           IndexPartition handle2);
      void initialize_restricted_partition(InnerContext *ctx,
                                           IndexPartition pid,
                                           const void *transform,
                                           size_t transform_size,
                                           const void *extent,
                                           size_t extent_size);
      void initialize_cross_product(InnerContext *ctx, IndexPartition base, 
                                    IndexPartition source, LegionColor color);
      void initialize_index_space_union(InnerContext *ctx, IndexSpace target, 
                                        const std::vector<IndexSpace> &handles);
      void initialize_index_space_union(InnerContext *ctx, IndexSpace target, 
                                        IndexPartition handle);
      void initialize_index_space_intersection(InnerContext *ctx, 
                                               IndexSpace target,
                                        const std::vector<IndexSpace> &handles);
      void initialize_index_space_intersection(InnerContext *ctx,
                                              IndexSpace target,
                                              IndexPartition handle);
      void initialize_index_space_difference(InnerContext *ctx, 
                                             IndexSpace target, 
                                             IndexSpace initial,
                                        const std::vector<IndexSpace> &handles);
      void perform_logging(void);
    public:
      void activate_pending(void);
      void deactivate_pending(void);
    public:
      virtual void trigger_ready(void);
      virtual void trigger_mapping(void);
      virtual bool is_partition_op(void) const { return true; } 
    public:
      virtual void activate(void);
      virtual void deactivate(void);
      virtual const char* get_logging_name(void) const;
      virtual OpKind get_operation_kind(void) const;
    protected:
      PendingPartitionThunk *thunk;
    };

    /**
     * \class ExternalPartition
     * An extension of the external-facing Partition to help 
     * with packing and unpacking them
     */
    class ExternalPartition: public Partition, public ExternalMappable {
    public:
      ExternalPartition(void);
    public:
      virtual void set_context_index(size_t index) = 0;
    public:
      void pack_external_partition(Serializer &rez,AddressSpaceID target) const;
      void unpack_external_partition(Deserializer &derez, Runtime *runtime);
    };

    /**
     * \class DependentPartitionOp
     * An operation for creating different kinds of partitions
     * which are dependent on mapping a region in order to compute
     * the resulting partition.
     */
    class DependentPartitionOp : public ExternalPartition, public Operation,
                                 public LegionHeapify<DependentPartitionOp> {
    public:
      static const AllocationType alloc_type = DEPENDENT_PARTITION_OP_ALLOC;
    protected:
      // Track dependent partition operations as thunks
      class DepPartThunk {
      public:
        virtual ~DepPartThunk(void) { }
      public:
        virtual ApEvent perform(DependentPartitionOp *op,
            RegionTreeForest *forest, ApEvent instances_ready,
            const std::vector<FieldDataDescriptor> &instances) = 0;
        virtual PartitionKind get_kind(void) const = 0;
        virtual IndexPartition get_partition(void) const = 0;
        // This method should only be used by control replication thunks
        virtual void elide_collectives(void) { assert(false); }
      };
      class ByFieldThunk : public DepPartThunk {
      public:
        ByFieldThunk(IndexPartition p)
          : pid(p) { }
      public:
        virtual ApEvent perform(DependentPartitionOp *op,
            RegionTreeForest *forest, ApEvent instances_ready,
            const std::vector<FieldDataDescriptor> &instances);
        virtual PartitionKind get_kind(void) const { return BY_FIELD; }
        virtual IndexPartition get_partition(void) const { return pid; }
      protected:
        IndexPartition pid;
      };
      class ByImageThunk : public DepPartThunk {
      public:
        ByImageThunk(IndexPartition p, IndexPartition proj)
          : pid(p), projection(proj) { }
      public:
        virtual ApEvent perform(DependentPartitionOp *op,
            RegionTreeForest *forest, ApEvent instances_ready,
            const std::vector<FieldDataDescriptor> &instances);
        virtual PartitionKind get_kind(void) const { return BY_IMAGE; }
        virtual IndexPartition get_partition(void) const { return pid; }
      protected:
        IndexPartition pid;
        IndexPartition projection;
      };
      class ByImageRangeThunk : public DepPartThunk {
      public:
        ByImageRangeThunk(IndexPartition p, IndexPartition proj)
          : pid(p), projection(proj) { }
      public:
        virtual ApEvent perform(DependentPartitionOp *op,
            RegionTreeForest *forest, ApEvent instances_ready,
            const std::vector<FieldDataDescriptor> &instances);
        virtual PartitionKind get_kind(void) const { return BY_IMAGE_RANGE; }
        virtual IndexPartition get_partition(void) const { return pid; }
      protected:
        IndexPartition pid;
        IndexPartition projection;
      };
      class ByPreimageThunk : public DepPartThunk {
      public:
        ByPreimageThunk(IndexPartition p, IndexPartition proj)
          : pid(p), projection(proj) { }
      public:
        virtual ApEvent perform(DependentPartitionOp *op,
            RegionTreeForest *forest, ApEvent instances_ready,
            const std::vector<FieldDataDescriptor> &instances);
        virtual PartitionKind get_kind(void) const { return BY_PREIMAGE; }
        virtual IndexPartition get_partition(void) const { return pid; }
      protected:
        IndexPartition pid;
        IndexPartition projection;
      };
      class ByPreimageRangeThunk : public DepPartThunk {
      public:
        ByPreimageRangeThunk(IndexPartition p, IndexPartition proj)
          : pid(p), projection(proj) { }
      public:
        virtual ApEvent perform(DependentPartitionOp *op,
            RegionTreeForest *forest, ApEvent instances_ready,
            const std::vector<FieldDataDescriptor> &instances);
        virtual PartitionKind get_kind(void) const { return BY_PREIMAGE_RANGE; }
        virtual IndexPartition get_partition(void) const { return pid; }
      protected:
        IndexPartition pid;
        IndexPartition projection;
      };
      class AssociationThunk : public DepPartThunk {
      public:
        AssociationThunk(IndexSpace d, IndexSpace r)
          : domain(d), range(r) { }
      public:
        virtual ApEvent perform(DependentPartitionOp *op,
            RegionTreeForest *forest, ApEvent instances_ready,
            const std::vector<FieldDataDescriptor> &instances);
        virtual PartitionKind get_kind(void) const { return BY_ASSOCIATION; }
        virtual IndexPartition get_partition(void) const
          { return IndexPartition::NO_PART; }
      protected:
        IndexSpace domain;
        IndexSpace range;
      };
    public:
      DependentPartitionOp(Runtime *rt);
      DependentPartitionOp(const DependentPartitionOp &rhs);
      virtual ~DependentPartitionOp(void);
    public:
      DependentPartitionOp& operator=(const DependentPartitionOp &rhs);
    public:
      void initialize_by_field(InnerContext *ctx, IndexPartition pid,
                               LogicalRegion handle, LogicalRegion parent,
                               FieldID fid, MapperID id, MappingTagID tag); 
      void initialize_by_image(InnerContext *ctx, IndexPartition pid,
                               LogicalPartition projection,
                               LogicalRegion parent, FieldID fid,
                               MapperID id, MappingTagID tag);
      void initialize_by_image_range(InnerContext *ctx, IndexPartition pid,
                               LogicalPartition projection,
                               LogicalRegion parent, FieldID fid,
                               MapperID id, MappingTagID tag);
      void initialize_by_preimage(InnerContext *ctx, IndexPartition pid,
                               IndexPartition projection, LogicalRegion handle,
                               LogicalRegion parent, FieldID fid,
                               MapperID id, MappingTagID tag);
      void initialize_by_preimage_range(InnerContext *ctx, IndexPartition pid,
                               IndexPartition projection, LogicalRegion handle,
                               LogicalRegion parent, FieldID fid,
                               MapperID id, MappingTagID tag);
      void initialize_by_association(InnerContext *ctx, LogicalRegion domain,
                               LogicalRegion domain_parent, FieldID fid,
                               IndexSpace range, MapperID id, MappingTagID tag);
      void perform_logging(void) const;
      void log_requirement(void) const;
      const RegionRequirement& get_requirement(void) const;
    public:
      virtual bool has_prepipeline_stage(void) const { return true; }
      virtual void trigger_prepipeline_stage(void);
      virtual void trigger_dependence_analysis(void);
      virtual void trigger_ready(void);
      virtual void trigger_mapping(void);
      virtual ApEvent trigger_thunk(IndexSpace handle,
                                    const InstanceSet &mapped_instances,
                                    const PhysicalTraceInfo &info);
      virtual unsigned find_parent_index(unsigned idx);
      virtual bool is_partition_op(void) const { return true; }
    public:
      virtual PartitionKind get_partition_kind(void) const;
      virtual UniqueID get_unique_id(void) const;
      virtual size_t get_context_index(void) const;
      virtual void set_context_index(size_t index);
      virtual int get_depth(void) const;
      virtual Mappable* get_mappable(void);
    public:
      virtual void activate(void);
      virtual void deactivate(void);
      virtual const char* get_logging_name(void) const;
      virtual OpKind get_operation_kind(void) const;
      virtual size_t get_region_count(void) const;
      virtual void trigger_commit(void);
    public:
      void activate_dependent(void);
      void deactivate_dependent(void);
    public:
      virtual void select_sources(const unsigned index,
                                  const InstanceRef &target,
                                  const InstanceSet &sources,
                                  std::vector<unsigned> &ranking);
      virtual std::map<PhysicalManager*,std::pair<unsigned,bool> >*
                   get_acquired_instances_ref(void);
      virtual void record_reference_mutation_effect(RtEvent event);
      virtual void add_copy_profiling_request(
                                        Realm::ProfilingRequestSet &reqeusts);
      // Report a profiling result for this operation
      virtual void handle_profiling_response(
                                  const Realm::ProfilingResponse &result);
      virtual void handle_profiling_update(int count);
      virtual void pack_remote_operation(Serializer &rez,
                                         AddressSpaceID target) const;
    protected:
      void check_privilege(void);
      void compute_parent_index(void);
      void select_partition_projection(void);
      bool invoke_mapper(InstanceSet &mapped_instances);
      void activate_dependent_op(void);
      void deactivate_dependent_op(void);
    public:
      void handle_point_commit(RtEvent point_committed);
    public:
      VersionInfo version_info;
      RegionTreePath privilege_path;
      unsigned parent_req_index;
      std::map<PhysicalManager*,std::pair<unsigned,bool> > acquired_instances;
      std::set<RtEvent> map_applied_conditions;
      DepPartThunk *thunk;
      ApEvent partition_ready;
    protected:
      MapperManager *mapper;
    protected:
      // For index versions of this operation
      IndexSpaceNode*                   launch_space;
      std::vector<FieldDataDescriptor>  instances;
      std::set<ApEvent>                 index_preconditions;
      std::vector<PointDepPartOp*>      points; 
      unsigned                          points_committed;
      bool                              commit_request;
      std::set<RtEvent>                 commit_preconditions;
#ifdef LEGION_SPY
      // Special helper event to make things look right for Legion Spy
      ApUserEvent                       intermediate_index_event;
#endif
    protected:
      std::vector<ProfilingMeasurementID> profiling_requests;
      int                                 profiling_priority;
      mutable int             outstanding_profiling_requests;
      mutable RtUserEvent                 profiling_reported;
    };

    /**
     * \class PointDepPartOp
     * This is a point class for mapping a particular 
     * subregion of a partition for a dependent partitioning
     * operation.
     */
    class PointDepPartOp : public DependentPartitionOp, public ProjectionPoint {
    public:
      PointDepPartOp(Runtime *rt);
      PointDepPartOp(const PointDepPartOp &rhs);
      virtual ~PointDepPartOp(void);
    public:
      PointDepPartOp& operator=(const PointDepPartOp &rhs);
    public:
      void initialize(DependentPartitionOp *owner, const DomainPoint &point);
      void launch(void);
    public:
      virtual void activate(void);
      virtual void deactivate(void);
      virtual void trigger_prepipeline_stage(void);
      virtual void trigger_dependence_analysis(void);
      virtual ApEvent trigger_thunk(IndexSpace handle,
                                    const InstanceSet &mapped_instances,
                                    const PhysicalTraceInfo &trace_info);
      virtual void trigger_commit(void);
      virtual PartitionKind get_partition_kind(void) const;
    public:
      // From ProjectionPoint
      virtual const DomainPoint& get_domain_point(void) const;
      virtual void set_projection_result(unsigned idx, LogicalRegion result);
    public:
      DependentPartitionOp *owner;
    };

    /**
     * \class ExternalFill
     * An extension of the external-facing Fill to help 
     * with packing and unpacking them
     */
    class ExternalFill : public Fill, public ExternalMappable {
    public:
      ExternalFill(void);
    public:
      virtual void set_context_index(size_t index) = 0;
    public:
      void pack_external_fill(Serializer &rez, AddressSpaceID target) const;
      void unpack_external_fill(Deserializer &derez, Runtime *runtime);
    };

    /**
     * \class FillOp
     * Fill operations are used to initialize a field to a
     * specific value for a particular logical region.
     */
    class FillOp : public MemoizableOp<SpeculativeOp>, public ExternalFill,
                   public LegionHeapify<FillOp> {
    public:
      static const AllocationType alloc_type = FILL_OP_ALLOC;
    public:
      FillOp(Runtime *rt);
      FillOp(const FillOp &rhs);
      virtual ~FillOp(void);
    public:
      FillOp& operator=(const FillOp &rhs);
    public:
      void initialize(InnerContext *ctx, const FillLauncher &launcher);
      inline const RegionRequirement& get_requirement(void) const 
        { return requirement; }
      void activate_fill(void);
      void deactivate_fill(void);
    public:
      virtual void activate(void);
      virtual void deactivate(void);
      virtual const char* get_logging_name(void) const;
      virtual size_t get_region_count(void) const;
      virtual OpKind get_operation_kind(void) const;
      virtual Mappable* get_mappable(void);
      virtual UniqueID get_unique_id(void) const;
      virtual size_t get_context_index(void) const;
      virtual void set_context_index(size_t index);
      virtual int get_depth(void) const;
      virtual std::map<PhysicalManager*,std::pair<unsigned,bool> >*
                                       get_acquired_instances_ref(void);
      virtual void add_copy_profiling_request(
                                        Realm::ProfilingRequestSet &reqeusts);
    public:
      virtual bool has_prepipeline_stage(void) const
        { return need_prepipeline_stage; }
      virtual void trigger_prepipeline_stage(void);
      virtual void trigger_dependence_analysis(void);
      virtual void trigger_ready(void);
      virtual void trigger_mapping(void);
      virtual void deferred_execute(void);
    public:
      virtual bool query_speculate(bool &value, bool &mapping_only);
      virtual void resolve_true(bool speculated, bool launched);
      virtual void resolve_false(bool speculated, bool launched);
    public:
      virtual unsigned find_parent_index(unsigned idx);
      virtual void trigger_complete(void);
      virtual void trigger_commit(void);
    public:
      void check_fill_privilege(void);
      void compute_parent_index(void);
      ApEvent compute_sync_precondition(const TraceInfo *info) const;
      void log_fill_requirement(void) const;
    public:
      // From Memoizable
      virtual const VersionInfo& get_version_info(unsigned idx) const
        { return version_info; }
      virtual const RegionRequirement& get_requirement(unsigned idx) const
        { return get_requirement(); }
    public:
      // From MemoizableOp
      virtual void replay_analysis(void);
    public:
      virtual void pack_remote_operation(Serializer &rez,
                                         AddressSpaceID target) const;
    public:
      RegionTreePath privilege_path;
      VersionInfo version_info;
      unsigned parent_req_index;
      void *value;
      size_t value_size;
      Future future;
      FillView *fill_view;
      std::set<RtEvent> map_applied_conditions;
      PredEvent true_guard, false_guard;
    };
    
    /**
     * \class IndexFillOp
     * This is the same as a fill operation except for
     * applying a number of fill operations over an 
     * index space of points with projection functions.
     */
    class IndexFillOp : public FillOp {
    public:
      IndexFillOp(Runtime *rt);
      IndexFillOp(const IndexFillOp &rhs);
      virtual ~IndexFillOp(void);
    public:
      IndexFillOp& operator=(const IndexFillOp &rhs);
    public:
      void initialize(InnerContext *ctx,
                      const IndexFillLauncher &launcher,
                      IndexSpace launch_space);
    public:
      virtual void activate(void);
      virtual void deactivate(void);
    protected:
      void activate_index_fill(void);
      void deactivate_index_fill(void);
    public:
      virtual void trigger_prepipeline_stage(void);
      virtual void trigger_dependence_analysis(void);
      virtual void trigger_ready(void);
      virtual void trigger_mapping(void);
      virtual void trigger_commit(void);
    public:
<<<<<<< HEAD
      void perform_base_dependence_analysis(void);
=======
      // From MemoizableOp
      virtual void replay_analysis(void);
    public:
      void enumerate_points(void);
>>>>>>> 9a5996a6
      void handle_point_commit(void);
      void check_point_requirements(void);
    public:
      IndexSpaceNode*               launch_space;
    protected:
      std::vector<PointFillOp*>     points;
      unsigned                      points_committed;
      bool                          commit_request;
    };

    /**
     * \class PointFillOp
     * A point fill op is used for executing the
     * physical part of the analysis for an index
     * fill operation.
     */
    class PointFillOp : public FillOp, public ProjectionPoint {
    public:
      PointFillOp(Runtime *rt);
      PointFillOp(const PointFillOp &rhs);
      virtual ~PointFillOp(void);
    public:
      PointFillOp& operator=(const PointFillOp &rhs);
    public:
      void initialize(IndexFillOp *owner, const DomainPoint &point);
      void launch(void);
    public:
      virtual void activate(void);
      virtual void deactivate(void);
      virtual void trigger_prepipeline_stage(void);
      virtual void trigger_dependence_analysis(void);
      virtual void trigger_ready(void);
      // trigger_mapping same as base class
      virtual void trigger_commit(void);
    public:
      // From ProjectionPoint
      virtual const DomainPoint& get_domain_point(void) const;
      virtual void set_projection_result(unsigned idx,LogicalRegion result);
    public:
      // From Memoizable
      virtual TraceLocalID get_trace_local_id(void) const;
    protected:
      IndexFillOp*              owner;
    };

    /**
     * \class AttachOp
     * Operation for attaching a file to a physical instance
     */
    class AttachOp : public Operation, public LegionHeapify<AttachOp> {
    public:
      static const AllocationType alloc_type = ATTACH_OP_ALLOC;
    public:
      AttachOp(Runtime *rt);
      AttachOp(const AttachOp &rhs);
      virtual ~AttachOp(void);
    public:
      AttachOp& operator=(const AttachOp &rhs);
    public:
      PhysicalRegion initialize(InnerContext *ctx,
                                const AttachLauncher &launcher);
      inline const RegionRequirement& get_requirement(void) const 
        { return requirement; }
    public:
      void activate_attach_op(void);
      void deactivate_attach_op(void);
    public:
      virtual void activate(void);
      virtual void deactivate(void);
      virtual const char* get_logging_name(void) const;
      virtual size_t get_region_count(void) const;
      virtual OpKind get_operation_kind(void) const;
    public:
      virtual bool has_prepipeline_stage(void) const { return true; }
      virtual void trigger_prepipeline_stage(void);
      virtual void trigger_dependence_analysis(void);
      virtual void trigger_ready(void);
      virtual void trigger_mapping(void);
      virtual unsigned find_parent_index(unsigned idx);
      virtual void trigger_commit(void);
      virtual void record_reference_mutation_effect(RtEvent event);
      virtual void pack_remote_operation(Serializer &rez,
                                         AddressSpaceID target) const;
    public:
      PhysicalInstance create_instance(IndexSpaceNode *node,
                                       const std::vector<FieldID> &field_set,
                                       const std::vector<size_t> &field_sizes,
                                             LayoutConstraintSet &cons,
                                             ApEvent &ready_event,
                                             size_t &instance_footprint);
    protected:
      void check_privilege(void);
      void compute_parent_index(void);
    public:
      ExternalResource resource;
      RegionRequirement requirement;
      RegionTreePath privilege_path;
      VersionInfo version_info;
      const char *file_name;
      std::map<FieldID,const char*> field_map;
      std::map<FieldID,void*> field_pointers_map;
      LegionFileMode file_mode;
      PhysicalRegion region;
      unsigned parent_req_index;
      std::set<RtEvent> map_applied_conditions;
      LayoutConstraintSet layout_constraint_set;
      size_t footprint;
      bool restricted;
      bool mapping;
      bool local_files;
    };

    /**
     * \class DetachOp
     * Operation for detaching a file from a physical instance
     */
    class DetachOp : public Operation, public LegionHeapify<DetachOp> {
    public:
      static const AllocationType alloc_type = DETACH_OP_ALLOC;
    public:
      DetachOp(Runtime *rt);
      DetachOp(const DetachOp &rhs);
      virtual ~DetachOp(void);
    public:
      DetachOp& operator=(const DetachOp &rhs);
    public:
      Future initialize_detach(InnerContext *ctx, 
                               PhysicalRegion region, const bool flush);
    public:
      void activate_detach_op(void);
      void deactivate_detach_op(void);
    public:
      virtual void activate(void);
      virtual void deactivate(void);
      virtual const char* get_logging_name(void) const;
      virtual size_t get_region_count(void) const;
      virtual OpKind get_operation_kind(void) const;
    public:
      virtual bool has_prepipeline_stage(void) const { return true; }
      virtual void trigger_prepipeline_stage(void);
      virtual void trigger_dependence_analysis(void);
      virtual void trigger_ready(void);
      virtual void trigger_mapping(void);
      virtual unsigned find_parent_index(unsigned idx);
      virtual void trigger_complete(void);
      virtual void trigger_commit(void);
      virtual void select_sources(const unsigned index,
                                  const InstanceRef &target,
                                  const InstanceSet &sources,
                                  std::vector<unsigned> &ranking);
      virtual void add_copy_profiling_request(
                                        Realm::ProfilingRequestSet &reqeusts);
      virtual void pack_remote_operation(Serializer &rez,
                                         AddressSpaceID target) const;
    protected:
      void compute_parent_index(void);
    public:
      PhysicalRegion region;
      RegionRequirement requirement;
      RegionTreePath privilege_path;
      VersionInfo version_info;
      unsigned parent_req_index;
      std::set<RtEvent> map_applied_conditions;
      Future result;
      bool flush;
    };

    /**
     * \class TimingOp
     * Operation for performing timing measurements
     */
    class TimingOp : public Operation {
    public:
      TimingOp(Runtime *rt);
      TimingOp(const TimingOp &rhs);
      virtual ~TimingOp(void);
    public:
      TimingOp& operator=(const TimingOp &rhs);
    public:
      Future initialize(InnerContext *ctx, const TimingLauncher &launcher);
    public:
      virtual void activate(void);
      virtual void deactivate(void);
      virtual const char* get_logging_name(void) const;
      virtual OpKind get_operation_kind(void) const;
    protected:
      void activate_timing(void);
      void deactivate_timing(void);
    public:
      virtual void trigger_dependence_analysis(void);
      virtual void trigger_mapping(void);
      virtual void deferred_execute(void);
      virtual void trigger_complete(void);
    protected:
      TimingMeasurement measurement;
      std::set<Future> preconditions;
      Future result;
    };

    /**
     * \class RemoteOp
     * This operation is a shim for operations on remote nodes
     * and is used by remote physical analysis traversals to handle
     * any requests they might have of the original operation.
     */
    class RemoteOp : public Operation {
    public:
      // If we have to create a remote operation for something that wants
      // profiling responses we use this as an upper bound on how many
      // profiling requests will be issued on the remote node to avoid
      // the count going back to zero too early
      static const int REMOTE_PROFILING_MAX_COUNT = 10000;
    public:
      struct DeferRemoteOpDeletionArgs : 
        public LgTaskArgs<DeferRemoteOpDeletionArgs> {
      public:
        static const LgTaskID TASK_ID = LG_DEFER_REMOTE_OP_DELETION_TASK_ID;
      public:
        DeferRemoteOpDeletionArgs(Operation *o)
          : LgTaskArgs<DeferRemoteOpDeletionArgs>(o->get_unique_op_id()), 
            op(o) { }
      public:
        Operation *const op;
      };
    public:
      RemoteOp(Runtime *rt, Operation *ptr, AddressSpaceID src);
      RemoteOp(const RemoteOp &rhs);
      virtual ~RemoteOp(void);
    public:
      RemoteOp& operator=(const RemoteOp &rhs);
    public:
      virtual void unpack(Deserializer &derez,
                          ReferenceMutator &mutator) = 0;
    public:
      virtual void activate(void);
      virtual void deactivate(void);
      virtual const char* get_logging_name(void) const = 0;
      virtual OpKind get_operation_kind(void) const = 0;
      virtual std::map<PhysicalManager*,std::pair<unsigned,bool> >*
                                       get_acquired_instances_ref(void);
      // This should be the only mapper call that we need to handle
      virtual void select_sources(const unsigned index,
                                  const InstanceRef &target,
                                  const InstanceSet &sources,
                                  std::vector<unsigned> &ranking) = 0;

      virtual void add_copy_profiling_request(
                            Realm::ProfilingRequestSet &reqeusts);
      virtual void report_uninitialized_usage(const unsigned index,
                                              LogicalRegion handle,
                                              const RegionUsage usage,
                                              const char *field_string,
                                              RtUserEvent reported);
      virtual void pack_remote_operation(Serializer &rez,
                                         AddressSpaceID target) const = 0;
    public:
      void defer_deletion(RtEvent precondition);
      void pack_remote_base(Serializer &rez) const;
      void unpack_remote_base(Deserializer &derez, Runtime *runtime,
                              std::set<RtEvent> &ready_events);
      void pack_profiling_requests(Serializer &rez) const;
      void unpack_profiling_requests(Deserializer &derez);
      static void handle_deferred_deletion(const void *args);
      // Caller takes ownership of this object and must delete it when done
      static RemoteOp* unpack_remote_operation(Deserializer &derez,
                         Runtime *runtime, std::set<RtEvent> &ready_events);
      static void handle_report_uninitialized(Deserializer &derez);
      static void handle_report_profiling_count_update(Deserializer &derez);
    public:
      // This is a pointer to an operation on a remote node
      // it should never be dereferenced
      Operation *const remote_ptr;
      const AddressSpaceID source;
    protected:
      MapperManager *mapper;
    protected:
      std::vector<ProfilingMeasurementID> profiling_requests;
      int                                 profiling_priority;
      mutable int               available_profiling_requests;
      Processor                           profiling_target;
    };

    /**
     * \class RemoteMapOp
     * This is a remote copy of a MapOp to be used
     * for mapper calls and other operations
     */
    class RemoteMapOp : public ExternalMapping, public RemoteOp {
    public:
      RemoteMapOp(Runtime *rt, Operation *ptr, AddressSpaceID src);
      RemoteMapOp(const RemoteMapOp &rhs);
      virtual ~RemoteMapOp(void);
    public:
      RemoteMapOp& operator=(const RemoteMapOp &rhs); 
    public:
      virtual UniqueID get_unique_id(void) const;
      virtual size_t get_context_index(void) const;
      virtual void set_context_index(size_t index);
      virtual int get_depth(void) const;
    public:
      virtual const char* get_logging_name(void) const;
      virtual OpKind get_operation_kind(void) const;
      virtual void select_sources(const unsigned index,
                                  const InstanceRef &target,
                                  const InstanceSet &sources,
                                  std::vector<unsigned> &ranking); 
      virtual void pack_remote_operation(Serializer &rez,
                                         AddressSpaceID target) const;
      virtual void unpack(Deserializer &derez, ReferenceMutator &mutator);
    };

    /**
     * \class RemoteCopyOp
     * This is a remote copy of a CopyOp to be used
     * for mapper calls and other operations
     */
    class RemoteCopyOp : public ExternalCopy, public RemoteOp {
    public:
      RemoteCopyOp(Runtime *rt, Operation *ptr, AddressSpaceID src);
      RemoteCopyOp(const RemoteCopyOp &rhs);
      virtual ~RemoteCopyOp(void);
    public:
      RemoteCopyOp& operator=(const RemoteCopyOp &rhs);
    public:
      virtual UniqueID get_unique_id(void) const;
      virtual size_t get_context_index(void) const;
      virtual void set_context_index(size_t index);
      virtual int get_depth(void) const;
    public:
      virtual const char* get_logging_name(void) const;
      virtual OpKind get_operation_kind(void) const;
      virtual void select_sources(const unsigned index,
                                  const InstanceRef &target,
                                  const InstanceSet &sources,
                                  std::vector<unsigned> &ranking);
      virtual void pack_remote_operation(Serializer &rez,
                                         AddressSpaceID target) const;
      virtual void unpack(Deserializer &derez, ReferenceMutator &mutator);
    };

    /**
     * \class RemoteCloseOp
     * This is a remote copy of a CloseOp to be used
     * for mapper calls and other operations
     */
    class RemoteCloseOp : public ExternalClose, public RemoteOp {
    public:
      RemoteCloseOp(Runtime *rt, Operation *ptr, AddressSpaceID src);
      RemoteCloseOp(const RemoteCloseOp &rhs);
      virtual ~RemoteCloseOp(void);
    public:
      RemoteCloseOp& operator=(const RemoteCloseOp &rhs);
    public:
      virtual UniqueID get_unique_id(void) const;
      virtual size_t get_context_index(void) const;
      virtual void set_context_index(size_t index);
      virtual int get_depth(void) const;
    public:
      virtual const char* get_logging_name(void) const;
      virtual OpKind get_operation_kind(void) const;
      virtual void select_sources(const unsigned index,
                                  const InstanceRef &target,
                                  const InstanceSet &sources,
                                  std::vector<unsigned> &ranking);
      virtual void pack_remote_operation(Serializer &rez,
                                         AddressSpaceID target) const;
      virtual void unpack(Deserializer &derez, ReferenceMutator &mutator);
    };

    /**
     * \class RemoteAcquireOp
     * This is a remote copy of a AcquireOp to be used
     * for mapper calls and other operations
     */
    class RemoteAcquireOp : public ExternalAcquire, public RemoteOp {
    public:
      RemoteAcquireOp(Runtime *rt, Operation *ptr, AddressSpaceID src);
      RemoteAcquireOp(const RemoteAcquireOp &rhs);
      virtual ~RemoteAcquireOp(void);
    public:
      RemoteAcquireOp& operator=(const RemoteAcquireOp &rhs);
    public:
      virtual UniqueID get_unique_id(void) const;
      virtual size_t get_context_index(void) const;
      virtual void set_context_index(size_t index);
      virtual int get_depth(void) const;
    public:
      virtual const char* get_logging_name(void) const;
      virtual OpKind get_operation_kind(void) const;
      virtual void select_sources(const unsigned index,
                                  const InstanceRef &target,
                                  const InstanceSet &sources,
                                  std::vector<unsigned> &ranking);
      virtual void pack_remote_operation(Serializer &rez,
                                         AddressSpaceID target) const;
      virtual void unpack(Deserializer &derez, ReferenceMutator &mutator);
    };

    /**
     * \class RemoteReleaseOp
     * This is a remote copy of a ReleaseOp to be used
     * for mapper calls and other operations
     */
    class RemoteReleaseOp : public ExternalRelease, public RemoteOp {
    public:
      RemoteReleaseOp(Runtime *rt, Operation *ptr, AddressSpaceID src);
      RemoteReleaseOp(const RemoteReleaseOp &rhs);
      virtual ~RemoteReleaseOp(void);
    public:
      RemoteReleaseOp& operator=(const RemoteReleaseOp &rhs);
    public:
      virtual UniqueID get_unique_id(void) const;
      virtual size_t get_context_index(void) const;
      virtual void set_context_index(size_t index);
      virtual int get_depth(void) const;
    public:
      virtual const char* get_logging_name(void) const;
      virtual OpKind get_operation_kind(void) const;
      virtual void select_sources(const unsigned index,
                                  const InstanceRef &target,
                                  const InstanceSet &sources,
                                  std::vector<unsigned> &ranking);
      virtual void pack_remote_operation(Serializer &rez,
                                         AddressSpaceID target) const;
      virtual void unpack(Deserializer &derez, ReferenceMutator &mutator);
    };

    /**
     * \class RemoteFillOp
     * This is a remote copy of a FillOp to be used
     * for mapper calls and other operations
     */
    class RemoteFillOp : public ExternalFill, public RemoteOp {
    public:
      RemoteFillOp(Runtime *rt, Operation *ptr, AddressSpaceID src);
      RemoteFillOp(const RemoteFillOp &rhs);
      virtual ~RemoteFillOp(void);
    public:
      RemoteFillOp& operator=(const RemoteFillOp &rhs);
    public:
      virtual UniqueID get_unique_id(void) const;
      virtual size_t get_context_index(void) const;
      virtual void set_context_index(size_t index);
      virtual int get_depth(void) const;
    public:
      virtual const char* get_logging_name(void) const;
      virtual OpKind get_operation_kind(void) const;
      virtual void select_sources(const unsigned index,
                                  const InstanceRef &target,
                                  const InstanceSet &sources,
                                  std::vector<unsigned> &ranking);
      virtual void pack_remote_operation(Serializer &rez,
                                         AddressSpaceID target) const;
      virtual void unpack(Deserializer &derez, ReferenceMutator &mutator);
    };

    /**
     * \class RemotePartitionOp
     * This is a remote copy of a DependentPartitionOp to be
     * used for mapper calls and other operations
     */
    class RemotePartitionOp : public ExternalPartition, public RemoteOp {
    public:
      RemotePartitionOp(Runtime *rt, Operation *ptr, AddressSpaceID src);
      RemotePartitionOp(const RemotePartitionOp &rhs);
      virtual ~RemotePartitionOp(void);
    public:
      RemotePartitionOp& operator=(const RemotePartitionOp &rhs);
    public:
      virtual UniqueID get_unique_id(void) const;
      virtual size_t get_context_index(void) const;
      virtual void set_context_index(size_t index);
      virtual int get_depth(void) const;
      virtual PartitionKind get_partition_kind(void) const;
    public:
      virtual const char* get_logging_name(void) const;
      virtual OpKind get_operation_kind(void) const;
      virtual void select_sources(const unsigned index,
                                  const InstanceRef &target,
                                  const InstanceSet &sources,
                                  std::vector<unsigned> &ranking);
      virtual void pack_remote_operation(Serializer &rez,
                                         AddressSpaceID target) const;
      virtual void unpack(Deserializer &derez, ReferenceMutator &mutator);
    protected:
      PartitionKind part_kind;
    };

    /**
     * \class RemoteAttachOp
     * This is a remote copy of a DetachOp to be used for 
     * mapper calls and other operations
     */
    class RemoteAttachOp : public RemoteOp {
    public:
      RemoteAttachOp(Runtime *rt, Operation *ptr, AddressSpaceID src);
      RemoteAttachOp(const RemoteAttachOp &rhs);
      virtual ~RemoteAttachOp(void);
    public:
      RemoteAttachOp& operator=(const RemoteAttachOp &rhs);
    public:
      virtual UniqueID get_unique_id(void) const;
      virtual size_t get_context_index(void) const;
      virtual void set_context_index(size_t index);
      virtual int get_depth(void) const;
    public:
      virtual const char* get_logging_name(void) const;
      virtual OpKind get_operation_kind(void) const;
      virtual void select_sources(const unsigned index,
                                  const InstanceRef &target,
                                  const InstanceSet &sources,
                                  std::vector<unsigned> &ranking);
      virtual void pack_remote_operation(Serializer &rez,
                                         AddressSpaceID target) const;
      virtual void unpack(Deserializer &derez, ReferenceMutator &mutator);
    };

    /**
     * \class RemoteDetachOp
     * This is a remote copy of a DetachOp to be used for 
     * mapper calls and other operations
     */
    class RemoteDetachOp : public RemoteOp {
    public:
      RemoteDetachOp(Runtime *rt, Operation *ptr, AddressSpaceID src);
      RemoteDetachOp(const RemoteDetachOp &rhs);
      virtual ~RemoteDetachOp(void);
    public:
      RemoteDetachOp& operator=(const RemoteDetachOp &rhs);
    public:
      virtual UniqueID get_unique_id(void) const;
      virtual size_t get_context_index(void) const;
      virtual void set_context_index(size_t index);
      virtual int get_depth(void) const;
    public:
      virtual const char* get_logging_name(void) const;
      virtual OpKind get_operation_kind(void) const;
      virtual void select_sources(const unsigned index,
                                  const InstanceRef &target,
                                  const InstanceSet &sources,
                                  std::vector<unsigned> &ranking);
      virtual void pack_remote_operation(Serializer &rez,
                                         AddressSpaceID target) const;
      virtual void unpack(Deserializer &derez, ReferenceMutator &mutator);
    };

    /**
     * \class RemoteDeletionOp
     * This is a remote copy of a DeletionOp to be used for 
     * mapper calls and other operations
     */
    class RemoteDeletionOp : public RemoteOp {
    public:
      RemoteDeletionOp(Runtime *rt, Operation *ptr, AddressSpaceID src);
      RemoteDeletionOp(const RemoteDeletionOp &rhs);
      virtual ~RemoteDeletionOp(void);
    public:
      RemoteDeletionOp& operator=(const RemoteDeletionOp &rhs);
    public:
      virtual UniqueID get_unique_id(void) const;
      virtual size_t get_context_index(void) const;
      virtual void set_context_index(size_t index);
      virtual int get_depth(void) const;
    public:
      virtual const char* get_logging_name(void) const;
      virtual OpKind get_operation_kind(void) const;
      virtual void select_sources(const unsigned index,
                                  const InstanceRef &target,
                                  const InstanceSet &sources,
                                  std::vector<unsigned> &ranking);
      virtual void pack_remote_operation(Serializer &rez,
                                         AddressSpaceID target) const;
      virtual void unpack(Deserializer &derez, ReferenceMutator &mutator);
    };

    /**
     * \class RemoteReplayOp
     * This is a remote copy of a trace replay op, it really doesn't
     * have to do very much at all other than implement the interface
     * for remote ops as it will only be used for checking equivalence
     * sets for valid physical template replay conditions
     */
    class RemoteReplayOp : public RemoteOp {
    public:
      RemoteReplayOp(Runtime *rt, Operation *ptr, AddressSpaceID src);
      RemoteReplayOp(const RemoteReplayOp &rhs);
      virtual ~RemoteReplayOp(void);
    public:
      RemoteReplayOp& operator=(const RemoteReplayOp &rhs);
    public:
      virtual UniqueID get_unique_id(void) const;
      virtual size_t get_context_index(void) const;
      virtual void set_context_index(size_t index);
      virtual int get_depth(void) const;
    public:
      virtual const char* get_logging_name(void) const;
      virtual OpKind get_operation_kind(void) const;
      virtual void select_sources(const unsigned index,
                                  const InstanceRef &target,
                                  const InstanceSet &sources,
                                  std::vector<unsigned> &ranking);
      virtual void pack_remote_operation(Serializer &rez,
                                         AddressSpaceID target) const;
      virtual void unpack(Deserializer &derez, ReferenceMutator &mutator);
    };

    /**
     * \class RemoteSummaryOp
     * This is a remote copy of a trace summary op, it really doesn't
     * have to do very much at all other than implement the interface
     * for remote ops as it will only be used for updating state for
     * physical template replays
     */
    class RemoteSummaryOp : public RemoteOp {
    public:
      RemoteSummaryOp(Runtime *rt, Operation *ptr, AddressSpaceID src);
      RemoteSummaryOp(const RemoteSummaryOp &rhs);
      virtual ~RemoteSummaryOp(void);
    public:
      RemoteSummaryOp& operator=(const RemoteSummaryOp &rhs);
    public:
      virtual UniqueID get_unique_id(void) const;
      virtual size_t get_context_index(void) const;
      virtual void set_context_index(size_t index);
      virtual int get_depth(void) const;
    public:
      virtual const char* get_logging_name(void) const;
      virtual OpKind get_operation_kind(void) const;
      virtual void select_sources(const unsigned index,
                                  const InstanceRef &target,
                                  const InstanceSet &sources,
                                  std::vector<unsigned> &ranking);
      virtual void pack_remote_operation(Serializer &rez,
                                         AddressSpaceID target) const;
      virtual void unpack(Deserializer &derez, ReferenceMutator &mutator);
    };

  }; //namespace Internal 
}; // namespace Legion 

#include "legion_ops.inl"

#endif // __LEGION_OPERATIONS_H__<|MERGE_RESOLUTION|>--- conflicted
+++ resolved
@@ -3012,14 +3012,11 @@
       virtual void trigger_mapping(void);
       virtual void trigger_commit(void);
     public:
-<<<<<<< HEAD
-      void perform_base_dependence_analysis(void);
-=======
       // From MemoizableOp
       virtual void replay_analysis(void);
     public:
+      void perform_base_dependence_analysis(void);
       void enumerate_points(void);
->>>>>>> 9a5996a6
       void handle_point_commit(void);
       void check_point_requirements(void);
     public:
