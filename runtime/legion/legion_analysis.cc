--- conflicted
+++ resolved
@@ -4857,11 +4857,7 @@
                                           bool dedup_advances, 
                                           ProjectionEpochID advance_epoch,
                                           const FieldMask *dirty_previous,
-<<<<<<< HEAD
-                                    const VersioningSet<> *remote_states_to_use)
-=======
                                           const ProjectionInfo *proj_info)
->>>>>>> bd7918ef
     //--------------------------------------------------------------------------
     {
       DETAILED_PROFILER(node->context->runtime, 
