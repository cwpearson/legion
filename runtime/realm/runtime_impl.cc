/* Copyright 2015 Stanford University, NVIDIA Corporation
 *
 * Licensed under the Apache License, Version 2.0 (the "License");
 * you may not use this file except in compliance with the License.
 * You may obtain a copy of the License at
 *
 *     http://www.apache.org/licenses/LICENSE-2.0
 *
 * Unless required by applicable law or agreed to in writing, software
 * distributed under the License is distributed on an "AS IS" BASIS,
 * WITHOUT WARRANTIES OR CONDITIONS OF ANY KIND, either express or implied.
 * See the License for the specific language governing permissions and
 * limitations under the License.
 */

// Runtime implementation for Realm

#include "runtime_impl.h"

#include "proc_impl.h"
#include "mem_impl.h"
#include "inst_impl.h"

#include "activemsg.h"

#ifndef USE_GASNET
/*extern*/ void *fake_gasnet_mem_base = 0;
/*extern*/ size_t fake_gasnet_mem_size = 0;
#endif

// remote copy active messages from from lowlevel_dma.h for now
#include "lowlevel_dma.h"
namespace Realm {
  typedef LegionRuntime::LowLevel::RemoteCopyMessage RemoteCopyMessage;
  typedef LegionRuntime::LowLevel::RemoteFillMessage RemoteFillMessage;
};

#ifdef USE_CUDA
#include "lowlevel_gpu.h"
namespace Realm {
  typedef LegionRuntime::LowLevel::GPUProcessor GPUProcessor;
  typedef LegionRuntime::LowLevel::GPUFBMemory GPUFBMemory;
  typedef LegionRuntime::LowLevel::GPUZCMemory GPUZCMemory;
  typedef LegionRuntime::LowLevel::GPUWorker GPUWorker;
};
#endif

// create xd message and update bytes read/write messages
#include "channel.h"
namespace Realm {
  typedef LegionRuntime::LowLevel::XferDesCreateMessage XferDesCreateMessage;
  typedef LegionRuntime::LowLevel::XferDesDestroyMessage XferDesDestroyMessage;
  typedef LegionRuntime::LowLevel::NotifyXferDesCompleteMessage NotifyXferDesCompleteMessage;
  typedef LegionRuntime::LowLevel::UpdateBytesWriteMessage UpdateBytesWriteMessage;
  typedef LegionRuntime::LowLevel::UpdateBytesReadMessage UpdateBytesReadMessage;
}

#include <unistd.h>
#include <signal.h>

#define CHECK_PTHREAD(cmd) do { \
  int ret = (cmd); \
  if(ret != 0) { \
    fprintf(stderr, "PTHREAD: %s = %d (%s)\n", #cmd, ret, strerror(ret)); \
    exit(1); \
  } \
} while(0)

namespace Realm {

  Logger log_runtime("realm");
  extern Logger log_task; // defined in proc_impl.cc
  
  ////////////////////////////////////////////////////////////////////////
  //
  // signal handlers
  //

    static void realm_freeze(int signal)
    {
      assert((signal == SIGINT) || (signal == SIGABRT) ||
             (signal == SIGSEGV) || (signal == SIGFPE) ||
             (signal == SIGBUS));
      int process_id = getpid();
      char hostname[128];
      gethostname(hostname, 127);
      fprintf(stderr,"Legion process received signal %d: %s\n",
                      signal, strsignal(signal));
      fprintf(stderr,"Process %d on node %s is frozen!\n", 
                      process_id, hostname);
      fflush(stderr);
      while (true)
        sleep(1);
    }

  ////////////////////////////////////////////////////////////////////////
  //
  // class Runtime
  //

    Runtime::Runtime(void)
      : impl(0)
    {
      // ok to construct extra ones - we will make sure only one calls init() though
    }

    /*static*/ Runtime Runtime::get_runtime(void)
    {
      Runtime r;
      // explicit namespace qualifier here due to name collision
      r.impl = Realm::get_runtime();
      return r;
    }

    bool Runtime::init(int *argc, char ***argv)
    {
      if(runtime_singleton != 0) {
	fprintf(stderr, "ERROR: cannot initialize more than one runtime at a time!\n");
	return false;
      }

      impl = new RuntimeImpl;
      runtime_singleton = ((RuntimeImpl *)impl);
      return ((RuntimeImpl *)impl)->init(argc, argv);
    }
    
    bool Runtime::register_task(Processor::TaskFuncID taskid, Processor::TaskFuncPtr taskptr)
    {
      assert(impl != 0);

      if(((RuntimeImpl *)impl)->task_table.count(taskid) > 0)
	return false;

      ((RuntimeImpl *)impl)->task_table[taskid] = taskptr;
      return true;
    }

    bool Runtime::register_reduction(ReductionOpID redop_id, const ReductionOpUntyped *redop)
    {
      assert(impl != 0);

      if(((RuntimeImpl *)impl)->reduce_op_table.count(redop_id) > 0)
	return false;

      ((RuntimeImpl *)impl)->reduce_op_table[redop_id] = redop;
      return true;
    }

    void Runtime::run(Processor::TaskFuncID task_id /*= 0*/,
		      RunStyle style /*= ONE_TASK_ONLY*/,
		      const void *args /*= 0*/, size_t arglen /*= 0*/,
                      bool background /*= false*/)
    {
      ((RuntimeImpl *)impl)->run(task_id, style, args, arglen, background);
    }

    void Runtime::shutdown(void)
    {
      ((RuntimeImpl *)impl)->shutdown(true); // local request
    }

    void Runtime::wait_for_shutdown(void)
    {
      ((RuntimeImpl *)impl)->wait_for_shutdown();

      // after the shutdown, we nuke the RuntimeImpl
      delete ((RuntimeImpl *)impl);
      impl = 0;
      runtime_singleton = 0;
    }


  ////////////////////////////////////////////////////////////////////////
  //
  // class RuntimeImpl
  //

    RuntimeImpl *runtime_singleton = 0;

  // these should probably be member variables of RuntimeImpl?
    static std::vector<LocalTaskProcessor *> local_cpus;
    static std::vector<LocalTaskProcessor *> local_util_procs;
    static std::vector<LocalTaskProcessor *> local_io_procs;
    static size_t stack_size_in_mb;
#ifdef USE_CUDA
    static std::vector<GPUProcessor *> local_gpus;
    static std::map<GPUProcessor *, GPUFBMemory *> gpu_fbmems;
    static std::map<GPUProcessor *, GPUZCMemory *> gpu_zcmems;
#endif
  
    RuntimeImpl::RuntimeImpl(void)
      : machine(0), nodes(0), global_memory(0),
	local_event_free_list(0), local_barrier_free_list(0),
	local_reservation_free_list(0), local_index_space_free_list(0),
	local_proc_group_free_list(0), background_pthread(0),
	shutdown_requested(false), shutdown_condvar(shutdown_mutex)
    {
      machine = new MachineImpl;
    }

    RuntimeImpl::~RuntimeImpl(void)
    {
      delete machine;
    }

    bool RuntimeImpl::init(int *argc, char ***argv)
    {
      // have to register domain mappings too
      LegionRuntime::Arrays::Mapping<1,1>::register_mapping<LegionRuntime::Arrays::CArrayLinearization<1> >();
      LegionRuntime::Arrays::Mapping<2,1>::register_mapping<LegionRuntime::Arrays::CArrayLinearization<2> >();
      LegionRuntime::Arrays::Mapping<3,1>::register_mapping<LegionRuntime::Arrays::CArrayLinearization<3> >();
      LegionRuntime::Arrays::Mapping<1,1>::register_mapping<LegionRuntime::Arrays::FortranArrayLinearization<1> >();
      LegionRuntime::Arrays::Mapping<2,1>::register_mapping<LegionRuntime::Arrays::FortranArrayLinearization<2> >();
      LegionRuntime::Arrays::Mapping<3,1>::register_mapping<LegionRuntime::Arrays::FortranArrayLinearization<3> >();
      LegionRuntime::Arrays::Mapping<1,1>::register_mapping<LegionRuntime::Arrays::Translation<1> >();
      // we also register split dim linearization
      LegionRuntime::Arrays::Mapping<1,1>::register_mapping<LegionRuntime::Layouts::SplitDimLinearization<1> >();
      LegionRuntime::Arrays::Mapping<2,1>::register_mapping<LegionRuntime::Layouts::SplitDimLinearization<2> >();
      LegionRuntime::Arrays::Mapping<3,1>::register_mapping<LegionRuntime::Layouts::SplitDimLinearization<3> >();


      DetailedTimer::init_timers();
      
      // low-level runtime parameters
#ifdef USE_GASNET
      size_t gasnet_mem_size_in_mb = 256;
#else
      size_t gasnet_mem_size_in_mb = 0;
#endif
      size_t cpu_mem_size_in_mb = 512;
      size_t reg_mem_size_in_mb = 0;
      size_t disk_mem_size_in_mb = 0;
      // Static variable for stack size since we need to 
      // remember it when we launch threads in run 
      stack_size_in_mb = 2;
      unsigned num_local_cpus = 1;
      unsigned num_util_procs = 1;
      unsigned num_io_procs = 0;
      unsigned concurrent_io_threads = 1; // Legion does not support values > 1 right now
      //unsigned cpu_worker_threads = 1;
      unsigned dma_worker_threads = 1;
      unsigned active_msg_worker_threads = 1;
      unsigned active_msg_handler_threads = 1;
#ifdef USE_CUDA
      size_t zc_mem_size_in_mb = 64;
      size_t fb_mem_size_in_mb = 256;
      unsigned num_local_gpus = 0;
      unsigned num_gpu_streams = 12;
      bool     gpu_worker_thread = true;
      bool pin_sysmem_for_gpu = true;
#endif
#ifdef EVENT_TRACING
      size_t   event_trace_block_size = 1 << 20;
      double   event_trace_exp_arrv_rate = 1e3;
#endif
#ifdef LOCK_TRACING
      size_t   lock_trace_block_size = 1 << 20;
      double   lock_trace_exp_arrv_rate = 1e2;
#endif
      // should local proc threads get dedicated cores?
      bool dummy_reservation_ok = true;
      bool show_reservations = false;

      for(int i = 1; i < *argc; i++) {
#define INT_ARG(argname, varname)                       \
	  if(!strcmp((*argv)[i], argname)) {		\
	    varname = atoi((*argv)[++i]);		\
	    continue;					\
	  }

#define BOOL_ARG(argname, varname)                      \
	  if(!strcmp((*argv)[i], argname)) {		\
	    varname = true;				\
	    continue;					\
	  }

	INT_ARG("-ll:gsize", gasnet_mem_size_in_mb);
	INT_ARG("-ll:csize", cpu_mem_size_in_mb);
	INT_ARG("-ll:rsize", reg_mem_size_in_mb);
        INT_ARG("-ll:dsize", disk_mem_size_in_mb);
        INT_ARG("-ll:stacksize", stack_size_in_mb);
	INT_ARG("-ll:cpu", num_local_cpus);
	INT_ARG("-ll:util", num_util_procs);
        INT_ARG("-ll:io", num_io_procs);
	INT_ARG("-ll:concurrent_io", concurrent_io_threads);
	//INT_ARG("-ll:workers", cpu_worker_threads);
	INT_ARG("-ll:dma", dma_worker_threads);
	INT_ARG("-ll:amsg", active_msg_worker_threads);
	INT_ARG("-ll:ahandlers", active_msg_handler_threads);
	INT_ARG("-ll:dummy_rsrv_ok", dummy_reservation_ok);
	INT_ARG("-ll:show_rsrv", show_reservations);
#ifdef USE_CUDA
	INT_ARG("-ll:fsize", fb_mem_size_in_mb);
	INT_ARG("-ll:zsize", zc_mem_size_in_mb);
	INT_ARG("-ll:gpu", num_local_gpus);
        INT_ARG("-ll:streams", num_gpu_streams);
        BOOL_ARG("-ll:gpuworker", gpu_worker_thread);
        INT_ARG("-ll:pin", pin_sysmem_for_gpu);
#endif

	if(!strcmp((*argv)[i], "-ll:eventtrace")) {
#ifdef EVENT_TRACING
	  event_trace_file = strdup((*argv)[++i]);
#else
	  fprintf(stderr, "WARNING: event tracing requested, but not enabled at compile time!\n");
#endif
	  continue;
	}

        if (!strcmp((*argv)[i], "-ll:locktrace"))
        {
#ifdef LOCK_TRACING
          lock_trace_file = strdup((*argv)[++i]);
#else
          fprintf(stderr, "WARNING: lock tracing requested, but not enabled at compile time!\n");
#endif
          continue;
        }

        if (!strcmp((*argv)[i], "-ll:prefix"))
        {
#ifdef NODE_LOGGING
          RuntimeImpl::prefix = strdup((*argv)[++i]);
#else
          fprintf(stderr,"WARNING: prefix set, but NODE_LOGGING not enabled at compile time!\n");
#endif
          continue;
        }

        // Skip arguments that parsed in activemsg.cc
        if (!strcmp((*argv)[i], "-ll:numlmbs") || !strcmp((*argv)[i],"-ll:lmbsize") ||
            !strcmp((*argv)[i], "-ll:forcelong") || !strcmp((*argv)[i],"-ll:sdpsize"))
        {
          i++;
          continue;
        }

        if (strncmp((*argv)[i], "-ll:", 4) == 0)
        {
	  fprintf(stderr, "ERROR: unrecognized lowlevel option: %s\n", (*argv)[i]);
          assert(0);
	}
      }

      //GASNetNode::my_node = new GASNetNode(argc, argv, this);
      // SJT: WAR for issue on Titan with duplicate cookies on Gemini
      //  communication domains
      char *orig_pmi_gni_cookie = getenv("PMI_GNI_COOKIE");
      if(orig_pmi_gni_cookie) {
        char *new_pmi_gni_cookie = (char *)malloc(256);
        sprintf(new_pmi_gni_cookie, "PMI_GNI_COOKIE=%d", 1+atoi(orig_pmi_gni_cookie));
        //printf("changing PMI cookie to: '%s'\n", new_pmi_gni_cookie);
        putenv(new_pmi_gni_cookie);  // libc now owns the memory
      }
      // SJT: another GASNET workaround - if we don't have GASNET_IB_SPAWNER set, assume it was MPI
      if(!getenv("GASNET_IB_SPAWNER"))
	putenv(strdup("GASNET_IB_SPAWNER=mpi"));
#ifdef DEBUG_REALM_STARTUP
      { // we don't have rank IDs yet, so everybody gets to spew
        char s[80];
        gethostname(s, 79);
        strcat(s, " enter gasnet_init");
        TimeStamp ts(s, false);
        fflush(stdout);
      }
#endif
      CHECK_GASNET( gasnet_init(argc, argv) );
#ifdef DEBUG_REALM_STARTUP
      { // once we're convinced there isn't skew here, reduce this to rank 0
        char s[80];
        gethostname(s, 79);
        strcat(s, " exit gasnet_init");
        TimeStamp ts(s, false);
        fflush(stdout);
      }
#endif

      // Check that we have enough resources for the number of nodes we are using
      if (gasnet_nodes() > MAX_NUM_NODES)
      {
        fprintf(stderr,"ERROR: Launched %d nodes, but runtime is configured "
                       "for at most %d nodes. Update the 'MAX_NUM_NODES' macro "
                       "in legion_types.h", gasnet_nodes(), MAX_NUM_NODES);
        gasnet_exit(1);
      }
      if (gasnet_nodes() > (1 << ID::NODE_BITS))
      {
#ifdef LEGION_IDS_ARE_64BIT
        fprintf(stderr,"ERROR: Launched %d nodes, but low-level IDs are only "
                       "configured for at most %d nodes. Update the allocation "
                       "of bits in ID", gasnet_nodes(), (1 << ID::NODE_BITS));
#else
        fprintf(stderr,"ERROR: Launched %d nodes, but low-level IDs are only "
                       "configured for at most %d nodes.  Update the allocation "
                       "of bits in ID or switch to 64-bit IDs with the "
                       "-DLEGION_IDS_ARE_64BIT compile-time flag",
                       gasnet_nodes(), (1 << ID::NODE_BITS));
#endif
        gasnet_exit(1);
      }

      // initialize barrier timestamp
      BarrierImpl::barrier_adjustment_timestamp = (((Barrier::timestamp_t)(gasnet_mynode())) << BarrierImpl::BARRIER_TIMESTAMP_NODEID_SHIFT) + 1;

      Logger::configure_from_cmdline(*argc, (const char **)*argv);

      gasnet_handlerentry_t handlers[128];
      int hcount = 0;
      hcount += NodeAnnounceMessage::Message::add_handler_entries(&handlers[hcount], "Node Announce AM");
      hcount += SpawnTaskMessage::Message::add_handler_entries(&handlers[hcount], "Spawn Task AM");
      hcount += LockRequestMessage::Message::add_handler_entries(&handlers[hcount], "Lock Request AM");
      hcount += LockReleaseMessage::Message::add_handler_entries(&handlers[hcount], "Lock Release AM");
      hcount += LockGrantMessage::Message::add_handler_entries(&handlers[hcount], "Lock Grant AM");
      hcount += EventSubscribeMessage::Message::add_handler_entries(&handlers[hcount], "Event Subscribe AM");
      hcount += EventTriggerMessage::Message::add_handler_entries(&handlers[hcount], "Event Trigger AM");
      hcount += RemoteMemAllocRequest::Request::add_handler_entries(&handlers[hcount], "Remote Memory Allocation Request AM");
      hcount += RemoteMemAllocRequest::Response::add_handler_entries(&handlers[hcount], "Remote Memory Allocation Response AM");
      hcount += CreateInstanceRequest::Request::add_handler_entries(&handlers[hcount], "Create Instance Request AM");
      hcount += CreateInstanceRequest::Response::add_handler_entries(&handlers[hcount], "Create Instance Response AM");
      hcount += RemoteCopyMessage::add_handler_entries(&handlers[hcount], "Remote Copy AM");
      hcount += RemoteFillMessage::add_handler_entries(&handlers[hcount], "Remote Fill AM");
      hcount += ValidMaskRequestMessage::Message::add_handler_entries(&handlers[hcount], "Valid Mask Request AM");
      hcount += ValidMaskDataMessage::Message::add_handler_entries(&handlers[hcount], "Valid Mask Data AM");
#ifdef DETAILED_TIMING
      hcount += TimerDataRequestMessage::Message::add_handler_entries(&handlers[hcount], "Roll-up Request AM");
      hcount += TimerDataResponseMessage::Message::add_handler_entries(&handlers[hcount], "Roll-up Data AM");
      hcount += ClearTimersMessage::Message::add_handler_entries(&handlers[hcount], "Clear Timer Request AM");
#endif
      hcount += DestroyInstanceMessage::Message::add_handler_entries(&handlers[hcount], "Destroy Instance AM");
      hcount += RemoteWriteMessage::Message::add_handler_entries(&handlers[hcount], "Remote Write AM");
      hcount += RemoteReduceMessage::Message::add_handler_entries(&handlers[hcount], "Remote Reduce AM");
      hcount += RemoteWriteFenceMessage::Message::add_handler_entries(&handlers[hcount], "Remote Write Fence AM");
      hcount += RemoteWriteFenceAckMessage::Message::add_handler_entries(&handlers[hcount], "Remote Write Fence Ack AM");
      hcount += DestroyLockMessage::Message::add_handler_entries(&handlers[hcount], "Destroy Lock AM");
      hcount += RemoteReduceListMessage::Message::add_handler_entries(&handlers[hcount], "Remote Reduction List AM");
      hcount += RuntimeShutdownMessage::Message::add_handler_entries(&handlers[hcount], "Machine Shutdown AM");
      hcount += BarrierAdjustMessage::Message::add_handler_entries(&handlers[hcount], "Barrier Adjust AM");
      hcount += BarrierSubscribeMessage::Message::add_handler_entries(&handlers[hcount], "Barrier Subscribe AM");
      hcount += BarrierTriggerMessage::Message::add_handler_entries(&handlers[hcount], "Barrier Trigger AM");
      hcount += MetadataRequestMessage::Message::add_handler_entries(&handlers[hcount], "Metadata Request AM");
      hcount += MetadataResponseMessage::Message::add_handler_entries(&handlers[hcount], "Metadata Response AM");
      hcount += MetadataInvalidateMessage::Message::add_handler_entries(&handlers[hcount], "Metadata Invalidate AM");
      hcount += MetadataInvalidateAckMessage::Message::add_handler_entries(&handlers[hcount], "Metadata Inval Ack AM");
      hcount += XferDesCreateMessage::Message::add_handler_entries(&handlers[hcount], "Create XferDes Request AM");
      hcount += XferDesDestroyMessage::Message::add_handler_entries(&handlers[hcount], "Destroy XferDes Request AM");
      hcount += NotifyXferDesCompleteMessage::Message::add_handler_entries(&handlers[hcount], "Notify XferDes Completion Request AM");
      hcount += UpdateBytesWriteMessage::Message::add_handler_entries(&handlers[hcount], "Update Bytes Write AM");
      hcount += UpdateBytesReadMessage::Message::add_handler_entries(&handlers[hcount], "Update Bytes Read AM");
      //hcount += TestMessage::add_handler_entries(&handlers[hcount], "Test AM");
      //hcount += TestMessage2::add_handler_entries(&handlers[hcount], "Test 2 AM");

      init_endpoints(handlers, hcount, 
		     gasnet_mem_size_in_mb, reg_mem_size_in_mb,
		     core_reservations,
		     *argc, (const char **)*argv);
#ifndef USE_GASNET
      // network initialization is also responsible for setting the "zero_time"
      //  for relative timing - no synchronization necessary in non-gasnet case
      Realm::Clock::set_zero_time();
#endif

      // Put this here so that it complies with the GASNet specification and
      // doesn't make any calls between gasnet_init and gasnet_attach
      gasnet_set_waitmode(GASNET_WAIT_BLOCK);

      nodes = new Node[gasnet_nodes()];

      // create allocators for local node events/locks/index spaces
      {
	Node& n = nodes[gasnet_mynode()];
	local_event_free_list = new EventTableAllocator::FreeList(n.events, gasnet_mynode());
	local_barrier_free_list = new BarrierTableAllocator::FreeList(n.barriers, gasnet_mynode());
	local_reservation_free_list = new ReservationTableAllocator::FreeList(n.reservations, gasnet_mynode());
	local_index_space_free_list = new IndexSpaceTableAllocator::FreeList(n.index_spaces, gasnet_mynode());
	local_proc_group_free_list = new ProcessorGroupTableAllocator::FreeList(n.proc_groups, gasnet_mynode());
      }

#ifdef DEADLOCK_TRACE
      next_thread = 0;
      signaled_threads = 0;
      signal(SIGTERM, deadlock_catch);
      signal(SIGINT, deadlock_catch);
#endif
#if defined(REALM_BACKTRACE) || defined(LEGION_BACKTRACE)
      signal(SIGSEGV, realm_backtrace);
      signal(SIGABRT, realm_backtrace);
      signal(SIGFPE,  realm_backtrace);
      signal(SIGILL,  realm_backtrace);
      signal(SIGBUS,  realm_backtrace);
#endif
      if ((getenv("LEGION_FREEZE_ON_ERROR") != NULL) ||
          (getenv("REALM_FREEZE_ON_ERROR") != NULL))
      {
        signal(SIGSEGV, realm_freeze);
        signal(SIGABRT, realm_freeze);
        signal(SIGFPE,  realm_freeze);
        signal(SIGILL,  realm_freeze);
        signal(SIGBUS,  realm_freeze);
      }
      
      start_polling_threads(active_msg_worker_threads);

      start_handler_threads(active_msg_handler_threads,
			    core_reservations,
			    stack_size_in_mb << 20);

<<<<<<< HEAD
      //LegionRuntime::LowLevel::start_dma_worker_threads(dma_worker_threads);

      if (active_msg_sender_threads)
        start_sending_threads();
=======
      LegionRuntime::LowLevel::start_dma_worker_threads(dma_worker_threads,
							core_reservations);
>>>>>>> 62b4a913

#ifdef EVENT_TRACING
      // Always initialize even if we won't dump to file, otherwise segfaults happen
      // when we try to save event info
      Tracer<EventTraceItem>::init_trace(event_trace_block_size,
                                         event_trace_exp_arrv_rate);
#endif
#ifdef LOCK_TRACING
      // Always initialize even if we won't dump to file, otherwise segfaults happen
      // when we try to save lock info
      Tracer<LockTraceItem>::init_trace(lock_trace_block_size,
                                        lock_trace_exp_arrv_rate);
#endif
	
      //gasnet_seginfo_t seginfos = new gasnet_seginfo_t[num_nodes];
      //CHECK_GASNET( gasnet_getSegmentInfo(seginfos, num_nodes) );

      if(gasnet_mem_size_in_mb > 0)
	global_memory = new GASNetMemory(ID(ID::ID_MEMORY, 0, ID::ID_GLOBAL_MEM, 0).convert<Memory>(), gasnet_mem_size_in_mb << 20);
      else
	global_memory = 0;

      Node *n = &nodes[gasnet_mynode()];

      // create utility processors (if any)
      if (num_util_procs > 0)
      {
        for(unsigned i = 0; i < num_util_procs; i++) {
	  Processor p = ID(ID::ID_PROCESSOR, 
			   gasnet_mynode(), 
			   n->processors.size()).convert<Processor>();
          LocalUtilityProcessor *up = new LocalUtilityProcessor(p, core_reservations,
								stack_size_in_mb << 20);
          n->processors.push_back(up);
          local_util_procs.push_back(up);
        }
      }
      // create i/o processors (if any)
      if (num_io_procs > 0)
      {
        for (unsigned i = 0; i < num_io_procs; i++) {
	  Processor p = ID(ID::ID_PROCESSOR, 
			   gasnet_mynode(), 
			   n->processors.size()).convert<Processor>();
	  LocalIOProcessor *io = new LocalIOProcessor(p, core_reservations,
						      stack_size_in_mb << 20,
						      concurrent_io_threads);
          n->processors.push_back(io);
          local_io_procs.push_back(io);
        }
      }

#ifdef USE_CUDA
      // Keep track of the local system memories so we can pin them
      // after we've initialized the GPU
      std::vector<LocalCPUMemory*> local_mems;
      // Figure out which GPUs support peer access (if any)
      // and prioritize them so they are used first
      std::vector<int> peer_gpus;
      std::vector<int> dumb_gpus;
      // only do this if gpus have been requested
      if(num_local_gpus > 0) {
	// Initialize the driver API
	CHECK_CU( cuInit(0) );
	{
	  int num_devices;
	  CHECK_CU( cuDeviceGetCount(&num_devices) );
	  for (int i = 0; i < num_devices; i++)
	  {
	    CUdevice device;
	    CHECK_CU( cuDeviceGet(&device, i) );
	    bool has_peer = false;
	    // Go through all the other devices and see
	    // if we have peer access to them
	    for (int j = 0; j < num_devices; j++)
            {
	      if (i == j) continue;
	      CUdevice peer;
	      CHECK_CU( cuDeviceGet(&peer, j) );
	      int can_access;
	      CHECK_CU( cuDeviceCanAccessPeer(&can_access, device, peer) );
	      if (can_access)
	      {
		has_peer = true;
		break;
	      }
	    }
	    if (has_peer)
	      peer_gpus.push_back(i);
	    else
	      dumb_gpus.push_back(i);
	  }
	}
      }
#endif
      // create local processors
      for(unsigned i = 0; i < num_local_cpus; i++) {
	Processor p = ID(ID::ID_PROCESSOR, 
			 gasnet_mynode(), 
			 n->processors.size()).convert<Processor>();
        LocalTaskProcessor *lp;
	lp = new LocalCPUProcessor(p, core_reservations, stack_size_in_mb << 20);
	n->processors.push_back(lp);
	local_cpus.push_back(lp);
      }

      // create local memory
      LocalCPUMemory *cpumem;
      if(cpu_mem_size_in_mb > 0) {
	cpumem = new LocalCPUMemory(ID(ID::ID_MEMORY, 
				       gasnet_mynode(),
				       n->memories.size(), 0).convert<Memory>(),
				    cpu_mem_size_in_mb << 20);
	n->memories.push_back(cpumem);
#ifdef USE_CUDA
        local_mems.push_back(cpumem);
#endif
      } else
	cpumem = 0;

      LocalCPUMemory *regmem;
      if(reg_mem_size_in_mb > 0) {
	gasnet_seginfo_t *seginfos = new gasnet_seginfo_t[gasnet_nodes()];
	CHECK_GASNET( gasnet_getSegmentInfo(seginfos, gasnet_nodes()) );
	char *regmem_base = ((char *)(seginfos[gasnet_mynode()].addr)) + (gasnet_mem_size_in_mb << 20);
	delete[] seginfos;
	regmem = new LocalCPUMemory(ID(ID::ID_MEMORY,
				       gasnet_mynode(),
				       n->memories.size(), 0).convert<Memory>(),
				    reg_mem_size_in_mb << 20,
				    regmem_base,
				    true);
	n->memories.push_back(regmem);
#ifdef USE_CUDA
        local_mems.push_back(regmem);
#endif
      } else
	regmem = 0;

      // create local disk memory
      DiskMemory *diskmem;
      if(disk_mem_size_in_mb > 0) {
        char file_name[30];
        sprintf(file_name, "disk_file%d.tmp", gasnet_mynode());
        diskmem = new DiskMemory(ID(ID::ID_MEMORY,
                                    gasnet_mynode(),
                                    n->memories.size(), 0).convert<Memory>(),
                                 disk_mem_size_in_mb << 20,
                                 std::string(file_name));
        n->memories.push_back(diskmem);
      } else
        diskmem = 0;

#ifdef USE_HDF
      // create HDF memory
      HDFMemory *hdfmem;
      hdfmem = new HDFMemory(ID(ID::ID_MEMORY,
                                gasnet_mynode(),
                                n->memories.size(), 0).convert<Memory>());
      n->memories.push_back(hdfmem);
#endif



#ifdef USE_CUDA
      if(num_local_gpus > 0) {
        if (num_local_gpus > (peer_gpus.size() + dumb_gpus.size()))
        {
          printf("Requested %d GPUs, but only %ld GPUs exist on node %d\n",
            num_local_gpus, peer_gpus.size()+dumb_gpus.size(), gasnet_mynode());
          assert(false);
        }
        GPUWorker *gpu_worker = 0;
        if (gpu_worker_thread) {
          gpu_worker = GPUWorker::start_gpu_worker_thread(core_reservations,
							  stack_size_in_mb << 20);
        }
	for(unsigned i = 0; i < num_local_gpus; i++) {
	  Processor p = ID(ID::ID_PROCESSOR, 
			   gasnet_mynode(), 
			   n->processors.size()).convert<Processor>();
	  //printf("GPU's ID is " IDFMT "\n", p.id);
 	  GPUProcessor *gp = new GPUProcessor(p, core_reservations,
                                              (i < peer_gpus.size() ?
                                                peer_gpus[i] : 
                                                dumb_gpus[i-peer_gpus.size()]), 
                                              zc_mem_size_in_mb << 20,
                                              fb_mem_size_in_mb << 20,
                                              stack_size_in_mb << 20,
                                              gpu_worker, num_gpu_streams);
	  n->processors.push_back(gp);
	  local_gpus.push_back(gp);

	  Memory m = ID(ID::ID_MEMORY,
			gasnet_mynode(),
			n->memories.size(), 0).convert<Memory>();
	  GPUFBMemory *fbm = new GPUFBMemory(m, gp);
	  n->memories.push_back(fbm);

	  gpu_fbmems[gp] = fbm;

	  Memory m2 = ID(ID::ID_MEMORY,
			 gasnet_mynode(),
			 n->memories.size(), 0).convert<Memory>();
	  GPUZCMemory *zcm = new GPUZCMemory(m2, gp);
	  n->memories.push_back(zcm);

	  gpu_zcmems[gp] = zcm;
	}
        // Now pin any CPU memories
        if(pin_sysmem_for_gpu)
          for (unsigned idx = 0; idx < local_mems.size(); idx++)
            local_mems[idx]->pin_memory(local_gpus[0]);

        // Register peer access for any GPUs which support it
        if ((num_local_gpus > 1) && (peer_gpus.size() > 1))
        {
          unsigned peer_count = (num_local_gpus < peer_gpus.size()) ? 
                                  num_local_gpus : peer_gpus.size();
          // Needs to go both ways so register in all directions
          for (unsigned i = 0; i < peer_count; i++)
          {
            CUdevice device;
            CHECK_CU( cuDeviceGet(&device, peer_gpus[i]) );
            for (unsigned j = 0; j < peer_count; j++)
            {
              if (i == j) continue;
              CUdevice peer;
              CHECK_CU( cuDeviceGet(&peer, peer_gpus[j]) );
              int can_access;
              CHECK_CU( cuDeviceCanAccessPeer(&can_access, device, peer) );
              if (can_access)
                local_gpus[i]->enable_peer_access(local_gpus[j]);
            }
          }
        }
      }
#endif

      // now that we've created all the processors/etc., we can try to come up with core
      //  allocations that satisfy everybody's requirements - this will also start up any
      //  threads that have already been requested
      bool ok = core_reservations.satisfy_reservations(dummy_reservation_ok);
      if(ok) {
	if(show_reservations) {
	  std::cout << *core_reservations.get_core_map() << std::endl;
	  core_reservations.report_reservations(std::cout);
	}
      } else {
	printf("HELP!  Could not satisfy all core reservations!\n");
	exit(1);
      }

      {
	const unsigned ADATA_SIZE = 4096;
	size_t adata[ADATA_SIZE];
	unsigned apos = 0;

	unsigned num_procs = 0;
	unsigned num_memories = 0;

	for(std::vector<LocalTaskProcessor *>::const_iterator it = local_util_procs.begin();
	    it != local_util_procs.end();
	    it++) {
	  num_procs++;
          adata[apos++] = NODE_ANNOUNCE_PROC;
          adata[apos++] = (*it)->me.id;
          adata[apos++] = Processor::UTIL_PROC;
	}

	for(std::vector<LocalTaskProcessor *>::const_iterator it = local_io_procs.begin();
	    it != local_io_procs.end();
	    it++) {
	  num_procs++;
          adata[apos++] = NODE_ANNOUNCE_PROC;
          adata[apos++] = (*it)->me.id;
          adata[apos++] = Processor::IO_PROC;
	}

	for(std::vector<LocalTaskProcessor *>::const_iterator it = local_cpus.begin();
	    it != local_cpus.end();
	    it++) {
	  num_procs++;
          adata[apos++] = NODE_ANNOUNCE_PROC;
          adata[apos++] = (*it)->me.id;
          adata[apos++] = Processor::LOC_PROC;
	}

	// memories
	if(cpumem) {
	  num_memories++;
	  adata[apos++] = NODE_ANNOUNCE_MEM;
	  adata[apos++] = cpumem->me.id;
	  adata[apos++] = Memory::SYSTEM_MEM;
	  adata[apos++] = cpumem->size;
	  adata[apos++] = 0; // not registered
	}

	if(regmem) {
	  num_memories++;
	  adata[apos++] = NODE_ANNOUNCE_MEM;
	  adata[apos++] = regmem->me.id;
	  adata[apos++] = Memory::REGDMA_MEM;
	  adata[apos++] = regmem->size;
	  adata[apos++] = (size_t)(regmem->base);
	}

	if(diskmem) {
	  num_memories++;
	  adata[apos++] = NODE_ANNOUNCE_MEM;
	  adata[apos++] = diskmem->me.id;
	  adata[apos++] = Memory::DISK_MEM;
	  adata[apos++] = diskmem->size;
	  adata[apos++] = 0;
	}

#ifdef USE_HDF
	if(hdfmem) {
	  num_memories++;
	  adata[apos++] = NODE_ANNOUNCE_MEM;
	  adata[apos++] = hdfmem->me.id;
	  adata[apos++] = Memory::HDF_MEM;
	  adata[apos++] = hdfmem->size;
	  adata[apos++] = 0;
	}
#endif

	// list affinities between local CPUs / memories
	std::vector<ProcessorImpl *> all_local_procs;
	all_local_procs.insert(all_local_procs.end(),
			       local_util_procs.begin(), local_util_procs.end());
	all_local_procs.insert(all_local_procs.end(),
			       local_io_procs.begin(), local_io_procs.end());
	all_local_procs.insert(all_local_procs.end(),
			       local_cpus.begin(), local_cpus.end());
	for(std::vector<ProcessorImpl*>::iterator it = all_local_procs.begin();
	    it != all_local_procs.end();
	    it++) {
	  if(cpumem) {
	    adata[apos++] = NODE_ANNOUNCE_PMA;
	    adata[apos++] = (*it)->me.id;
	    adata[apos++] = cpumem->me.id;
	    adata[apos++] = 100;  // "large" bandwidth
	    adata[apos++] = 1;    // "small" latency
	  }

	  if(regmem) {
	    adata[apos++] = NODE_ANNOUNCE_PMA;
	    adata[apos++] = (*it)->me.id;
	    adata[apos++] = regmem->me.id;
	    adata[apos++] = 80;  // "large" bandwidth
	    adata[apos++] = 5;    // "small" latency
	  }

	  if(diskmem) {
	    adata[apos++] = NODE_ANNOUNCE_PMA;
	    adata[apos++] = (*it)->me.id;
	    adata[apos++] = diskmem->me.id;
	    adata[apos++] = 5;  // "low" bandwidth
	    adata[apos++] = 100;  // "high" latency
	  }

#ifdef USE_HDF
	  if(hdfmem) {
	    adata[apos++] = NODE_ANNOUNCE_PMA;
	    adata[apos++] = (*it)->me.id;
	    adata[apos++] = hdfmem->me.id;
	    adata[apos++] = 5; // "low" bandwidth
	    adata[apos++] = 100; // "high" latency
	  } 
#endif

	  if(global_memory) {
  	    adata[apos++] = NODE_ANNOUNCE_PMA;
	    adata[apos++] = (*it)->me.id;
	    adata[apos++] = global_memory->me.id;
	    adata[apos++] = 10;  // "lower" bandwidth
	    adata[apos++] = 50;    // "higher" latency
	  }
	}

	if(cpumem && global_memory) {
	  adata[apos++] = NODE_ANNOUNCE_MMA;
	  adata[apos++] = cpumem->me.id;
	  adata[apos++] = global_memory->me.id;
	  adata[apos++] = 30;  // "lower" bandwidth
	  adata[apos++] = 25;    // "higher" latency
	}

	if(cpumem && diskmem) {
	  adata[apos++] = NODE_ANNOUNCE_MMA;
	  adata[apos++] = cpumem->me.id;
	  adata[apos++] = diskmem->me.id;
	  adata[apos++] = 15;    // "low" bandwidth
	  adata[apos++] = 50;    // "high" latency
	}

#ifdef USE_CUDA
	for(std::vector<GPUProcessor *>::iterator it = local_gpus.begin();
	    it != local_gpus.end();
	    it++)
	{
	  num_procs++;
	  adata[apos++] = NODE_ANNOUNCE_PROC;
	  adata[apos++] = (*it)->me.id;
	  adata[apos++] = Processor::TOC_PROC;

	  GPUFBMemory *fbm = gpu_fbmems[*it];
	  if(fbm) {
	    num_memories++;

	    adata[apos++] = NODE_ANNOUNCE_MEM;
	    adata[apos++] = fbm->me.id;
	    adata[apos++] = Memory::GPU_FB_MEM;
	    adata[apos++] = fbm->size;
	    adata[apos++] = 0; // not registered

	    // FB has very good bandwidth and ok latency to GPU
	    adata[apos++] = NODE_ANNOUNCE_PMA;
	    adata[apos++] = (*it)->me.id;
	    adata[apos++] = fbm->me.id;
	    adata[apos++] = 200; // "big" bandwidth
	    adata[apos++] = 5;   // "ok" latency
	  }

	  GPUZCMemory *zcm = gpu_zcmems[*it];
	  if(zcm) {
	    num_memories++;

	    adata[apos++] = NODE_ANNOUNCE_MEM;
	    adata[apos++] = zcm->me.id;
	    adata[apos++] = Memory::Z_COPY_MEM;
	    adata[apos++] = zcm->size;
	    adata[apos++] = 0; // not registered

	    // ZC has medium bandwidth and bad latency to GPU
	    adata[apos++] = NODE_ANNOUNCE_PMA;
	    adata[apos++] = (*it)->me.id;
	    adata[apos++] = zcm->me.id;
	    adata[apos++] = 20;
	    adata[apos++] = 200;

	    // ZC also accessible to all the local CPUs
	    for(std::vector<LocalTaskProcessor *>::iterator it2 = local_cpus.begin();
		it2 != local_cpus.end();
		it2++) {
	      adata[apos++] = NODE_ANNOUNCE_PMA;
	      adata[apos++] = (*it2)->me.id;
	      adata[apos++] = zcm->me.id;
	      adata[apos++] = 40;
	      adata[apos++] = 3;
	    }
	  }
	}
#endif

	adata[apos++] = NODE_ANNOUNCE_DONE;
	assert(apos < ADATA_SIZE);

	// parse our own data (but don't create remote proc/mem objects)
	machine->parse_node_announce_data(gasnet_mynode(),
					  num_procs,
					  num_memories,
					  adata, apos*sizeof(adata[0]), 
					  false);

#ifdef DEBUG_REALM_STARTUP
	if(gasnet_mynode() == 0) {
	  TimeStamp ts("sending announcements", false);
	  fflush(stdout);
	}
#endif

	// now announce ourselves to everyone else
	for(unsigned i = 0; i < gasnet_nodes(); i++)
	  if(i != gasnet_mynode())
	    NodeAnnounceMessage::send_request(i,
						     num_procs,
						     num_memories,
						     adata, apos*sizeof(adata[0]),
						     PAYLOAD_COPY);

	NodeAnnounceMessage::await_all_announcements();

#ifdef DEBUG_REALM_STARTUP
	if(gasnet_mynode() == 0) {
	  TimeStamp ts("received all announcements", false);
	  fflush(stdout);
	}
#endif
      }

      // start dma system at the very ending of initialization
      // since we need list of local gpus to create channels
      LegionRuntime::LowLevel::start_dma_system(dma_worker_threads, 100
#ifdef USE_CUDA
                       ,local_gpus
#endif
                       );

      return true;
    }

    struct MachineRunArgs {
      RuntimeImpl *r;
      Processor::TaskFuncID task_id;
      Runtime::RunStyle style;
      const void *args;
      size_t arglen;
    };  

    static bool running_as_background_thread = false;

  template <typename T>
  void spawn_on_all(const T& container_of_procs,
		    Processor::TaskFuncID func_id,
		    const void *args, size_t arglen,
		    Event start_event = Event::NO_EVENT,
		    int priority = 0)
  {
    for(typename T::const_iterator it = container_of_procs.begin();
	it != container_of_procs.end();
	it++)
      (*it)->me.spawn(func_id, args, arglen, ProfilingRequestSet(), start_event, priority);
  }

    static void *background_run_thread(void *data)
    {
      MachineRunArgs *args = (MachineRunArgs *)data;
      running_as_background_thread = true;
      args->r->run(args->task_id, args->style, args->args, args->arglen,
		   false /* foreground from this thread's perspective */);
      delete args;
      return 0;
    }

    void RuntimeImpl::run(Processor::TaskFuncID task_id /*= 0*/,
			  Runtime::RunStyle style /*= ONE_TASK_ONLY*/,
			  const void *args /*= 0*/, size_t arglen /*= 0*/,
			  bool background /*= false*/)
    { 
      if(background) {
        log_runtime.info("background operation requested\n");
	fflush(stdout);
	MachineRunArgs *margs = new MachineRunArgs;
	margs->r = this;
	margs->task_id = task_id;
	margs->style = style;
	margs->args = args;
	margs->arglen = arglen;
	
        pthread_t *threadp = (pthread_t*)malloc(sizeof(pthread_t));
	pthread_attr_t attr;
	CHECK_PTHREAD( pthread_attr_init(&attr) );
	CHECK_PTHREAD( pthread_create(threadp, &attr, &background_run_thread, (void *)margs) );
	CHECK_PTHREAD( pthread_attr_destroy(&attr) );
        background_pthread = threadp;
#ifdef DEADLOCK_TRACE
        this->add_thread(threadp); 
#endif
	return;
      }

      const std::vector<ProcessorImpl *>& local_procs = nodes[gasnet_mynode()].processors;

      // now that we've got the machine description all set up, we can start
      //  the worker threads for local processors, which'll probably ask the
      //  high-level runtime to set itself up
      if(task_table.count(Processor::TASK_ID_PROCESSOR_INIT) > 0) {
	log_task.info("spawning processor init task on local cpus");

	spawn_on_all(local_util_procs,Processor::TASK_ID_PROCESSOR_INIT, 0, 0,
		     Event::NO_EVENT,
		     INT_MAX); // runs with max priority

	spawn_on_all(local_cpus,Processor::TASK_ID_PROCESSOR_INIT, 0, 0,
		     Event::NO_EVENT,
		     INT_MAX); // runs with max priority

	spawn_on_all(local_io_procs,Processor::TASK_ID_PROCESSOR_INIT, 0, 0,
		     Event::NO_EVENT,
		     INT_MAX); // runs with max priority

#ifdef USE_CUDA
	spawn_on_all(local_gpus, Processor::TASK_ID_PROCESSOR_INIT, 0, 0,
		     Event::NO_EVENT,
		     INT_MAX); // runs with max priority
#endif
      } else {
	log_task.info("no processor init task");
      }

      if(task_id != 0 && 
	 ((style != Runtime::ONE_TASK_ONLY) || 
	  (gasnet_mynode() == 0))) {//(gasnet_nodes()-1)))) {
	for(std::vector<ProcessorImpl *>::const_iterator it = local_procs.begin();
	    it != local_procs.end();
	    it++) {
	  (*it)->me.spawn(task_id, args, arglen, ProfilingRequestSet(),
			  Event::NO_EVENT, 0/*priority*/);
	  if(style != Runtime::ONE_TASK_PER_PROC) break;
	}
      }

#ifdef TRACE_RESOURCES
      RuntimeImpl *rt = get_runtime();
#endif
#ifdef OLD_WAIT_LOOP
      // wait for idle-ness somehow?
      int timeout = -1;
      while(running_proc_count.get() > 0) {
	if(timeout >= 0) {
	  timeout--;
	  if(timeout == 0) {
	    printf("TIMEOUT!\n");
	    exit(1);
	  }
	}
	fflush(stdout);
	sleep(1);

#ifdef TRACE_RESOURCES
        log_runtime.info("total events: %d", rt->local_event_free_list->next_alloc);
        log_runtime.info("total reservations: %d", rt->local_reservation_free_list->next_alloc);
        log_runtime.info("total index spaces: %d", rt->local_index_space_free_list->next_alloc);
        log_runtime.info("total proc groups: %d", rt->local_proc_group_free_list->next_alloc);
#endif
      }
      log_runtime.info("running proc count is now zero - terminating\n");
#endif
      // sleep until shutdown has been requested by somebody
      {
	AutoHSLLock al(shutdown_mutex);
	while(!shutdown_requested)
	  shutdown_condvar.wait();
	log_runtime.info("shutdown request received - terminating\n");
      }

#ifdef REPORT_REALM_RESOURCE_USAGE
      {
        RuntimeImpl *rt = get_runtime();
        printf("node %d realm resource usage: ev=%d, rsrv=%d, idx=%d, pg=%d\n",
               gasnet_mynode(),
               rt->local_event_free_list->next_alloc,
               rt->local_reservation_free_list->next_alloc,
               rt->local_index_space_free_list->next_alloc,
               rt->local_proc_group_free_list->next_alloc);
      }
#endif
#ifdef EVENT_GRAPH_TRACE
      {
        //FILE *log_file = Logger::get_log_file();
        show_event_waiters(/*log_file*/);
      }
#endif

      // Shutdown all the threads
      for(std::vector<LocalTaskProcessor *>::iterator it = local_util_procs.begin();
	  it != local_util_procs.end();
	  it++)
	(*it)->shutdown();

      for(std::vector<LocalTaskProcessor *>::iterator it = local_io_procs.begin();
          it != local_io_procs.end();
          it++)
	(*it)->shutdown();

      for(std::vector<LocalTaskProcessor *>::iterator it = local_cpus.begin();
	  it != local_cpus.end();
	  it++)
	(*it)->shutdown();

#ifdef USE_CUDA
      for(std::vector<GPUProcessor *>::iterator it = local_gpus.begin();
	  it != local_gpus.end();
	  it++)
	(*it)->shutdown();
#endif


      // delete processors, memories, nodes, etc.
      {
	for(gasnet_node_t i = 0; i < gasnet_nodes(); i++) {
	  Node& n = nodes[i];

	  for(std::vector<MemoryImpl *>::iterator it = n.memories.begin();
	      it != n.memories.end();
	      it++)
	    delete (*it);

	  for(std::vector<ProcessorImpl *>::iterator it = n.processors.begin();
	      it != n.processors.end();
	      it++)
	    delete (*it);
	}
	
	delete[] nodes;
	delete global_memory;
	delete local_event_free_list;
	delete local_barrier_free_list;
	delete local_reservation_free_list;
	delete local_index_space_free_list;
	delete local_proc_group_free_list;
      }

      // need to kill other threads too so we can actually terminate process
      // Exit out of the thread
      //LegionRuntime::LowLevel::stop_dma_worker_threads();
      LegionRuntime::LowLevel::stop_dma_system();
#ifdef USE_CUDA
      GPUWorker::stop_gpu_worker_thread();
#endif
      stop_activemsg_threads();

      // if we are running as a background thread, just terminate this thread
      // if not, do a full process exit - gasnet may have started some threads we don't have handles for,
      //   and if they're left running, the app will hang
      if(running_as_background_thread) {
	pthread_exit(0);
      } else {
	// not strictly necessary, but helps us find memory leaks
	runtime_singleton = 0;
	delete this;
	exit(0);
      }
    }

    void RuntimeImpl::shutdown(bool local_request /*= true*/)
    {
      if(local_request) {
	log_runtime.info("shutdown request - notifying other nodes\n");
	for(unsigned i = 0; i < gasnet_nodes(); i++)
	  if(i != gasnet_mynode())
	    RuntimeShutdownMessage::send_request(i);
      }

      log_runtime.info("shutdown request - cleaning up local processors\n");

      if(task_table.count(Processor::TASK_ID_PROCESSOR_SHUTDOWN) > 0) {
	log_task.info("spawning processor shutdown task on local cpus");
	spawn_on_all(local_cpus, Processor::TASK_ID_PROCESSOR_SHUTDOWN, 0, 0,
		     Event::NO_EVENT,
		     INT_MIN); // runs with lowest priority
      } else {
	log_task.info("no processor shutdown task");
      }

      {
	AutoHSLLock al(shutdown_mutex);
	shutdown_requested = true;
	shutdown_condvar.broadcast();
      }
    }

    void RuntimeImpl::wait_for_shutdown(void)
    {
      bool exit_process = true;
      if (background_pthread != 0)
      {
        pthread_t *background_thread = (pthread_t*)background_pthread;
        void *result;
        pthread_join(*background_thread, &result);
        free(background_thread);
        // Set this to null so we don't wait anymore
        background_pthread = 0;
        exit_process = false;
      }

#ifdef EVENT_TRACING
      if(event_trace_file) {
	printf("writing event trace to %s\n", event_trace_file);
        Tracer<EventTraceItem>::dump_trace(event_trace_file, false);
	free(event_trace_file);
	event_trace_file = 0;
      }
#endif
#ifdef LOCK_TRACING
      if (lock_trace_file)
      {
        printf("writing lock trace to %s\n", lock_trace_file);
        Tracer<LockTraceItem>::dump_trace(lock_trace_file, false);
        free(lock_trace_file);
        lock_trace_file = 0;
      }
#endif

      // this terminates the process, so control never gets back to caller
      // would be nice to fix this...
      if (exit_process)
        gasnet_exit(0);
    }

    EventImpl *RuntimeImpl::get_event_impl(Event e)
    {
      ID id(e);
      switch(id.type()) {
      case ID::ID_EVENT:
	return get_genevent_impl(e);
      case ID::ID_BARRIER:
	return get_barrier_impl(e);
      default:
	assert(0);
      }
    }

    GenEventImpl *RuntimeImpl::get_genevent_impl(Event e)
    {
      ID id(e);
      assert(id.type() == ID::ID_EVENT);

      Node *n = &nodes[id.node()];
      GenEventImpl *impl = n->events.lookup_entry(id.index(), id.node());
      assert(impl->me == id);

      // check to see if this is for a generation more than one ahead of what we
      //  know of - this should only happen for remote events, but if it does it means
      //  there are some generations we don't know about yet, so we can catch up (and
      //  notify any local waiters right away)
      impl->check_for_catchup(e.gen - 1);

      return impl;
    }

    BarrierImpl *RuntimeImpl::get_barrier_impl(Event e)
    {
      ID id(e);
      assert(id.type() == ID::ID_BARRIER);

      Node *n = &nodes[id.node()];
      BarrierImpl *impl = n->barriers.lookup_entry(id.index(), id.node());
      assert(impl->me == id);
      return impl;
    }

    ReservationImpl *RuntimeImpl::get_lock_impl(ID id)
    {
      switch(id.type()) {
      case ID::ID_LOCK:
	{
	  Node *n = &nodes[id.node()];
	  ReservationImpl *impl = n->reservations.lookup_entry(id.index(), id.node());
	  assert(impl->me == id.convert<Reservation>());
	  return impl;
#if 0
	  std::vector<ReservationImpl>& locks = nodes[id.node()].locks;

	  unsigned index = id.index();
	  if(index >= n->num_locks) {
	    AutoHSLLock a(n->mutex); // take lock before we actually resize

	    // grow our array to mirror additions by other nodes
	    //  this should never happen for our own node
	    assert(id.node() != gasnet_mynode());

	    unsigned oldsize = n->locks.size();
	    assert(oldsize < MAX_LOCAL_LOCKS);
	    if(index >= oldsize) { // only it's still too small
              assert((index+1) < MAX_LOCAL_LOCKS);
	      n->locks.resize(index + 1);
	      for(unsigned i = oldsize; i <= index; i++)
		n->locks[i].init(ID(ID::ID_LOCK, id.node(), i).convert<Reservation>(),
				 id.node());
	      n->num_locks = index + 1;
	    }
	  }
	  return &(locks[index]);
#endif
	}

      case ID::ID_INDEXSPACE:
	return &(get_index_space_impl(id)->lock);

      case ID::ID_INSTANCE:
	return &(get_instance_impl(id)->lock);

      case ID::ID_PROCGROUP:
	return &(get_procgroup_impl(id)->lock);

      default:
	assert(0);
      }
    }

    template <class T>
    inline T *null_check(T *ptr)
    {
      assert(ptr != 0);
      return ptr;
    }

    MemoryImpl *RuntimeImpl::get_memory_impl(ID id)
    {
      switch(id.type()) {
      case ID::ID_MEMORY:
      case ID::ID_ALLOCATOR:
      case ID::ID_INSTANCE:
	if(id.index_h() == ID::ID_GLOBAL_MEM)
	  return global_memory;
	return null_check(nodes[id.node()].memories[id.index_h()]);

      default:
	assert(0);
      }
    }

    ProcessorImpl *RuntimeImpl::get_processor_impl(ID id)
    {
      if(id.type() == ID::ID_PROCGROUP)
	return get_procgroup_impl(id);

      assert(id.type() == ID::ID_PROCESSOR);
      return null_check(nodes[id.node()].processors[id.index()]);
    }

    ProcessorGroup *RuntimeImpl::get_procgroup_impl(ID id)
    {
      assert(id.type() == ID::ID_PROCGROUP);

      Node *n = &nodes[id.node()];
      ProcessorGroup *impl = n->proc_groups.lookup_entry(id.index(), id.node());
      assert(impl->me == id.convert<Processor>());
      return impl;
    }

    IndexSpaceImpl *RuntimeImpl::get_index_space_impl(ID id)
    {
      assert(id.type() == ID::ID_INDEXSPACE);

      Node *n = &nodes[id.node()];
      IndexSpaceImpl *impl = n->index_spaces.lookup_entry(id.index(), id.node());
      assert(impl->me == id.convert<IndexSpace>());
      return impl;
#if 0
      unsigned index = id.index();
      if(index >= n->index_spaces.size()) {
	AutoHSLLock a(n->mutex); // take lock before we actually resize

	if(index >= n->index_spaces.size())
	  n->index_spaces.resize(index + 1);
      }

      if(!n->index_spaces[index]) { // haven't seen this metadata before?
	//printf("UNKNOWN METADATA " IDFMT "\n", id.id());
	AutoHSLLock a(n->mutex); // take lock before we actually allocate
	if(!n->index_spaces[index]) {
	  n->index_spaces[index] = new IndexSpaceImpl(id.convert<IndexSpace>());
	} 
      }

      return n->index_spaces[index];
#endif
    }

    RegionInstanceImpl *RuntimeImpl::get_instance_impl(ID id)
    {
      assert(id.type() == ID::ID_INSTANCE);
      MemoryImpl *mem = get_memory_impl(id);
      
      AutoHSLLock al(mem->mutex);

      if(id.index_l() >= mem->instances.size()) {
	assert(id.node() != gasnet_mynode());

	size_t old_size = mem->instances.size();
	if(id.index_l() >= old_size) {
	  // still need to grow (i.e. didn't lose the race)
	  mem->instances.resize(id.index_l() + 1);

	  // don't have region/offset info - will have to pull that when
	  //  needed
	  for(unsigned i = old_size; i <= id.index_l(); i++) 
	    mem->instances[i] = 0;
	}
      }

      if(!mem->instances[id.index_l()]) {
	if(!mem->instances[id.index_l()]) {
	  //printf("[%d] creating proxy instance: inst=" IDFMT "\n", gasnet_mynode(), id.id());
	  mem->instances[id.index_l()] = new RegionInstanceImpl(id.convert<RegionInstance>(), mem->me);
	}
      }
	  
      return mem->instances[id.index_l()];
    }

  
  ////////////////////////////////////////////////////////////////////////
  //
  // class Node
  //

    Node::Node(void)
    {
    }


  ////////////////////////////////////////////////////////////////////////
  //
  // class RuntimeShutdownMessage
  //

  /*static*/ void RuntimeShutdownMessage::handle_request(RequestArgs args)
  {
    log_runtime.info("received shutdown request from node %d", args.initiating_node);

    get_runtime()->shutdown(false);
  }

  /*static*/ void RuntimeShutdownMessage::send_request(gasnet_node_t target)
  {
    RequestArgs args;

    args.initiating_node = gasnet_mynode();
    args.dummy = 0;
    Message::request(target, args);
  }

  
}; // namespace Realm<|MERGE_RESOLUTION|>--- conflicted
+++ resolved
@@ -504,15 +504,8 @@
 			    core_reservations,
 			    stack_size_in_mb << 20);
 
-<<<<<<< HEAD
-      //LegionRuntime::LowLevel::start_dma_worker_threads(dma_worker_threads);
-
-      if (active_msg_sender_threads)
-        start_sending_threads();
-=======
-      LegionRuntime::LowLevel::start_dma_worker_threads(dma_worker_threads,
-							core_reservations);
->>>>>>> 62b4a913
+      //LegionRuntime::LowLevel::start_dma_worker_threads(dma_worker_threads,
+      //                                                  core_reservations);
 
 #ifdef EVENT_TRACING
       // Always initialize even if we won't dump to file, otherwise segfaults happen
