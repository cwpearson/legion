--- conflicted
+++ resolved
@@ -1049,7 +1049,6 @@
     }
 
     //--------------------------------------------------------------------------
-<<<<<<< HEAD
     inline ShardedView* LogicalView::as_sharded_view(void) const
     //--------------------------------------------------------------------------
     {
@@ -1060,19 +1059,11 @@
     }
 
     //--------------------------------------------------------------------------
-    template<int DIM> template<bool COPY_USER>
-    inline bool KDView<DIM>::has_local_precondition(PhysicalUser *user,
-                                               const RegionUsage &next_user,
-                                               const UniqueID op_id,
-                                               const unsigned index,
-                                               IndexSpaceExpression *user_expr)
-=======
     template<bool COPY_USER>
     inline bool ExprView::has_local_precondition(PhysicalUser *user,
                                                  const RegionUsage &next_user,
                                                  const UniqueID op_id,
                                                  const unsigned index)
->>>>>>> 9c2c6a2a
     //--------------------------------------------------------------------------
     {
       // We order these tests in a entirely based on cost
