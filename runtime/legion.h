--- conflicted
+++ resolved
@@ -1891,7 +1891,8 @@
     public:
       AttachLauncher(ExternalResource resource, 
                      LogicalRegion handle, LogicalRegion parent,
-                     const bool restricted = true);
+                     const bool restricted = true,
+                     const bool mapped = true);
     public:
       inline void attach_file(const char *file_name,
                               const std::vector<FieldID> &fields,
@@ -1911,13 +1912,10 @@
       ExternalResource                              resource;
       LogicalRegion                                 handle;
       LogicalRegion                                 parent;
-<<<<<<< HEAD
       // Whether this instance will be restricted when attached
-      bool                                          restricted;
-=======
+      bool                                          restricted /*= true*/;
       // Whether this region should be mapped by the calling task
       bool                                          mapped; /*= true*/
->>>>>>> da96599f
     public:
       // Data for files
       const char                                    *file_name;
