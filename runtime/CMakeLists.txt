#------------------------------------------------------------------------------#
# Copyright 2020 Kitware, Inc.
#
# Licensed under the Apache License, Version 2.0 (the "License");
# you may not use this file except in compliance with the License.
# You may obtain a copy of the License at
#
# http://www.apache.org/licenses/LICENSE-2.0
#
# Unless required by applicable law or agreed to in writing, software
# distributed under the License is distributed on an "AS IS" BASIS,
# WITHOUT WARRANTIES OR CONDITIONS OF ANY KIND, either express or implied.
# See the License for the specific language governing permissions and
# limitations under the License.
#------------------------------------------------------------------------------#

# Install headers
install(DIRECTORY ${CMAKE_CURRENT_SOURCE_DIR}/
  DESTINATION ${CMAKE_INSTALL_INCLUDEDIR}
  FILES_MATCHING PATTERN "*.h"
)
install(DIRECTORY ${CMAKE_CURRENT_SOURCE_DIR}/
  DESTINATION ${CMAKE_INSTALL_INCLUDEDIR}
  FILES_MATCHING PATTERN "*.inl"
)

# Realm runtime
list(APPEND REALM_SRC
  realm/realm_c.h
  realm/transfer/lowlevel_disk.cc
  realm/transfer/channel.h                 realm/transfer/channel.cc
  realm/transfer/channel_disk.h            realm/transfer/channel_disk.cc
  realm/transfer/transfer.h                realm/transfer/transfer.cc
  realm/transfer/lowlevel_dma.h            realm/transfer/lowlevel_dma.cc
  realm/deppart/byfield.h                  realm/deppart/byfield.cc
  realm/deppart/deppart_config.h
  realm/deppart/image.h                    realm/deppart/image.cc
  realm/deppart/inst_helper.h
  realm/deppart/partitions.h               realm/deppart/partitions.cc
  realm/deppart/preimage.h                 realm/deppart/preimage.cc
  realm/deppart/rectlist.h                 
  realm/deppart/rectlist.inl
  realm/deppart/setops.h                   realm/deppart/setops.cc
  realm/deppart/sparsity_impl.h            realm/deppart/sparsity_impl.cc
  realm/deppart/sparsity_impl.inl
  realm/atomics.h           realm/atomics.inl
  realm/event_impl.h        realm/event_impl.cc
  realm/event_impl.inl
  realm/faults.h            realm/faults.cc
  realm/faults.inl
  realm/idx_impl.h          realm/idx_impl.cc
  realm/inst_impl.h         realm/inst_impl.cc
  realm/inst_layout.h       realm/inst_layout.inl
  realm/inst_layout.cc
  realm/interval_tree.h     realm/interval_tree.inl
  realm/machine_impl.h      realm/machine_impl.cc
  realm/mem_impl.h          realm/mem_impl.cc
  realm/metadata.h          realm/metadata.cc
  realm/module.h            realm/module.cc
  realm/nodeset.h           realm/nodeset.inl      realm/nodeset.cc
  realm/numa/numa_module.h  realm/numa/numa_module.cc
  realm/numa/numasysif.h    realm/numa/numasysif.cc
  realm/operation.h         realm/operation.cc
  realm/operation.inl
  realm/proc_impl.h         realm/proc_impl.cc
  realm/procset/procset_module.h realm/procset/procset_module.cc
  realm/rsrv_impl.h         realm/rsrv_impl.cc
  realm/runtime_impl.h      realm/runtime_impl.cc
  realm/sampling_impl.h     realm/sampling_impl.cc
  realm/subgraph_impl.h     realm/subgraph_impl.cc
  realm/tasks.h             realm/tasks.cc
  realm/threads.h           realm/threads.cc
  realm/threads.inl
)

if(Legion_USE_CUDA)
  list(APPEND REALM_SRC
    realm/cuda/cuda_module.h    realm/cuda/cuda_module.cc
    realm/cuda/linux.h          realm/cuda/linux.cc
    realm/cuda/nvml.h           realm/cuda/nvml.cc
    realm/cuda/system.h         realm/cuda/system.cc
    realm/cuda/topology.h       realm/cuda/topology.cc
  )
  if(REALM_USE_CUDART_HIJACK)
    list(APPEND REALM_SRC
      realm/cuda/cudart_hijack.h
    )
  endif()
endif()

if(Legion_USE_LLVM)
  list(APPEND REALM_SRC
    realm/llvmjit/llvmjit.h
    realm/llvmjit/llvmjit.inl
    realm/llvmjit/llvmjit_internal.h  realm/llvmjit/llvmjit_internal.cc
    realm/llvmjit/llvmjit_module.h    realm/llvmjit/llvmjit_module.cc
  )
endif()

if(Legion_USE_HDF5)
  list(APPEND REALM_SRC
    realm/hdf5/hdf5_module.h realm/hdf5/hdf5_module.cc
    realm/hdf5/hdf5_internal.h realm/hdf5/hdf5_internal.cc
    realm/hdf5/hdf5_access.h   realm/hdf5/hdf5_access.inl
    realm/hdf5/hdf5_access.cc
  )
endif()

if (REALM_USE_OPENMP)
  list(APPEND REALM_SRC
    realm/openmp/openmp_module.h realm/openmp/openmp_module.cc
    realm/openmp/openmp_internal.h
    realm/openmp/openmp_threadpool.h realm/openmp/openmp_threadpool.cc
    realm/openmp/openmp_threadpool.inl
    realm/openmp/openmp_api.cc
  )
endif()

if (Legion_USE_Python)
  list(APPEND REALM_SRC
    realm/python/python_module.h realm/python/python_module.cc
    realm/python/python_source.h realm/python/python_source.cc
    realm/python/python_source.inl
    realm/python/python_internal.h
  )
endif()

if(REALM_USE_GASNET1)
  list(APPEND REALM_SRC
    realm/gasnet1/gasnet1_module.h
    realm/gasnet1/gasnet1_module.cc
    realm/gasnet1/gasnetmsg.h
    realm/gasnet1/gasnetmsg.cc
  )
endif()

if(REALM_USE_MPI)
  list(APPEND REALM_SRC
    realm/mpi/mpi_module.h
    realm/mpi/mpi_module.cc
    realm/mpi/am_mpi.h
    realm/mpi/am_mpi.cc
  )
endif()

list(APPEND REALM_SRC
  realm.h
  realm/activemsg.h realm/activemsg.cc
  realm/network.h          realm/network.cc
  realm/bytearray.h
  realm/bytearray.inl
  realm/circ_queue.h
  realm/circ_queue.inl
  realm/cmdline.h          realm/cmdline.cc
  realm/cmdline.inl
  realm/codedesc.h         realm/codedesc.cc
  realm/codedesc.inl
  realm/custom_serdez.h
  realm/custom_serdez.inl
  realm/dynamic_table.h
  realm/dynamic_table.inl
  realm/event.h
  realm/id.h
  realm/id.inl
  realm/indexspace.h
  realm/instance.h
  realm/logging.h          realm/logging.cc
  realm/logging.inl
  realm/machine.h
  realm/machine.inl
  realm/memory.h
  realm/mutex.h     realm/mutex.inl     realm/mutex.cc
  realm/pri_queue.h
  realm/pri_queue.inl
  realm/processor.h
  realm/processor.inl
  realm/profiling.h        realm/profiling.cc
  realm/profiling.inl
  realm/realm_config.h
  realm/redop.h
  realm/reservation.h
  realm/reservation.inl
  realm/runtime.h
  realm/sampling.h
  realm/sampling.inl
  realm/serialize.h
  realm/serialize.inl
  realm/subgraph.h
  realm/subgraph.inl
  realm/timers.h           realm/timers.cc
  realm/timers.inl
  realm/utils.h
)

# generate per-dimension object files for deppart stuff
foreach(N1 RANGE 1 ${REALM_MAX_DIM})
  foreach(N2 RANGE 1 ${REALM_MAX_DIM})
    foreach(SRC image preimage byfield)
      # echo -e is not portable, so use perl and try to limit the escape
      #  characters we need to tunnel through cmake
      add_custom_command(
	COMMAND perl -e "$x='#define INST_N1 ${N1}EOL#define INST_N2 ${N2}EOL#include QTrealm/deppart/${SRC}_tmpl.ccQT'; $x=~s/EOL/chr(10)/ge; $x=~s/QT/chr(34)/ge; print $x;" > ${SRC}_${N1}_${N2}.cc
	OUTPUT ${SRC}_${N1}_${N2}.cc
	VERBATIM
	)
      list(APPEND REALM_SRC ${SRC}_${N1}_${N2}.cc)
    endforeach()
  endforeach()
endforeach()

find_package(Threads REQUIRED)
add_library(RealmRuntime ${REALM_SRC})
target_compile_options(RealmRuntime PRIVATE ${CXX_BUILD_WARNING_FLAGS})
if(COMPILER_SUPPORTS_DEFCHECK)
  # use the cxx_defcheck wrapper to make sure realm_defines.h is included
  #  any place it needs to be
  target_compile_options(RealmRuntime PRIVATE --defcheck realm_defines.h)
endif()
if(Legion_USE_LIBDL)
  target_link_libraries(RealmRuntime PRIVATE ${CMAKE_DL_LIBS})
  if(APPLE)
    target_link_libraries(RealmRuntime PRIVATE "-undefined dynamic_lookup")
  endif()
endif()
target_link_libraries(RealmRuntime PRIVATE ${CMAKE_THREAD_LIBS_INIT})
if(UNIX AND NOT APPLE)
  target_link_libraries(RealmRuntime PRIVATE rt)
endif()
set_target_properties(RealmRuntime PROPERTIES POSITION_INDEPENDENT_CODE ON)
set_target_properties(RealmRuntime PROPERTIES SOVERSION ${SOVERSION})

if(Legion_USE_PAPI)
  target_include_directories(RealmRuntime PRIVATE ${PAPI_INCLUDE_DIRS})
  target_link_libraries(RealmRuntime PUBLIC ${PAPI_LIBRARIES})
endif()

if(Legion_USE_HWLOC)
  target_link_libraries(RealmRuntime PRIVATE HWLOC::HWLOC)
endif()

if(REALM_USE_GASNET1)
  target_link_libraries(RealmRuntime PRIVATE GASNet::GASNet)
endif()

if(REALM_USE_MPI)
  target_link_libraries(RealmRuntime PRIVATE MPI::MPI_CXX)
endif()

if(Legion_USE_LLVM)
  if(Legion_LINK_LLVM_LIBS)
    target_link_libraries(RealmRuntime PRIVATE LLVM::LLVM)
  else()
    # even if we dont link, we still need the LLVM include directories
    get_target_property(llvm_incdir LLVM::LLVM INTERFACE_INCLUDE_DIRECTORIES)
    target_include_directories(RealmRuntime PRIVATE ${llvm_incdir})
  endif()
endif()

if(Legion_USE_CUDA)
  if(REALM_USE_CUDART_HIJACK)
    if(Legion_USE_Kokkos)
      # we need kokkos to depend on the hijack without creating a circular
      #  dependency, so put it in an object library - this works only on newer
      #  cmakes, but we already need cmake 3.13 for Kokkos, so this is ok
      add_library(realm_cudarthijack OBJECT
	realm/cuda/cudart_hijack.cc
	realm/cuda/cudart_hijack.h)
      set_target_properties(realm_cudarthijack PROPERTIES POSITION_INDEPENDENT_CODE ON)
      target_include_directories(realm_cudarthijack PRIVATE
	${CMAKE_CURRENT_SOURCE_DIR}
	${PROJECT_BINARY_DIR}/runtime
	${CUDA_INCLUDE_DIRS})
      target_link_libraries(RealmRuntime PRIVATE realm_cudarthijack)
      install(TARGETS realm_cudarthijack EXPORT LegionTargets)
    else()
      # without Kokkos interop, we can just add the hijack directly
      target_sources(RealmRuntime PRIVATE realm/cuda/cudart_hijack.cc)
    endif()
    
    # filter anything referring to *cudart* out of the CUDA_LIBRARIES
    #  making sure our changes are visible to the scope above
    # so list(FILTER ...) doesn't exist until cmake 3.6 - do string regex instead
    string(REGEX REPLACE "[^\;]*cudart[^\;]*(\;?)" "" CUDA_LIBRARIES "${CUDA_LIBRARIES}")
    set(CUDA_LIBRARIES ${CUDA_LIBRARIES} PARENT_SCOPE)
  endif()

  target_include_directories(RealmRuntime PRIVATE ${CUDA_INCLUDE_DIRS})
  target_link_libraries(RealmRuntime PRIVATE ${CUDA_CUDA_LIBRARY})
  # for backwards compatibility in applications
  target_compile_definitions(RealmRuntime INTERFACE USE_CUDA)
endif()

# fetches a specified property list from the target, performs per-element
#  replacement of the items in the list, and then write the list back to
#  the target's property
# importantly, this works on properies of imported targets...
macro(edit_target_property tgtname propname pattern replacement)
  get_property(has_prop TARGET ${tgtname} PROPERTY ${propname} SET)
  if(has_prop)
    get_property(prop_list TARGET ${tgtname} PROPERTY ${propname})
    if(NOT "${replacement}" STREQUAL "")
      list(TRANSFORM prop_list REPLACE ${pattern} ${replacement})
    else()
      list(FILTER prop_list EXCLUDE REGEX ${pattern})
    endif()
    set_property(TARGET ${tgtname} PROPERTY ${propname} "${prop_list}")
  endif()
endmacro()

if(Legion_USE_Kokkos)
  # realm/kokkos_interop.cc needs to be compiled like a kokkos application, so
  #  get kokkos' compile options, include dirs - do this by creating a subtarget
  #  that can import Kokkos::kokkoscore

  # unfortunately, building like Kokkos means using Kokkos' choice of C++
  #  compiler, and cmake really doesn't want to make that easy - we have to
  #  do the build as a custom command and construct the entire command line
  #  ourselves

  # start with compile options exported by kokkos, but we have to parse the
  #  generator expressions ourselves...
  get_property(kokkos_compile_options TARGET Kokkos::kokkoscore PROPERTY INTERFACE_COMPILE_OPTIONS)
  string(REGEX REPLACE "\\$<\\$<COMPILE_LANGUAGE:CXX>:([^<>]*)>" \\1 kokkos_compile_options "${kokkos_compile_options}")
  string(REGEX REPLACE "\\$<\\$<COMPILE_LANGUAGE:.+>:([^<>]*)>" "" kokkos_compile_options "${kokkos_compile_options}")

  # also do kokkos' compile features (or at least the one we understand)
  get_property(kokkos_compile_features TARGET Kokkos::kokkoscore PROPERTY INTERFACE_COMPILE_FEATURES)
  foreach(feature IN LISTS kokkos_compile_features)
    if(feature MATCHES "cxx_std_([0-9]+)")
      list(APPEND kokkos_compile_options "-std=c++${CMAKE_MATCH_1}")
    else()
      message(WARNING "unrecognized Kokkos compile feature: ${feature}")
    endif()
  endforeach()

  # now add on our own cxx flags, dealing with the whole strings vs lists thing
  set(cxx_flags_as_list ${CMAKE_CXX_FLAGS} -fPIC ${CXX_BUILD_WARNING_FLAGS})
  if(CMAKE_BUILD_TYPE STREQUAL "Debug")
    string(APPEND cxx_flags_as_list " ${CMAKE_CXX_FLAGS_DEBUG}")
  endif()
  if(CMAKE_BUILD_TYPE STREQUAL "Release")
    string(APPEND cxx_flags_as_list " ${CMAKE_CXX_FLAGS_RELEASE}")
  endif()
  separate_arguments(cxx_flags_as_list)
  list(APPEND kokkos_compile_options ${cxx_flags_as_list})

  # next up is include directories...
  get_property(kokkos_include_dirs
               TARGET Kokkos::kokkoscore
               PROPERTY INTERFACE_INCLUDE_DIRECTORIES)
  list(TRANSFORM kokkos_include_dirs PREPEND "-I")
  list(APPEND kokkos_compile_options ${kokkos_include_dirs}
                                     "-I${CMAKE_CURRENT_SOURCE_DIR}"
                                     "-I${PROJECT_BINARY_DIR}/runtime")

  # and then finally, tell clang (if it is clang) where to find CUDA
  if(Legion_USE_CUDA AND (KOKKOS_CXX_COMPILER MATCHES ".*clang.*"))
    list(APPEND kokkos_compile_options "--cuda-path=${CUDA_TOOLKIT_ROOT_DIR}")
  endif()

  # now define our custom build command
  add_custom_command(OUTPUT realm_kokkos_interop.cc.o
                     COMMAND ${KOKKOS_CXX_COMPILER}
                             ${kokkos_compile_options}
                             -c ${CMAKE_CURRENT_SOURCE_DIR}/realm/kokkos_interop.cc
                             -o ${CMAKE_CURRENT_BINARY_DIR}/realm_kokkos_interop.cc.o
                     IMPLICIT_DEPENDS CXX ${CMAKE_CURRENT_SOURCE_DIR}/realm/kokkos_interop.cc
                     VERBATIM)

  # add our object file to the realm library
  target_sources(RealmRuntime PRIVATE
                 ${CMAKE_CURRENT_BINARY_DIR}/realm_kokkos_interop.cc.o)

  # and add kokkos libraries to our exported library requirements
  set_property(TARGET RealmRuntime APPEND
    PROPERTY INTERFACE_LINK_LIBRARIES "\$<LINK_ONLY:Kokkos::kokkoscore>")
  
  # if Kokkos' CUDA target is enabled, and we're performing runtime hijack,
  #  rewrite Kokkos' cudart dependency to be on Realm instead
  if(Kokkos_ENABLE_CUDA AND Legion_HIJACK_CUDART)
    edit_target_property(Kokkos::CUDA INTERFACE_LINK_LIBRARIES .*cudart.* realm_cudarthijack)
  endif()

  # similarly, if Kokkos' OpenMP target is enabled but we're using Realm's
  #  OpenMP runtime implementation, remove anything mentioning openmp from
  #  the exported link options (don't mess with compile options though)
  if(Kokkos_ENABLE_OPENMP AND Legion_USE_OpenMP)
    edit_target_property(Kokkos::kokkoscore INTERFACE_LINK_OPTIONS .*openmp.* "")
    edit_target_property(Kokkos::kokkoscontainers INTERFACE_LINK_OPTIONS .*openmp.* "")
  endif()
endif()

if(Legion_USE_HDF5)
  target_include_directories(RealmRuntime PRIVATE ${HDF5_INCLUDE_DIRS})
  target_link_libraries(RealmRuntime PRIVATE ${HDF5_LIBRARIES})
  # for backwards compatibility in applications
  target_compile_definitions(RealmRuntime INTERFACE USE_HDF)
endif()

set_target_properties(RealmRuntime PROPERTIES OUTPUT_NAME "realm${INSTALL_SUFFIX}")

target_include_directories(RealmRuntime
  INTERFACE
    $<BUILD_INTERFACE:${CMAKE_CURRENT_SOURCE_DIR}>
    $<INSTALL_INTERFACE:include>
  PRIVATE ${CMAKE_CURRENT_SOURCE_DIR}

  # Include paths for generated header files.
  INTERFACE
    $<BUILD_INTERFACE:${PROJECT_BINARY_DIR}/runtime>
  PRIVATE
    ${PROJECT_BINARY_DIR}/runtime
)

install(TARGETS RealmRuntime EXPORT LegionTargets
  LIBRARY DESTINATION ${CMAKE_INSTALL_LIBDIR}
  ARCHIVE DESTINATION ${CMAKE_INSTALL_LIBDIR}
  RUNTIME DESTINATION ${CMAKE_INSTALL_BINDIR}
)

# Mapper objects
list(APPEND MAPPER_SRC
  mappers/debug_mapper.h       mappers/debug_mapper.cc
  mappers/default_mapper.h     mappers/default_mapper.cc
  mappers/mapping_utilities.h  mappers/mapping_utilities.cc
  mappers/replay_mapper.h      mappers/replay_mapper.cc
  mappers/shim_mapper.h        mappers/shim_mapper.cc
  mappers/test_mapper.h        mappers/test_mapper.cc
  mappers/null_mapper.h        mappers/null_mapper.cc
)

# Legion runtime
list(APPEND LEGION_SRC
  legion.h
  legion/accessor.h
  legion/arrays.h
  legion/bitmask.h
  legion/field_tree.h
  legion/garbage_collection.h             legion/garbage_collection.cc
  legion/interval_tree.h                 
  legion/legion_allocation.h             
  legion/legion_analysis.h                legion/legion_analysis.cc
  legion/legion_c.h                       legion/legion_c.cc
  legion/legion_config.h                 
  legion/legion_constraint.h              legion/legion_constraint.cc
  legion/legion_context.h                 legion/legion_context.cc
  legion/legion_c_util.h                 
  legion/legion.cc
  legion/legion.inl                      
  legion/legion_domain.h
  legion/legion_domain.inl
  legion/legion_instances.h               legion/legion_instances.cc
  legion/legion_mapping.h                 legion/legion_mapping.cc
  legion/legion_ops.h                     legion/legion_ops.cc
  legion/legion_profiling.h               legion/legion_profiling.cc
  legion/legion_profiling_serializer.h    legion/legion_profiling_serializer.cc
  legion/legion_spy.h                     legion/legion_spy.cc
  legion/legion_tasks.h                   legion/legion_tasks.cc
  legion/legion_trace.h                   legion/legion_trace.cc
  legion/legion_types.h                 
  legion/legion_utilities.h             
  legion/legion_views.h                   legion/legion_views.cc
  legion/legion_redop.h                   legion/legion_redop.cc
  legion/mapper_manager.h                 legion/mapper_manager.cc
  legion/rectangle_set.h                
  legion/region_tree.h                    legion/region_tree.cc
  legion/runtime.h                        legion/runtime.cc
)

if(Legion_REDOP_HALF)
  list(APPEND LEGION_SRC mathtypes/half.h)
endif()

if(Legion_REDOP_COMPLEX)
  list(APPEND LEGION_SRC mathtypes/complex.h)
endif()

if(Legion_GPU_REDUCTIONS)
  list(APPEND LEGION_CUDA_SRC
    legion/legion_redop.cu
  )
endif()

# generate per-dimension object files for deppart stuff
foreach(N1 RANGE 1 ${LEGION_MAX_DIM})
  # echo -e is not portable, so use perl and try to limit the escape
  #  characters we need to tunnel through cmake
  add_custom_command(
    COMMAND perl -e "$x='#define INST_N1 ${N1}EOL#include QTlegion/region_tree_tmpl.ccQT'; $x=~s/EOL/chr(10)/ge; $x=~s/QT/chr(34)/ge; print $x;" > region_tree_${N1}.cc
    OUTPUT region_tree_${N1}.cc
    VERBATIM
    )
  list(APPEND LEGION_SRC region_tree_${N1}.cc)
  
  foreach(N2 RANGE 1 ${LEGION_MAX_DIM})
    add_custom_command(
      COMMAND perl -e "$x='#define INST_N1 ${N1}EOL#define INST_N2 ${N2}EOL#include QTlegion/region_tree_tmpl.ccQT'; $x=~s/EOL/chr(10)/ge; $x=~s/QT/chr(34)/ge; print $x;" > region_tree_${N1}_${N2}.cc
      OUTPUT region_tree_${N1}_${N2}.cc
      VERBATIM
      )
    list(APPEND LEGION_SRC region_tree_${N1}_${N2}.cc)
  endforeach()
endforeach()
              
# Legion Fortran
if(Legion_USE_Fortran)
  list(APPEND LEGION_FORTRAN_SRC
    legion/legion_f_types.f90
    legion/legion_f_c_interface.f90
    legion/legion_f.f90              
  )
endif()               

add_library(LegionRuntime ${MAPPER_SRC} ${LEGION_SRC} ${LEGION_FORTRAN_SRC})
# do we have any cuda source files in Legion itself?
if(LEGION_CUDA_SRC)
  if("${Legion_CUDA_ARCH}" STREQUAL "")
    set(CUDA_GENCODE "")
  else()
    string(REPLACE "," ";" CUDA_GENCODE "${Legion_CUDA_ARCH}")
    string(REGEX REPLACE "([0-9]+)" "-gencode arch=compute_\\1,code=sm_\\1" CUDA_GENCODE "${CUDA_GENCODE}")
  endif()
  # starting with NVCC 10.2, we can error out on all warnings
  if(Legion_BUILD_WARN_AS_ERROR AND CUDA_VERSION VERSION_GREATER "10.1")
    set(CUDA_WARNINGS "-Werror all-warnings")
  else()
    set(CUDA_WARNINGS "")
  endif()
  cuda_compile(LEGION_CUDA_OBJS ${LEGION_CUDA_SRC} OPTIONS
    -Xcudafe "--diag_suppress=boolean_controlling_expr_is_constant"
    ${CUDA_WARNINGS}
    ${CUDA_GENCODE}
    -I ${CMAKE_CURRENT_SOURCE_DIR}
    -I ${PROJECT_BINARY_DIR}/runtime
    -Xcompiler -fPIC
    DEBUG -g
    RELEASE -O2
    RELWITHDEBINFO -g -O2)
  target_sources(LegionRuntime PRIVATE ${LEGION_CUDA_OBJS})
<<<<<<< HEAD
  target_link_libraries(RealmRuntime PUBLIC nvidia-ml)
=======
  target_link_libraries(LegionRuntime PUBLIC ${CUDA_LIBRARIES})
>>>>>>> 62d9a513
endif()
target_link_libraries(LegionRuntime PUBLIC RealmRuntime)
if(Legion_USE_ZLIB)
  target_link_libraries(LegionRuntime PRIVATE ZLIB::ZLIB)
endif()
set_target_properties(LegionRuntime PROPERTIES POSITION_INDEPENDENT_CODE ON)
set_target_properties(LegionRuntime PROPERTIES OUTPUT_NAME "legion${INSTALL_SUFFIX}")
set_target_properties(LegionRuntime PROPERTIES SOVERSION ${SOVERSION})
target_compile_options(LegionRuntime PRIVATE ${CXX_BUILD_WARNING_FLAGS})
if(COMPILER_SUPPORTS_DEFCHECK)
  # use the cxx_defcheck wrapper to make sure legion_defines.h is included
  #  any place it needs to be
  target_compile_options(LegionRuntime PRIVATE --defcheck legion_defines.h)
endif()

target_include_directories(LegionRuntime
  INTERFACE
    $<BUILD_INTERFACE:${CMAKE_CURRENT_SOURCE_DIR}>
    $<BUILD_INTERFACE:${CMAKE_CURRENT_SOURCE_DIR}/mappers>
    $<INSTALL_INTERFACE:include>
    $<INSTALL_INTERFACE:include/mappers>
  PRIVATE ${CMAKE_CURRENT_SOURCE_DIR}

  # Include paths for generated header files.
  INTERFACE
    $<BUILD_INTERFACE:${PROJECT_BINARY_DIR}/runtime>
  PRIVATE
    ${PROJECT_BINARY_DIR}/runtime
)

install(TARGETS LegionRuntime EXPORT LegionTargets
  LIBRARY DESTINATION ${CMAKE_INSTALL_LIBDIR}
  ARCHIVE DESTINATION ${CMAKE_INSTALL_LIBDIR}
  RUNTIME DESTINATION ${CMAKE_INSTALL_BINDIR}
)

add_library(Legion INTERFACE)
set_target_properties(Legion PROPERTIES
  INTERFACE_LINK_LIBRARIES LegionRuntime
)
add_library(Realm INTERFACE)
set_target_properties(Realm PROPERTIES
  INTERFACE_LINK_LIBRARIES RealmRuntime
)
install(TARGETS Legion Realm EXPORT LegionTargets)<|MERGE_RESOLUTION|>--- conflicted
+++ resolved
@@ -537,11 +537,8 @@
     RELEASE -O2
     RELWITHDEBINFO -g -O2)
   target_sources(LegionRuntime PRIVATE ${LEGION_CUDA_OBJS})
-<<<<<<< HEAD
-  target_link_libraries(RealmRuntime PUBLIC nvidia-ml)
-=======
+  # target_link_libraries(RealmRuntime PUBLIC nvidia-ml)
   target_link_libraries(LegionRuntime PUBLIC ${CUDA_LIBRARIES})
->>>>>>> 62d9a513
 endif()
 target_link_libraries(LegionRuntime PUBLIC RealmRuntime)
 if(Legion_USE_ZLIB)
