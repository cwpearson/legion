--- conflicted
+++ resolved
@@ -391,77 +391,31 @@
       virtual void trigger_dependence_analysis(void);
     };
 
-<<<<<<< HEAD
-    /**
-     * \class TraceBeginOp
-     * This class represents mapping fences which we inject
-     * into the operation stream to begin a trace.  This fence
-     * is by a TraceReplayOp if the trace allows physical tracing.
-     */
-    class TraceBeginOp : public TraceOp {
-    public:
-      static const AllocationType alloc_type = TRACE_BEGIN_OP_ALLOC;
-    public:
-      TraceBeginOp(Runtime *rt);
-      TraceBeginOp(const TraceBeginOp &rhs);
-      virtual ~TraceBeginOp(void);
-    public:
-      TraceBeginOp& operator=(const TraceBeginOp &rhs);
-    public:
-      void initialize_begin(InnerContext *ctx, LegionTrace *trace);
+    class TraceSummaryOp : public TraceOp {
+    public:
+      static const AllocationType alloc_type = TRACE_SUMMARY_OP_ALLOC;
+    public:
+      TraceSummaryOp(Runtime *rt);
+      TraceSummaryOp(const TraceSummaryOp &rhs);
+      virtual ~TraceSummaryOp(void);
+    public:
+      TraceSummaryOp& operator=(const TraceSummaryOp &rhs);
+    public:
+      void initialize_summary(InnerContext *ctx,
+                              PhysicalTemplate *tpl,
+                              Operation *invalidator);
+      void perform_logging(void);
     public:
       virtual void activate(void);
       virtual void deactivate(void);
       virtual const char* get_logging_name(void) const;
       virtual OpKind get_operation_kind(void) const;
-    };
-
-    class TraceSummaryOp : public Operation {
-=======
-    class TraceSummaryOp : public TraceOp {
->>>>>>> a6d7b61e
-    public:
-      static const AllocationType alloc_type = TRACE_SUMMARY_OP_ALLOC;
-    public:
-      TraceSummaryOp(Runtime *rt);
-      TraceSummaryOp(const TraceSummaryOp &rhs);
-      virtual ~TraceSummaryOp(void);
-    public:
-      TraceSummaryOp& operator=(const TraceSummaryOp &rhs);
-    public:
-      void initialize_summary(InnerContext *ctx,
-<<<<<<< HEAD
-                              UniqueID creator_id,
-                              const std::vector<RegionRequirement> &reqs,
-                              const std::vector<InstanceSet> &insts,
-                              const std::vector<unsigned> &indices);
-=======
-                              PhysicalTemplate *tpl,
-                              Operation *invalidator);
->>>>>>> a6d7b61e
-      void perform_logging(void);
-    public:
-      virtual void activate(void);
-      virtual void deactivate(void);
-      virtual const char* get_logging_name(void) const;
-      virtual OpKind get_operation_kind(void) const;
     public:
       virtual void trigger_dependence_analysis(void);
       virtual void trigger_ready(void);
       virtual void trigger_mapping(void);
     protected:
-<<<<<<< HEAD
-      UniqueID creator_id;
-      std::vector<RegionRequirement> requirements;
-      std::vector<InstanceSet> instances;
-      std::vector<unsigned> parent_indices;
-      std::vector<RegionTreePath> privilege_paths;
-      std::vector<VersionInfo> version_infos;
-      std::set<RtEvent> map_applied_conditions;
-      std::set<ApEvent> mapped_preconditions;
-=======
       PhysicalTemplate *current_template;
->>>>>>> a6d7b61e
     };
 
     /**
@@ -517,9 +471,6 @@
     };
 
     typedef Memoizable::TraceLocalID TraceLocalID;
-<<<<<<< HEAD
-    typedef LegionMap<TraceLocalID, CachedMapping>::aligned CachedMappings; 
-=======
 
     /**
      * \class TraceViewSet
@@ -571,7 +522,6 @@
       LegionVector<FieldMaskSet<InstanceView> >::aligned views;
       LegionVector<VersionInfo>::aligned                 version_infos;
     };
->>>>>>> a6d7b61e
 
     /**
      * \class PhysicalTemplate
@@ -638,15 +588,6 @@
       ApEvent get_completion(void) const;
       ApEvent get_completion_for_deletion(void) const;
     public:
-<<<<<<< HEAD
-      bool check_preconditions(void);
-      bool check_replayable(void) const;
-      void register_operation(Operation *op);
-      void execute_all(void);
-      void execute_slice(unsigned slice_idx);
-      void issue_summary_operations(InnerContext* context,
-                                    Operation *invalidator);
-=======
       void finalize(Operation *op, bool has_blocking_call);
       void generate_conditions(void);
     public:
@@ -666,7 +607,6 @@
       };
     private:
       Replayable check_replayable(bool has_blocking_call) const;
->>>>>>> a6d7b61e
     public:
       void optimize(void);
     private:
@@ -721,25 +661,11 @@
                                ApEvent e3, Operation *owner);
       void record_merge_events(ApEvent &lhs, const std::set<ApEvent>& rhs,
                                Operation *owner);
-<<<<<<< HEAD
-#if 0
-      void record_copy_views(InstanceView *src,
-                             const FieldMask &src_mask,
-                             ContextID src_logical_ctx,
-                             ContextID src_physucal_ctx,
-                             InstanceView *dst,
-                             const FieldMask &dst_mask,
-                             ContextID dst_logical_ctx,
-                             ContextID dst_physical_ctx);
-#endif
-      void record_issue_copy(Operation* op, ApEvent &lhs,
-=======
     public:
       void record_issue_copy(Memoizable *memo,
                              unsigned src_idx,
                              unsigned dst_idx,
                              ApEvent &lhs,
->>>>>>> a6d7b61e
                              IndexSpaceExpression *expr,
                              const std::vector<CopySrcDstField>& src_fields,
                              const std::vector<CopySrcDstField>& dst_fields,
@@ -750,28 +676,6 @@
 #endif
                              ApEvent precondition,
                              ReductionOpID redop,
-<<<<<<< HEAD
-                             bool reduction_fold);
-      void record_empty_copy(DeferredView *src,
-                             const FieldMask &copy_mask,
-                             MaterializedView *dst);
-      void record_summary_info(const RegionRequirement &region,
-                               const InstanceSet &instance_set,
-                               unsigned parent_idx);
-      void record_set_ready_event(Operation *op,
-                                  unsigned region_idx,
-                                  unsigned inst_idx,
-                                  ApEvent &ready_event,
-                                  const RegionRequirement &req,
-                                  RegionNode *region_node,
-                                  InstanceView *view,
-                                  const FieldMask &fields,
-                                  ContextID logical_ctx,
-                                  ContextID physical_ctx);
-      void record_set_op_sync_event(ApEvent &lhs, Operation *op);
-      void record_complete_replay(Operation *op, ApEvent rhs);
-      void record_issue_fill(Operation *op, ApEvent &lhs,
-=======
                              bool reduction_fold,
                              const FieldMaskSet<InstanceView> &tracing_srcs,
                              const FieldMaskSet<InstanceView> &tracing_dsts);
@@ -783,7 +687,6 @@
                              ApEvent precondition);
       void record_issue_fill(Memoizable *memo, unsigned idx,
                              ApEvent &lhs,
->>>>>>> a6d7b61e
                              IndexSpaceExpression *expr,
                              const std::vector<CopySrcDstField> &fields,
                              const void *fill_value, size_t fill_size,
@@ -792,29 +695,6 @@
                              FieldSpace handle,
                              RegionTreeID tree_id,
 #endif
-<<<<<<< HEAD
-                             ApEvent precondition);
-#if 0
-      void record_fill_view(FillView *fill_view, const FieldMask &fill_mask);
-#endif
-      void record_deferred_copy_from_fill_view(FillView *fill_view,
-                                               InstanceView *dst_view,
-                                               const FieldMask &copy_mask,
-                                               ContextID logical_ctx,
-                                               ContextID physical_ctx);
-      void record_empty_copy_from_fill_view(InstanceView *dst_view,
-                                            const FieldMask &copy_mask,
-                                            ContextID logical_ctx,
-                                            ContextID physical_ctx);
-      void record_outstanding_gc_event(CollectableView *view, 
-                                       ApEvent term_event);
-      void record_issue_indirect(Operation* op, ApEvent &lhs,
-                             IndexSpaceExpression *expr,
-                             const std::vector<CopySrcDstField>& src_fields,
-                             const std::vector<CopySrcDstField>& dst_fields,
-                             const std::vector<void*> &indirections,
-                             ApEvent precondition);
-=======
                              ApEvent precondition,
                              const FieldMaskSet<FillView> &tracing_srcs,
                              const FieldMaskSet<InstanceView> &tracing_dsts);
@@ -858,7 +738,6 @@
     public:
       void record_set_op_sync_event(ApEvent &lhs, Operation *op);
       void record_complete_replay(Operation *op, ApEvent rhs);
->>>>>>> a6d7b61e
     public:
       RtEvent defer_template_deletion(void);
     public:
@@ -875,35 +754,9 @@
       unsigned find_memo_entry(Memoizable *memo);
       TraceLocalID record_memo_entry(Memoizable *memo, unsigned entry);
     private:
-<<<<<<< HEAD
-#if 0
-      void update_valid_view(bool is_reduction,
-                             bool has_read,
-                             bool has_write,
-                             InstanceView *view,
-                             const FieldMask &fields,
-                             ContextID logical_ctx,
-                             ContextID physical_ctx);
-#endif
-      void record_last_user(const PhysicalInstance &inst, 
-                            IndexSpaceExpression *expr,
-                            unsigned field, unsigned user, bool read);
-      inline void record_last_user(const PhysicalInstance &inst,
-                                   RegionNode *node,
-                                   unsigned field, unsigned user, bool read)
-       { record_last_user(inst, node->get_index_space_expression(),
-                          field, user, read); }
-      void find_last_users(const PhysicalInstance &inst,
-                           IndexSpaceExpression *expr,
-                           unsigned field, std::set<unsigned> &users);
-      inline void find_last_users(const PhysicalInstance &inst,RegionNode *node,
-                                  unsigned field, std::set<unsigned> &users)
-       { find_last_users(inst,node->get_index_space_expression(),field,users); }
-=======
       unsigned convert_event(const ApEvent &event);
       unsigned find_event(const ApEvent &event) const;
       void insert_instruction(Instruction *inst);
->>>>>>> a6d7b61e
     private:
       void find_all_last_users(ViewExprs &view_exprs,
                                std::set<unsigned> &users);
@@ -935,59 +788,6 @@
       std::vector<Instruction*>               instructions;
       std::vector<std::vector<Instruction*> > slices;
       std::vector<std::vector<TraceLocalID> > slice_tasks;
-<<<<<<< HEAD
-      std::map<TraceLocalID, unsigned> memo_entries;
-      typedef std::pair<PhysicalInstance, unsigned> InstanceAccess;
-      struct UserInfo {
-        UserInfo(bool r, unsigned u, IndexSpaceExpression *e)
-          : read(r), expr(e)
-          { users.insert(u); }
-        bool read;
-        std::set<unsigned> users;
-        IndexSpaceExpression *expr;
-      };
-      typedef std::list<UserInfo> UserInfos;
-      std::map<InstanceAccess, UserInfos> last_users;
-      struct InstanceReq {
-        bool read;
-        PhysicalInstance instance;
-        RegionNode *node;
-        std::vector<FieldID> fields;
-      };
-      std::map<TraceLocalID, std::vector<InstanceReq> > op_reqs;
-      std::vector<std::pair<RegionRequirement, InstanceSet> > summary_info;
-      std::vector<unsigned> parent_indices;
-      struct SummaryOpInfo {
-        std::vector<RegionRequirement> requirements;
-        std::vector<InstanceSet> instances;
-        std::vector<unsigned> parent_indices;
-      };
-      std::vector<SummaryOpInfo> dedup_summary_ops;
-      std::map<unsigned, unsigned> frontiers;
-#ifdef LEGION_SPY
-      UniqueID prev_fence_uid;
-#endif
-    public:
-      ApEvent fence_completion;
-      std::map<TraceLocalID, Memoizable*> operations;
-      std::vector<ApEvent> events;
-      std::vector<ApUserEvent> user_events;
-      std::map<unsigned, unsigned> crossing_events;
-      CachedMappings                                  cached_mappings;
-      LegionMap<InstanceView*, FieldMask>::aligned    previous_valid_views;
-      LegionMap<std::pair<RegionTreeNode*, ContextID>,
-                FieldMask>::aligned                   previous_open_nodes;
-      std::map<std::pair<RegionTreeNode*, ContextID>,
-               LegionMap<IndexSpaceNode*, FieldMask>::aligned>
-                                                      previous_projections;
-      LegionMap<InstanceView*, FieldMask>::aligned    valid_views;
-      LegionMap<InstanceView*, FieldMask>::aligned    reduction_views;
-      LegionMap<FillView*,     FieldMask>::aligned    fill_views;
-      LegionMap<FillView*,     FieldMask>::aligned    untracked_fill_views;
-      LegionMap<InstanceView*, ContextID>::aligned    logical_contexts;
-      LegionMap<InstanceView*, ContextID>::aligned    physical_contexts;
-      std::map<CollectableView*, std::set<ApEvent> >  outstanding_gc_events;
-=======
     private:
       std::map<unsigned,unsigned> crossing_events;
       std::map<unsigned,unsigned> frontiers;
@@ -1019,7 +819,6 @@
     private:
       friend class PhysicalTrace;
       friend class Instruction;
->>>>>>> a6d7b61e
     };
 
     enum InstructionKind
